--- conflicted
+++ resolved
@@ -1047,42 +1047,6 @@
         File.ReadAllText(ProductRepoPath / "full-revert.txt").Should().Contain("PLEASE READ");
     }
 
-<<<<<<< HEAD
-    [Test]
-    public async Task Test()
-    {
-        var ffBranch = "test";
-        var backBranch = ffBranch + "-back";
-
-        await EnsureTestRepoIsInitialized();
-
-        // write A in fileA in VMR, open a backflow, don't merge
-        await GitOperations.Checkout(VmrPath, "main");
-        await File.WriteAllTextAsync(_productRepoVmrPath / "A.txt", "A");
-        await GitOperations.CommitAll(VmrPath, "Add A.txt");
-        var codeFlowResult = await CallDarcBackflow(Constants.ProductRepoName, ProductRepoPath, backBranch);
-        codeFlowResult.ShouldHaveUpdates();
-
-        // Write B in fileB in repo, open and merge forward flow PR
-        await GitOperations.Checkout(ProductRepoPath, "main");
-        await File.WriteAllTextAsync(ProductRepoPath / "B.txt", "B");
-        await GitOperations.CommitAll(ProductRepoPath, "Add B.txt");
-        codeFlowResult = await CallDarcForwardflow(Constants.ProductRepoName, ProductRepoPath, ffBranch);
-        codeFlowResult.ShouldHaveUpdates();
-        await GitOperations.MergePrBranch(VmrPath, ffBranch);
-
-        // Write X in file B in repo
-        await GitOperations.Checkout(ProductRepoPath, "main");
-        await File.WriteAllTextAsync(ProductRepoPath / "B.txt", "X");
-        await GitOperations.CommitAll(ProductRepoPath, "Change B.txt to X");
-
-        // merge main branch onto backflow PR branch on repo
-        await GitOperations.MergeBranch(ProductRepoPath, backBranch, "main");
-
-        // now backflow
-        codeFlowResult = await ChangeVmrFileAndFlowIt("asd", backBranch);
-        await GitOperations.MergePrBranch(ProductRepoPath, backBranch);
-=======
     // This test verifies that backflows work if the target repo if since tha last backflow, the product repo has added or removed dependencies,
     // while the VMR did the opposite
     [Test]
@@ -1151,6 +1115,5 @@
         codeFlowResult.ShouldHaveUpdates();
         // both of the changes were conflicting, so we took whatever the target branch had, resulting in no updates
         codeFlowResult.DependencyUpdates.Should().BeEmpty();
->>>>>>> 6aff7d83
     }
 }
