// Licensed to the .NET Foundation under one or more agreements.
// The .NET Foundation licenses this file to you under the MIT license.

using System;
using System.Collections.Generic;
using System.Collections.Immutable;
using System.IO;
using System.Linq;
using System.Text;
using System.Text.Json;
using System.Threading;
using System.Threading.Tasks;
using FluentAssertions;
using Microsoft.DotNet.DarcLib;
using Microsoft.DotNet.DarcLib.Helpers;
using Microsoft.DotNet.DarcLib.Models.VirtualMonoRepo;
using Microsoft.DotNet.DarcLib.VirtualMonoRepo;
using Microsoft.DotNet.Maestro.Client;
using Microsoft.DotNet.Maestro.Client.Models;
using Microsoft.Extensions.DependencyInjection;
using Microsoft.Extensions.Logging;
using Moq;
using NUnit.Framework;

namespace Microsoft.DotNet.Darc.VirtualMonoRepo.E2E.Tests;

internal abstract class VmrTestsBase
{
    protected NativePath CurrentTestDirectory { get; private set; } = null!;
    protected NativePath ProductRepoPath { get; private set; } = null!;
    protected NativePath VmrPath { get; private set; } = null!;
    protected NativePath TmpPath { get; private set; } = null!;
    protected NativePath SecondRepoPath { get; private set; } = null!;
    protected NativePath DependencyRepoPath { get; private set; } = null!;
    protected NativePath SyncDisabledRepoPath { get; private set; } = null!;
    protected NativePath InstallerRepoPath { get; private set; } = null!;
    protected GitOperationsHelper GitOperations { get; } = new();
    protected IServiceProvider ServiceProvider { get; private set; } = null!;

    private readonly CancellationTokenSource _cancellationToken = new();
    private readonly Mock<IBasicBarClient> _basicBarClient = new();

    private int _buildId = 100;

    [SetUp]
    public async Task Setup()
    {
        var testsDirName = "_tests";
        CurrentTestDirectory = VmrTestsOneTimeSetUp.TestsDirectory / testsDirName / Path.GetRandomFileName();
        Directory.CreateDirectory(CurrentTestDirectory);

        TmpPath = CurrentTestDirectory;
        ProductRepoPath = CurrentTestDirectory / Constants.ProductRepoName;
        VmrPath = CurrentTestDirectory / "vmr";
        SecondRepoPath = CurrentTestDirectory / Constants.SecondRepoName;
        DependencyRepoPath = CurrentTestDirectory / Constants.DependencyRepoName;
        InstallerRepoPath = CurrentTestDirectory / Constants.InstallerRepoName;
        SyncDisabledRepoPath = CurrentTestDirectory / Constants.SyncDisabledRepoName;

        Directory.CreateDirectory(TmpPath);

        await CopyReposForCurrentTest();
        await CopyVmrForCurrentTest();

        ServiceProvider = CreateServiceProvider().BuildServiceProvider();
        ServiceProvider.GetRequiredService<IVmrInfo>().VmrUri = VmrPath;

        _basicBarClient.Reset();
    }

    [TearDown]
    public void DeleteCurrentTestDirectory()
    {
        try
        {
            if (CurrentTestDirectory is not null)
            {
                VmrTestsOneTimeSetUp.DeleteDirectory(CurrentTestDirectory.ToString());
            }
        }
        catch
        {
            // Ignore
        }
    }

    protected abstract Task CopyReposForCurrentTest();

    protected abstract Task CopyVmrForCurrentTest();

    protected virtual IServiceCollection CreateServiceProvider() => new ServiceCollection()
        .AddLogging(b => b.AddConsole().AddFilter(l => l >= LogLevel.Debug))
        .AddSingleVmrSupport("git", VmrPath, TmpPath, null, null)
        .AddSingleton<IBasicBarClient>(_ => _basicBarClient.Object);

    protected static List<NativePath> GetExpectedFilesInVmr(
        NativePath vmrPath,
        string[] reposWithVersionFiles,
        List<NativePath> reposFiles,
        bool hasVersionFiles = false)
    {
        List<NativePath> expectedFiles =
        [
            vmrPath / VmrInfo.GitInfoSourcesDir / AllVersionsPropsFile.FileName,
            vmrPath / VmrInfo.DefaultRelativeSourceManifestPath,
            vmrPath / VmrInfo.DefaultRelativeSourceMappingsPath,
        ];

        foreach (var repo in reposWithVersionFiles)
        {
            expectedFiles.AddRange(GetExpectedVersionFiles(vmrPath / VmrInfo.SourcesDir / repo));
            expectedFiles.Add(vmrPath / VmrInfo.GitInfoSourcesDir / $"{repo}.props");
        }

        expectedFiles.AddRange(reposFiles);

        if (hasVersionFiles)
        {
            expectedFiles.AddRange(GetExpectedVersionFiles(vmrPath));
        }

        return expectedFiles;
    }

    protected static string[] GetExpectedVersionFiles() =>
    [
        VersionFiles.VersionDetailsXml,
        VersionFiles.VersionProps,
        VersionFiles.GlobalJson,
        VersionFiles.NugetConfig,
    ];

    protected static IEnumerable<NativePath> GetExpectedVersionFiles(NativePath repoPath)
        => GetExpectedVersionFiles().Select(file => repoPath / file);

    protected static void CheckDirectoryContents(string directory, IList<NativePath> expectedFiles)
    {
        var filesInDir = GetAllFilesInDirectory(new DirectoryInfo(directory));
        filesInDir.OrderBy(f => f.Path).ToList().Should().BeEquivalentTo(expectedFiles.OrderBy(f => f.Path).ToList());
    }

    protected static void CheckFileContents(NativePath filePath, string expected, bool removeEmptyLines = true)
    {
        var expectedLines = expected.Split(Environment.NewLine, removeEmptyLines ? StringSplitOptions.RemoveEmptyEntries : StringSplitOptions.None);
        CheckFileContents(filePath, expectedLines);
    }

    protected static void CheckFileContents(NativePath filePath, string[] expectedLines)
    {
        var fileContent = File.ReadAllLines(filePath);
        fileContent.Should().BeEquivalentTo(expectedLines);
    }

    protected static void CompareFileContents(NativePath filePath, string resourceFileName)
    {
        var resourceContent = File.ReadAllLines(VmrTestsOneTimeSetUp.ResourcesPath / resourceFileName);
        CheckFileContents(filePath, resourceContent);
    }

    protected async Task InitializeRepoAtLastCommit(string repoName, NativePath repoPath, LocalPath? sourceMappingsPath = null)
    {
        var build = await CreateNewBuild(repoPath, []);
        var sourceMappings = sourceMappingsPath ?? VmrPath / VmrInfo.DefaultRelativeSourceMappingsPath;
        await CallDarcInitialize(repoName, build, sourceMappings);
    }

    protected async Task UpdateRepoToLastCommit(string repoName, NativePath repoPath, bool generateCodeowners = false, bool generateCredScanSuppressions = false)
    {
        var build = await CreateNewBuild(repoPath, []);
        await CallDarcUpdate(repoName, build, generateCodeowners, generateCredScanSuppressions);
    }

    private async Task CallDarcInitialize(string repository, Build build, LocalPath sourceMappingsPath)
    {
        using var scope = ServiceProvider.CreateScope();
        var vmrInitializer = scope.ServiceProvider.GetRequiredService<IVmrInitializer>();
        await vmrInitializer.InitializeRepository(repository, build, true, sourceMappingsPath, Array.Empty<AdditionalRemote>(), null, null, false, false, true, _cancellationToken.Token);
    }

    protected async Task CallDarcUpdate(string repository, Build build, bool generateCodeowners = false, bool generateCredScanSuppressions = false)
    {
        await CallDarcUpdate(repository, build, [], generateCodeowners, generateCredScanSuppressions);
    }

    protected async Task CallDarcUpdate(string repository, Build build, AdditionalRemote[] additionalRemotes, bool generateCodeowners = false, bool generateCredScanSuppressions = false)
    {
        using var scope = ServiceProvider.CreateScope();
        var vmrUpdater = scope.ServiceProvider.GetRequiredService<IVmrUpdater>();
<<<<<<< HEAD
        await vmrUpdater.UpdateRepository(repository, build, true, additionalRemotes, null, null, generateCodeowners, generateCredScanSuppressions, true, _cancellationToken.Token);
=======
        await vmrUpdater.UpdateRepository(repository, commit, null, true, additionalRemotes, null, null, generateCodeowners, generateCredScanSuppressions, discardPatches: true, reapplyVmrPatches: false, _cancellationToken.Token);
>>>>>>> 5ba7d22e
    }

    protected async Task<bool> CallDarcBackflow(
        string mappingName,
        NativePath repoPath,
        string branch,
        Build? buildToFlow = null,
        IReadOnlyCollection<string>? excludedAssets = null)
    {
        using var scope = ServiceProvider.CreateScope();
        var codeflower = scope.ServiceProvider.GetRequiredService<IVmrBackFlower>();
        return await codeflower.FlowBackAsync(
            mappingName,
            repoPath,
            buildToFlow ?? await CreateNewVmrBuild([]),
            excludedAssets,
            "main",
            branch,
            cancellationToken: _cancellationToken.Token);
    }

    protected async Task<bool> CallDarcForwardflow(
        string mappingName,
        NativePath repoPath,
        string branch,
        Build? buildToFlow = null,
        IReadOnlyCollection<string>? excludedAssets = null)
    {
        using var scope = ServiceProvider.CreateScope();
        var codeflower = scope.ServiceProvider.GetRequiredService<IVmrForwardFlower>();
        return await codeflower.FlowForwardAsync(
            mappingName,
            repoPath,
            buildToFlow ?? await CreateNewRepoBuild(repoPath, []),
            excludedAssets,
            "main",
            branch,
            cancellationToken: _cancellationToken.Token);
    }

    protected async Task<List<string>> CallDarcCloakedFileScan(string baselinesFilePath)
    {
        using var scope = ServiceProvider.CreateScope();
        var cloakedFileScanner = scope.ServiceProvider.GetRequiredService<VmrCloakedFileScanner>();
        return await cloakedFileScanner.ScanVmr(baselinesFilePath, _cancellationToken.Token);
    }

    protected static void CopyDirectory(string source, LocalPath destination)
    {
        if (!Directory.Exists(destination))
        {
            Directory.CreateDirectory(destination);
        }

        DirectoryInfo sourceDir = new(source);

        FileInfo[] files = sourceDir.GetFiles();
        foreach (FileInfo file in files)
        {
            file.CopyTo(destination / file.Name, true);
        }

        DirectoryInfo[] subDirs = sourceDir.GetDirectories();
        foreach (DirectoryInfo dir in subDirs)
        {
            CopyDirectory(dir.FullName, destination / dir.Name);
        }
    }

    private static ICollection<LocalPath> GetAllFilesInDirectory(DirectoryInfo directory)
    {
        var files = new List<LocalPath>();

        if (directory.Name == ".git")
        {
            return files;
        }

        files.AddRange(directory.GetFiles().Where(f => f.Name != ".gitmodules").Select(f => new NativePath(f.FullName)));

        foreach (var subDir in directory.GetDirectories())
        {
            files.AddRange(GetAllFilesInDirectory(subDir));
        }

        return files;
    }

    protected async Task<string> CopyRepoAndCreateVersionFiles(
        string repoName,
        Dictionary<string, List<string>>? dependencies = null)
    {
        var repoPath = CurrentTestDirectory / repoName;

        var dependenciesString = new StringBuilder();
        var propsString = new StringBuilder();
        if (dependencies != null && dependencies.ContainsKey(repoName))
        {
            var repoDependencies = dependencies[repoName];
            foreach (var dependencyName in repoDependencies)
            {
                var sha = await CopyRepoAndCreateVersionFiles(dependencyName, dependencies);
                dependenciesString.AppendLine(
                    string.Format(
                        Constants.DependencyTemplate,
                        new[] { dependencyName, CurrentTestDirectory / dependencyName, sha }));

                var propsName = VersionFiles.GetVersionPropsPackageVersionElementName(dependencyName);
                propsString.AppendLine($"<{propsName}>8.0.0</{propsName}>");
            }
        }

        if (!Directory.Exists(repoPath))
        {
            CopyDirectory(VmrTestsOneTimeSetUp.TestsDirectory / repoName, repoPath);

            var versionDetails = string.Format(Constants.VersionDetailsTemplate, dependenciesString);
            Directory.CreateDirectory(repoPath / "eng");
            File.WriteAllText(repoPath / VersionFiles.VersionDetailsXml, versionDetails);

            var versionProps = string.Format(Constants.VersionPropsTemplate, propsString);
            File.WriteAllText(repoPath / VersionFiles.VersionProps, versionProps);

            File.WriteAllText(repoPath / VersionFiles.GlobalJson, Constants.GlobalJsonTemplate);

            File.WriteAllText(repoPath / VersionFiles.NugetConfig, Constants.NuGetConfigTemplate);

            await GitOperations.CommitAll(repoPath, "Update version files");
        }

        return await GitOperations.GetRepoLastCommit(repoPath);
    }

    protected async Task WriteSourceMappingsInVmr(SourceMappingFile sourceMappings)
    {
        var settings = new JsonSerializerOptions
        {
            PropertyNamingPolicy = JsonNamingPolicy.CamelCase,
            WriteIndented = true,
            DefaultIgnoreCondition = System.Text.Json.Serialization.JsonIgnoreCondition.WhenWritingDefault
        };

        File.WriteAllText(VmrPath / VmrInfo.DefaultRelativeSourceMappingsPath,
            JsonSerializer.Serialize(sourceMappings, settings));

        await GitOperations.CommitAll(VmrPath, "Add source mappings");
    }

    // Needed for some local git operations
    protected Local GetLocal(NativePath repoPath) => ActivatorUtilities.CreateInstance<Local>(ServiceProvider, repoPath.ToString());
    protected DependencyFileManager GetDependencyFileManager() => ActivatorUtilities.CreateInstance<DependencyFileManager>(ServiceProvider);

    protected async Task<Build> CreateNewVmrBuild((string name, string version)[] assets)
        => await CreateNewBuild(VmrPath, assets);

    protected async Task<Build> CreateNewRepoBuild((string name, string version)[] assets)
        => await CreateNewBuild(ProductRepoPath, assets);

    protected async Task<Build> CreateNewRepoBuild(NativePath repoPath, (string name, string version)[] assets)
        => await CreateNewBuild(repoPath, assets);

    protected async Task<Build> CreateNewBuild(NativePath repoPath, (string name, string version)[] assets)
    {
        var assetId = 1;
        _buildId++;
        var commit = await GitOperations.GetRepoLastCommit(repoPath);

        var build = new Build(
            id: _buildId,
            dateProduced: DateTimeOffset.Now,
            staleness: 0,
            released: false,
            stable: true,
            commit: commit,
            channels: ImmutableList<Channel>.Empty,
            assets:
            [
                ..assets.Select(a => new Asset(++assetId, _buildId, true, a.name, a.version,
                    [
                        new AssetLocation(assetId, LocationType.NugetFeed, "https://source.feed/index.json")
                    ]))
            ],
            dependencies: ImmutableList<BuildRef>.Empty,
            incoherencies: ImmutableList<BuildIncoherence>.Empty)
        {
            GitHubBranch = "main",
            GitHubRepository = repoPath,
        };

        _basicBarClient
            .Setup(x => x.GetBuildAsync(build.Id))
            .ReturnsAsync(build);
        _basicBarClient
            .Setup(x => x.GetBuildsAsync(repoPath, commit))
            .ReturnsAsync([build]);

        return build;
    }
}<|MERGE_RESOLUTION|>--- conflicted
+++ resolved
@@ -186,11 +186,8 @@
     {
         using var scope = ServiceProvider.CreateScope();
         var vmrUpdater = scope.ServiceProvider.GetRequiredService<IVmrUpdater>();
-<<<<<<< HEAD
-        await vmrUpdater.UpdateRepository(repository, build, true, additionalRemotes, null, null, generateCodeowners, generateCredScanSuppressions, true, _cancellationToken.Token);
-=======
-        await vmrUpdater.UpdateRepository(repository, commit, null, true, additionalRemotes, null, null, generateCodeowners, generateCredScanSuppressions, discardPatches: true, reapplyVmrPatches: false, _cancellationToken.Token);
->>>>>>> 5ba7d22e
+
+        await vmrUpdater.UpdateRepository(repository, build, true, additionalRemotes, null, null, generateCodeowners, generateCredScanSuppressions, discardPatches: true, reapplyVmrPatches: false, _cancellationToken.Token);
     }
 
     protected async Task<bool> CallDarcBackflow(
