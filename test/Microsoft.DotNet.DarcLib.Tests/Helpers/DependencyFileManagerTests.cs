--- conflicted
+++ resolved
@@ -7,7 +7,6 @@
 using System.Linq;
 using System.Threading.Tasks;
 using FluentAssertions;
-using FluentAssertions.Specialized;
 using Microsoft.DotNet.DarcLib.Helpers;
 using Microsoft.DotNet.DarcLib.Models;
 using Microsoft.DotNet.DarcLib.Models.Darc;
@@ -398,28 +397,6 @@
     }
 
     [Test]
-<<<<<<< HEAD
-    public void GetXmlDocumentHandlesBomCharacters()
-    {
-        // Create XML content without BOM
-        const string xmlWithoutBom =
-            """
-            <?xml version="1.0" encoding="utf-8"?>
-            <Dependencies>
-              <ProductDependencies>
-                <Dependency Name="TestPackage" Version="1.0.0">
-                  <Uri>https://github.com/test/test</Uri>
-                  <Sha>abc123</Sha>
-                </Dependency>
-              </ProductDependencies>
-            </Dependencies>
-            """;
-
-        string xmlWithBom = "∩╗┐" + xmlWithoutBom;
-        var f = () => DependencyFileManager.GetXmlDocument(xmlWithBom);
-        f.Should().NotThrow<Exception>();
-    }
-=======
     public async Task AddDependencyShouldAddToVersionDetailsPropsWhenItExists()
     {
         Mock<IGitRepo> repo = new();
@@ -725,5 +702,4 @@
     }
 
     private string NormalizeLineEndings(string input) => input.Replace("\r\n", "\n").TrimEnd();
->>>>>>> e7b95a09
 }