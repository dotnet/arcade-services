﻿// Licensed to the .NET Foundation under one or more agreements.
// The .NET Foundation licenses this file to you under the MIT license.

using System;
using System.Collections.Generic;
using System.Linq;
using System.Text;
using System.Threading;
using System.Threading.Tasks;
using FluentAssertions;
using Microsoft.DotNet.DarcLib.Helpers;
using Microsoft.DotNet.DarcLib.Models;
using Microsoft.DotNet.DarcLib.Models.Darc;
using Microsoft.DotNet.DarcLib.Models.VirtualMonoRepo;
using Microsoft.DotNet.DarcLib.VirtualMonoRepo;
using Microsoft.DotNet.ProductConstructionService.Client.Models;
using Microsoft.Extensions.Logging.Abstractions;
using Moq;
using NuGet.Versioning;
using NUnit.Framework;

#nullable enable
namespace Microsoft.DotNet.DarcLib.Tests.VirtualMonoRepo;

public class BackflowConflictResolverTests
{
    private const string MappingName = "test-repo";
    private const string CurrentVmrSha = "current flow VMR SHA";
    private const string CurrentRepoSha = "current flow repo SHA";
    private const string LastVmrSha = "last flow VMR SHA";
    private const string LastRepoSha = "last flow repo SHA";
    private const string TargetBranch = "main";
    private const string PrBranch = "pr-branch";
    private const string VmrUri = "https://github.com/dotnet/dotnet";

    private readonly NativePath _vmrPath = new("/data/vmr");
    private readonly NativePath _repoPath = new("/data/repo");

    private readonly Mock<IVmrInfo> _vmrInfo = new();
    private readonly Mock<IVmrPatchHandler> _patchHandler = new();
    private readonly Mock<ILocalLibGit2Client> _libGit2Client = new();
    private readonly Mock<ILocalGitRepoFactory> _localGitRepoFactory = new();
    private readonly Mock<IVersionDetailsParser> _versionDetailsParser = new();
    private readonly Mock<IAssetLocationResolver> _assetLocationResolver = new();
    private readonly Mock<IDependencyFileManager> _dependencyFileManager = new();
    private readonly Mock<IFileSystem> _fileSystem = new();
    private readonly Mock<IVmrVersionFileMerger> _vmrVersionFileMergerMock = new();

    private readonly Mock<ILocalGitRepo> _localRepo = new();
    private readonly Mock<ILocalGitRepo> _localVmr = new();

    BackflowConflictResolver _conflictResolver = null!;

    // Mapping of SHA -> Content of version details
    Dictionary<string, VersionDetails> _versionDetails = [];
    private int _buildId = 1;

    [SetUp]
    public void SetUp()
    {
        _vmrInfo.Reset();
        _vmrInfo
            .SetupGet(x => x.VmrPath)
            .Returns(_vmrPath);
        _vmrInfo
            .Setup(x => x.GetRepoSourcesPath(It.IsAny<SourceMapping>()))
            .Returns((SourceMapping mapping) => _vmrPath / VmrInfo.SourcesDir / mapping.Name);

        _libGit2Client.Reset();
        _localRepo.Reset();
        _localRepo
            .SetupGet(x => x.Path)
            .Returns(_repoPath);
        _localRepo
            .Setup(x => x.HasWorkingTreeChangesAsync())
            .ReturnsAsync(true);
        _localRepo
            .Setup(x => x.GetFileFromGitAsync(It.Is<string>(s => s.Contains(VersionFiles.VersionDetailsXml)), It.IsAny<string>(), null))
            .ReturnsAsync((string _, string _, string __) => $"repo/{TargetBranch}");
        _localRepo
            .SetReturnsDefault(Task.CompletedTask);
        _localRepo
            .SetReturnsDefault(Task.FromResult(new ProcessExecutionResult()));

        _localVmr.Reset();
        _localVmr
            .SetupGet(x => x.Path)
            .Returns(_vmrPath);
        _localVmr
            .Setup(x => x.GetFileFromGitAsync(It.Is<string>(s => s.Contains(VersionFiles.VersionDetailsXml)), It.IsAny<string>(), null))
            .ReturnsAsync((string _, string commit, string __) => $"vmr/{commit}");

        _localGitRepoFactory.Reset();
        _localGitRepoFactory
            .Setup(x => x.Create(_vmrPath))
            .Returns(_localVmr.Object);

        _versionDetailsParser.Reset();
        _versionDetails = [];
        _versionDetailsParser
            .Setup(x => x.ParseVersionDetailsXml(It.IsAny<string>(), It.IsAny<bool>()))
            .Returns((string content, bool _) => _versionDetails[content]);

        _assetLocationResolver.Reset();
        _assetLocationResolver.SetReturnsDefault(Task.CompletedTask);

        _patchHandler.Reset();
        _patchHandler.SetReturnsDefault(Task.CompletedTask);

        _dependencyFileManager.Reset();
        _dependencyFileManager
<<<<<<< HEAD
            .Setup(x => x.AddDependencyAsync(It.IsAny<DependencyDetail>(), It.IsAny<string>(), It.IsAny<string>(), It.IsAny<string>(), It.IsAny<bool>()))
            .Callback((DependencyDetail dep, string repo, string commit, string? _, bool? _) =>
=======
            .Setup(x => x.AddDependencyAsync(It.IsAny<DependencyDetail>(), It.IsAny<string>(), It.IsAny<string>(), It.IsAny<bool>(), It.IsAny<bool>()))
            .Callback((DependencyDetail dep, string repo, string commit, bool _, bool? _) =>
>>>>>>> 412c9802
            {
                var key = (repo == _vmrPath ? "vmr" : "repo") + "/" + commit;
                VersionDetails versionDetails = _versionDetails.TryGetValue(key, out var vd) ? vd : new([], null);

                if (versionDetails.Dependencies.Any(d => d.Name == dep.Name))
                {
                    return;
                }

                _versionDetails[key] = new VersionDetails(
                    versionDetails.Dependencies.Append(dep).ToArray(),
                    versionDetails.Source);
            })
            .Returns(Task.CompletedTask);

        _dependencyFileManager
            .Setup(x => x.RemoveDependencyAsync(It.IsAny<string>(), It.IsAny<string>(), It.IsAny<string>(), It.IsAny<string>(), It.IsAny<bool>()))
            .Callback((string name, string repo, string commit, string? _, bool? _) =>
            {
                var key = (repo == _vmrPath ? "vmr" : "repo") + "/" + commit;
                var versionDetails = _versionDetails[key];
                _versionDetails[key] = new VersionDetails(
                    [..versionDetails.Dependencies.Where(d => d.Name != name)],
                    versionDetails.Source);
            })
            .Returns(Task.CompletedTask);

        _fileSystem.Reset();

        _vmrVersionFileMergerMock.Reset();

        _conflictResolver = new(
            _vmrInfo.Object,
            _patchHandler.Object,
            _libGit2Client.Object,
            _localGitRepoFactory.Object,
            _versionDetailsParser.Object,
            _assetLocationResolver.Object,
            new CoherencyUpdateResolver(Mock.Of<IBasicBarClient>(), Mock.Of<IRemoteFactory>(), new NullLogger<CoherencyUpdateResolver>()),
            _dependencyFileManager.Object,
            _fileSystem.Object,
            new NullLogger<BackflowConflictResolver>(),
            _vmrVersionFileMergerMock.Object);
    }

    // Tests a case when packages were updated in the repo as well as in VMR and some created during the build.
    // Tests that the versions are merged correctly.
    [Test]
    public async Task VersionsAreMergedInBackflowAfterForwardFlowTest()
    {
        var lastFlow = new ForwardFlow(LastRepoSha, LastVmrSha);
        var currentFlow = new Backflow(CurrentVmrSha, CurrentRepoSha);

        // Version details looks like this after merging with the VMR
        _versionDetails[$"repo/{TargetBranch}"] = new VersionDetails(
            [
                CreateDependency("Package.From.Build", "1.0.1", LastVmrSha),
                CreateDependency("Another.Package.From.Build", "1.0.1", LastVmrSha),
                CreateDependency("Yet.Another.Package.From.Build", "1.0.1", LastVmrSha),
                CreateDependency("Package.Excluded.From.Backflow", "1.0.0", LastVmrSha),
                CreateDependency("Package.Also.Excluded.From.Backflow", "1.0.0", LastVmrSha),
                CreateDependency("Package.Updated.In.Both", "3.0.0", LastVmrSha),
                CreateDependency("Package.Added.In.VMR", "2.0.0", LastVmrSha),
                CreateDependency("Package.Added.In.Both", "2.2.2", LastVmrSha),
            ],
            new SourceDependency(VmrUri, MappingName, LastVmrSha, 123456));

        // Set up the version details for the unspecified repository reference
        _versionDetails["repo/"] = new VersionDetails(
            _versionDetails[$"repo/{TargetBranch}"].Dependencies.ToArray(),
            _versionDetails[$"repo/{TargetBranch}"].Source);

        var build = CreateNewBuild(CurrentVmrSha,
        [
            ("Package.From.Build", "1.0.5"),
            ("Package.Excluded.From.Backflow", "1.0.2"),
            ("Package.Also.Excluded.From.Backflow", "1.0.2"),
            ("Another.Package.From.Build", "1.0.5"),
            ("Yet.Another.Package.From.Build", "1.0.5"),
            ("Package.Removed.In.Repo", "1.0.5"),
            ("Package.Added.In.Repo", "4.0.0") // package was added at some point, but then a newer version was produced in the build
        ]);

        // The following packages are not updated:
        //   - Package.Removed.In.Repo - removed in repo (not getting updated)
        //   - Package.Removed.In.VMR - removed in VMR (and thus in repo)
        //   - Package.Added.In.VMR - added in VMR, so it was just added in the repo (not getting updated)
        //   - Package.Excluded.From.Backflow - excluded from backflow
        //   - Package.Also.Excluded.From.Backflow - excluded from backflow
        // Need to add Package.Added.In.Repo to emulate what the repo version would already have
        _versionDetails[$"repo/{TargetBranch}"] = new VersionDetails(
            _versionDetails[$"repo/{TargetBranch}"].Dependencies
                .Append(CreateDependency("Package.Added.In.Repo", "1.0.0", LastVmrSha))
                .ToArray(),
            _versionDetails[$"repo/{TargetBranch}"].Source);

        // Also update repo/ to match
        _versionDetails["repo/"] = new VersionDetails(
            _versionDetails[$"repo/{TargetBranch}"].Dependencies.ToArray(),
            _versionDetails[$"repo/{TargetBranch}"].Source);

        Dictionary<string, DependencyUpdate> expectedAddition = new()
        {
            { "Package.Added.In.Repo", new DependencyUpdate() { From = null, To = new DependencyDetail { Name = "Package.Added.In.Repo", Version = "1.0.1" }}}
        };

        _vmrVersionFileMergerMock.Setup(x => x.MergeVersionDetails(
                It.IsAny<Codeflow>(),
                It.IsAny<ILocalGitRepo>(),
                It.IsAny<string>(),
                It.IsAny<string>(),
                It.IsAny<string>(),
                It.IsAny<ILocalGitRepo>(),
                It.IsAny<string>(),
                It.IsAny<string>(),
                It.IsAny<string>(),
                It.IsAny<string?>()))
            .ReturnsAsync(new VersionFileChanges<DependencyUpdate>([], expectedAddition, []));

        // Simulate dependency manager
        _assetLocationResolver.Setup(a => a.AddAssetLocationToDependenciesAsync(It.IsAny<IEnumerable<DependencyDetail>>()))
            .Callback((IEnumerable<DependencyDetail> deps) =>
            {
                // This would normally set locations, but we don't need that for the test
            })
            .Returns(Task.CompletedTask);
            
        await TestConflictResolver(
            build,
            lastFlow,
            currentFlow,
            expectedDependencies:
            [
                ("Package.From.Build", "1.0.5"),
                ("Package.Excluded.From.Backflow", "1.0.0"),
                ("Package.Also.Excluded.From.Backflow", "1.0.0"),
                ("Package.Updated.In.Both", "3.0.0"),
                ("Package.Added.In.Repo", "4.0.0"),
                ("Package.Added.In.VMR", "2.0.0"),
                ("Package.Added.In.Both", "2.2.2"),
                ("Another.Package.From.Build", "1.0.5"),
                ("Yet.Another.Package.From.Build", "1.0.5"),
                // Note: Package.Removed.In.Repo is not included as it was removed in repo
            ],
            expectedUpdates:
            [
                new("Package.From.Build", "1.0.1", "1.0.5"),
                new("Another.Package.From.Build", "1.0.1", "1.0.5"),
                new("Yet.Another.Package.From.Build", "1.0.1", "1.0.5"),
                new("Package.Added.In.Repo", null, "4.0.0"),
            ],
            headBranchExisted: false,
            excludedAssets: ["Package.Excluded.From.Backflow", "Package.Also.*"]);
    }

    [Test]
    public void TestCodeflowDependencyUpdateCommitMessage()
    {
        DependencyUpdate dep1 = new()
        {
            From = new DependencyDetail()
            {
                Name = "Foo",
                Version = "2.0.0"
            },
            To = new DependencyDetail()
            {
                Name = "Foo",
                Version = "3.0.0"
            },
        };

        DependencyUpdate dep2 = new()
        {
            From = new DependencyDetail()
            {
                Name = "Bar",
                Version = "2.0.0"
            },
            To = new DependencyDetail()
            {
                Name = "Bar",
                Version = "3.0.0"
            },
        };

        DependencyUpdate dep3 = new()
        {
            From = new DependencyDetail()
            {
                Name = "Boz",
                Version = "1.0.0"
            },
            To = new DependencyDetail()
            {
                Name = "Boz",
                Version = "4.0.0"
            },
        };
        DependencyUpdate dep4 = new()
        {
            To = new DependencyDetail()
            {
                Name = "Bop",
                Version = "3.0.0"
            },
        };
        DependencyUpdate dep5 = new()
        {
            From = new DependencyDetail()
            {
                Name = "Bam",
                Version = "2.0.0"
            },
        };

        BackflowConflictResolver.BuildDependencyUpdateCommitMessage([dep1, dep2, dep3, dep4, dep5]).Should().BeEquivalentTo(
            """
            Updated Dependencies:
            Foo, Bar (Version 2.0.0 -> 3.0.0)
            Boz (Version 1.0.0 -> 4.0.0)

            Added Dependencies:
            Bop (Version 3.0.0)

            Removed Dependencies:
            Bam (Version 2.0.0)
            """.Trim()
            );

    }

    private async Task TestConflictResolver(
        Build build,
        Codeflow lastFlow,
        Backflow currentFlow,
        (string Name, string Version)[] expectedDependencies,
        ExpectedUpdate[] expectedUpdates,
        bool headBranchExisted,
        string[] excludedAssets)
    {
        var gitFileChanges = new GitFileContentContainer();
        _dependencyFileManager
            .Setup(x => x.UpdateDependencyFiles(
                It.IsAny<IEnumerable<DependencyDetail>>(),
                It.IsAny<SourceDependency>(),
                It.IsAny<string>(),
                It.IsAny<string>(),
                It.IsAny<IEnumerable<DependencyDetail>>(),
                null,
                It.IsAny<bool>(),
                It.IsAny<bool?>()))
            .Callback((IEnumerable<DependencyDetail> itemsToUpdate,
                       SourceDependency? sourceDependency,
                       string repo,
                       string? commit,
                       IEnumerable<DependencyDetail> oldDependencies,
                       SemanticVersion? incomingDotNetSdkVersion,
                       bool forceUpdate,
                       bool? _) =>
            {
                // Update dependencies in-memory
                var key = (repo == _vmrPath ? "vmr" : "repo") + "/" + commit;
                _versionDetails[key] = new VersionDetails(
                    oldDependencies
                        .Select(dep => itemsToUpdate.FirstOrDefault(d => d.Name == dep.Name) ?? dep)
                        .ToArray(),
                    new SourceDependency(build, MappingName));

            })
            .ReturnsAsync(gitFileChanges);

        var cancellationToken = new CancellationToken();
        VersionFileUpdateResult mergeResult = await _conflictResolver.TryMergingBranchAndUpdateDependencies(
            new SourceMapping(MappingName, "https://github/repo1", "main", [], [], false),
            lastFlow,
            currentFlow,
            crossingFlow: null,
            _localRepo.Object,
            build,
            PrBranch,
            TargetBranch,
            excludedAssets: excludedAssets,
            headBranchExisted,
            cancellationToken);

        mergeResult.ConflictedFiles.Should().BeEmpty();
        mergeResult.DependencyUpdates
            .Select(update => new ExpectedUpdate(
                update.From?.Name ?? update.To.Name,
                update.From?.Version,
                update.To?.Version))
            .Should().BeEquivalentTo(expectedUpdates, options => options.WithoutStrictOrdering());

        // Test the final state of V.D.xml (from the working tree)
        _versionDetails["repo/"].Dependencies
            .Select(x => (x.Name, x.Version))
            .Should().BeEquivalentTo(expectedDependencies, options => options.WithoutStrictOrdering());

        _libGit2Client.Verify(x => x.CommitFilesAsync(It.IsAny<List<GitFile>>(), _repoPath.Path, null, null), Times.AtLeastOnce);
        _localRepo.Verify(x => x.StageAsync(new[] { "." }, cancellationToken), Times.AtLeastOnce);
        _localRepo.Verify(x => x.CommitAsync(It.IsAny<string>(), false, null, cancellationToken), Times.AtLeastOnce);
    }

    private Build CreateNewBuild(string commit, (string name, string version)[] assets)
    {
        var assetId = 1;
        _buildId++;

        var build = new Build(
            id: _buildId,
            dateProduced: DateTimeOffset.Now,
            staleness: 0,
            released: false,
            stable: true,
            commit: commit,
            channels: [],
            assets:
            [
                ..assets.Select(a => new Asset(++assetId, _buildId, true, a.name, a.version,
                    [
                        new AssetLocation(assetId, LocationType.NugetFeed, "https://source.feed/index.json")
                    ]))
            ],
            dependencies: [],
            incoherencies: [])
        {
            GitHubBranch = "main",
            GitHubRepository = VmrUri,
        };

        return build;
    }

    private static DependencyDetail CreateDependency(string name, string version, string commit, DependencyType type = DependencyType.Product)
        => new()
        {
            Name = name,
            Version = version,
            Commit = commit,
            RepoUri = VmrUri,
            Type = type,
        };

    private record ExpectedUpdate(string Name, string? From, string? To);
}<|MERGE_RESOLUTION|>--- conflicted
+++ resolved
@@ -109,13 +109,8 @@
 
         _dependencyFileManager.Reset();
         _dependencyFileManager
-<<<<<<< HEAD
-            .Setup(x => x.AddDependencyAsync(It.IsAny<DependencyDetail>(), It.IsAny<string>(), It.IsAny<string>(), It.IsAny<string>(), It.IsAny<bool>()))
-            .Callback((DependencyDetail dep, string repo, string commit, string? _, bool? _) =>
-=======
-            .Setup(x => x.AddDependencyAsync(It.IsAny<DependencyDetail>(), It.IsAny<string>(), It.IsAny<string>(), It.IsAny<bool>(), It.IsAny<bool>()))
-            .Callback((DependencyDetail dep, string repo, string commit, bool _, bool? _) =>
->>>>>>> 412c9802
+            .Setup(x => x.AddDependencyAsync(It.IsAny<DependencyDetail>(), It.IsAny<string>(), It.IsAny<string>(), It.IsAny<string>(), It.IsAny<bool>(), It.IsAny<bool>()))
+            .Callback((DependencyDetail dep, string repo, string commit, string? _, bool _, bool? _) =>
             {
                 var key = (repo == _vmrPath ? "vmr" : "repo") + "/" + commit;
                 VersionDetails versionDetails = _versionDetails.TryGetValue(key, out var vd) ? vd : new([], null);
