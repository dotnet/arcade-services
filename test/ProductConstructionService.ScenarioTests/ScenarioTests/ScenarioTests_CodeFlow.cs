--- conflicted
+++ resolved
@@ -30,12 +30,8 @@
     {
         var channelName = GetTestChannelName();
         var branchName = GetTestBranchName();
-<<<<<<< HEAD
         var productRepo = GetGitHubRepoUrl(TestRepository.TestRepo1Name);
         var targetBranchName = GetTestBranchName();
-=======
-        var targetBranchName = "main";
->>>>>>> 8d4738dd
 
         await using AsyncDisposableValue<string> testChannel = await CreateTestChannelAsync(channelName);
 
@@ -98,12 +94,8 @@
     {
         var channelName = GetTestChannelName();
         var branchName = GetTestBranchName();
-<<<<<<< HEAD
         var productRepo = GetGitHubRepoUrl(TestRepository.TestRepo1Name);
         var targetBranchName = GetTestBranchName();
-=======
-        var targetBranchName = "master";
->>>>>>> 8d4738dd
 
         await using AsyncDisposableValue<string> testChannel = await CreateTestChannelAsync(channelName);
 
