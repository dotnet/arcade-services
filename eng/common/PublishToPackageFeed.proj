--- conflicted
+++ resolved
@@ -17,11 +17,7 @@
     https://github.com/dotnet/arcade/issues/2266
   -->
   <Import Project="$(MSBuildThisFileDirectory)ArtifactsCategory.props" Condition="Exists('$(MSBuildThisFileDirectory)ArtifactsCategory.props')" />
-<<<<<<< HEAD
-
-=======
   
->>>>>>> 4b77bef1
   <Import Project="$(NuGetPackageRoot)microsoft.dotnet.build.tasks.feed\$(MicrosoftDotNetBuildTasksFeedVersion)\build\Microsoft.DotNet.Build.Tasks.Feed.targets" />
 
   <Target Name="PublishToFeed">
@@ -47,13 +43,8 @@
       <TargetStaticFeed Condition="'$(ArtifactsCategory.ToUpper())' == '.NETCOREVALIDATION'">https://dotnetfeed.blob.core.windows.net/arcade-validation/index.json</TargetStaticFeed>
     </PropertyGroup>
 
-<<<<<<< HEAD
-    <Error
-      Condition="'$(TargetStaticFeed)' == ''"
-=======
     <Error 
       Condition="'$(TargetStaticFeed)' == ''" 
->>>>>>> 4b77bef1
       Text="'$(ArtifactsCategory)' wasn't recognized as a valid artifact category. Valid categories are: '.NetCore' and '.NetCoreValidation'" />
 
     <!-- Iterate publishing assets from each manifest file. -->
