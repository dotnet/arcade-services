<?xml version="1.0" encoding="utf-8"?>
<Dependencies>
  <ProductDependencies>
<<<<<<< HEAD
    <Dependency Name="Microsoft.DotNet.Internal.Logging" Version="1.1.0-beta.24203.3">
      <Uri>https://github.com/dotnet/dnceng-shared</Uri>
      <Sha>58bd862a0402f6f24786e169a247f2e31a7197c2</Sha>
    </Dependency>
    <Dependency Name="Microsoft.AspNetCore.ApiPagination" Version="1.1.0-beta.24203.3">
      <Uri>https://github.com/dotnet/dnceng-shared</Uri>
      <Sha>58bd862a0402f6f24786e169a247f2e31a7197c2</Sha>
    </Dependency>
    <Dependency Name="Microsoft.AspNetCore.ApiVersioning" Version="1.1.0-beta.24203.3">
      <Uri>https://github.com/dotnet/dnceng-shared</Uri>
      <Sha>58bd862a0402f6f24786e169a247f2e31a7197c2</Sha>
    </Dependency>
    <Dependency Name="Microsoft.AspNetCore.ApiVersioning.Analyzers" Version="1.1.0-beta.24203.3">
      <Uri>https://github.com/dotnet/dnceng-shared</Uri>
      <Sha>58bd862a0402f6f24786e169a247f2e31a7197c2</Sha>
    </Dependency>
    <Dependency Name="Microsoft.AspNetCore.ApiVersioning.Swashbuckle" Version="1.1.0-beta.24203.3">
      <Uri>https://github.com/dotnet/dnceng-shared</Uri>
      <Sha>58bd862a0402f6f24786e169a247f2e31a7197c2</Sha>
    </Dependency>
    <Dependency Name="Microsoft.DncEng.CommandLineLib" Version="1.1.0-beta.24203.3">
      <Uri>https://github.com/dotnet/dnceng-shared</Uri>
      <Sha>58bd862a0402f6f24786e169a247f2e31a7197c2</Sha>
    </Dependency>
    <Dependency Name="Microsoft.DncEng.Configuration.Extensions" Version="1.1.0-beta.24203.3">
      <Uri>https://github.com/dotnet/dnceng-shared</Uri>
      <Sha>58bd862a0402f6f24786e169a247f2e31a7197c2</Sha>
    </Dependency>
    <Dependency Name="Microsoft.DotNet.Authentication.Algorithms" Version="1.1.0-beta.24203.3">
      <Uri>https://github.com/dotnet/dnceng-shared</Uri>
      <Sha>58bd862a0402f6f24786e169a247f2e31a7197c2</Sha>
    </Dependency>
    <Dependency Name="Microsoft.DotNet.GitHub.Authentication" Version="1.1.0-beta.24203.3">
      <Uri>https://github.com/dotnet/dnceng-shared</Uri>
      <Sha>58bd862a0402f6f24786e169a247f2e31a7197c2</Sha>
    </Dependency>
    <Dependency Name="Microsoft.DotNet.Internal.DependencyInjection.Testing" Version="1.1.0-beta.24203.3">
      <Uri>https://github.com/dotnet/dnceng-shared</Uri>
      <Sha>58bd862a0402f6f24786e169a247f2e31a7197c2</Sha>
    </Dependency>
    <Dependency Name="Microsoft.DotNet.Internal.DependencyInjection" Version="1.1.0-beta.24203.3">
      <Uri>https://github.com/dotnet/dnceng-shared</Uri>
      <Sha>58bd862a0402f6f24786e169a247f2e31a7197c2</Sha>
    </Dependency>
    <Dependency Name="Microsoft.DotNet.Internal.Health" Version="1.1.0-beta.24203.3">
      <Uri>https://github.com/dotnet/dnceng-shared</Uri>
      <Sha>58bd862a0402f6f24786e169a247f2e31a7197c2</Sha>
    </Dependency>
    <Dependency Name="Microsoft.DotNet.Internal.Testing.DependencyInjection.Abstractions" Version="1.1.0-beta.24203.3">
      <Uri>https://github.com/dotnet/dnceng-shared</Uri>
      <Sha>58bd862a0402f6f24786e169a247f2e31a7197c2</Sha>
    </Dependency>
    <Dependency Name="Microsoft.DotNet.Internal.Testing.DependencyInjectionCodeGen" Version="1.1.0-beta.24203.3">
      <Uri>https://github.com/dotnet/dnceng-shared</Uri>
      <Sha>58bd862a0402f6f24786e169a247f2e31a7197c2</Sha>
    </Dependency>
    <Dependency Name="Microsoft.DotNet.Internal.Testing.Utility" Version="1.1.0-beta.24203.3">
      <Uri>https://github.com/dotnet/dnceng-shared</Uri>
      <Sha>58bd862a0402f6f24786e169a247f2e31a7197c2</Sha>
    </Dependency>
    <Dependency Name="Microsoft.DotNet.Kusto" Version="1.1.0-beta.24203.3">
      <Uri>https://github.com/dotnet/dnceng-shared</Uri>
      <Sha>58bd862a0402f6f24786e169a247f2e31a7197c2</Sha>
    </Dependency>
    <Dependency Name="Microsoft.DotNet.Metrics" Version="1.1.0-beta.24203.3">
      <Uri>https://github.com/dotnet/dnceng-shared</Uri>
      <Sha>58bd862a0402f6f24786e169a247f2e31a7197c2</Sha>
    </Dependency>
    <Dependency Name="Microsoft.DotNet.ServiceFabric.ServiceHost" Version="1.1.0-beta.24203.3">
      <Uri>https://github.com/dotnet/dnceng-shared</Uri>
      <Sha>58bd862a0402f6f24786e169a247f2e31a7197c2</Sha>
    </Dependency>
    <Dependency Name="Microsoft.DotNet.Services.Utility" Version="1.1.0-beta.24203.3">
      <Uri>https://github.com/dotnet/dnceng-shared</Uri>
      <Sha>58bd862a0402f6f24786e169a247f2e31a7197c2</Sha>
    </Dependency>
    <Dependency Name="Microsoft.DotNet.Web.Authentication" Version="1.1.0-beta.24203.3">
      <Uri>https://github.com/dotnet/dnceng-shared</Uri>
      <Sha>58bd862a0402f6f24786e169a247f2e31a7197c2</Sha>
    </Dependency>
    <Dependency Name="ServiceFabricMocks" Version="1.1.0-beta.24203.3">
      <Uri>https://github.com/dotnet/dnceng-shared</Uri>
      <Sha>58bd862a0402f6f24786e169a247f2e31a7197c2</Sha>
    </Dependency>
    <Dependency Name="CoreHealthMonitor" Version="1.1.0-beta.24203.3">
      <Uri>https://github.com/dotnet/dnceng-shared</Uri>
      <Sha>58bd862a0402f6f24786e169a247f2e31a7197c2</Sha>
=======
    <Dependency Name="Microsoft.DotNet.Internal.Logging" Version="1.1.0-beta.24224.1">
      <Uri>https://github.com/dotnet/dnceng-shared</Uri>
      <Sha>9c187d0455917059195b19b5986361ec5d88fb60</Sha>
    </Dependency>
    <Dependency Name="Microsoft.AspNetCore.ApiPagination" Version="1.1.0-beta.24224.1">
      <Uri>https://github.com/dotnet/dnceng-shared</Uri>
      <Sha>9c187d0455917059195b19b5986361ec5d88fb60</Sha>
    </Dependency>
    <Dependency Name="Microsoft.AspNetCore.ApiVersioning" Version="1.1.0-beta.24224.1">
      <Uri>https://github.com/dotnet/dnceng-shared</Uri>
      <Sha>9c187d0455917059195b19b5986361ec5d88fb60</Sha>
    </Dependency>
    <Dependency Name="Microsoft.AspNetCore.ApiVersioning.Analyzers" Version="1.1.0-beta.24224.1">
      <Uri>https://github.com/dotnet/dnceng-shared</Uri>
      <Sha>9c187d0455917059195b19b5986361ec5d88fb60</Sha>
    </Dependency>
    <Dependency Name="Microsoft.AspNetCore.ApiVersioning.Swashbuckle" Version="1.1.0-beta.24224.1">
      <Uri>https://github.com/dotnet/dnceng-shared</Uri>
      <Sha>9c187d0455917059195b19b5986361ec5d88fb60</Sha>
    </Dependency>
    <Dependency Name="Microsoft.DncEng.CommandLineLib" Version="1.1.0-beta.24224.1">
      <Uri>https://github.com/dotnet/dnceng-shared</Uri>
      <Sha>9c187d0455917059195b19b5986361ec5d88fb60</Sha>
    </Dependency>
    <Dependency Name="Microsoft.DncEng.Configuration.Extensions" Version="1.1.0-beta.24224.1">
      <Uri>https://github.com/dotnet/dnceng-shared</Uri>
      <Sha>9c187d0455917059195b19b5986361ec5d88fb60</Sha>
    </Dependency>
    <Dependency Name="Microsoft.DotNet.Authentication.Algorithms" Version="1.1.0-beta.24224.1">
      <Uri>https://github.com/dotnet/dnceng-shared</Uri>
      <Sha>9c187d0455917059195b19b5986361ec5d88fb60</Sha>
    </Dependency>
    <Dependency Name="Microsoft.DotNet.GitHub.Authentication" Version="1.1.0-beta.24224.1">
      <Uri>https://github.com/dotnet/dnceng-shared</Uri>
      <Sha>9c187d0455917059195b19b5986361ec5d88fb60</Sha>
    </Dependency>
    <Dependency Name="Microsoft.DotNet.Internal.DependencyInjection.Testing" Version="1.1.0-beta.24224.1">
      <Uri>https://github.com/dotnet/dnceng-shared</Uri>
      <Sha>9c187d0455917059195b19b5986361ec5d88fb60</Sha>
    </Dependency>
    <Dependency Name="Microsoft.DotNet.Internal.DependencyInjection" Version="1.1.0-beta.24224.1">
      <Uri>https://github.com/dotnet/dnceng-shared</Uri>
      <Sha>9c187d0455917059195b19b5986361ec5d88fb60</Sha>
    </Dependency>
    <Dependency Name="Microsoft.DotNet.Internal.Health" Version="1.1.0-beta.24224.1">
      <Uri>https://github.com/dotnet/dnceng-shared</Uri>
      <Sha>9c187d0455917059195b19b5986361ec5d88fb60</Sha>
    </Dependency>
    <Dependency Name="Microsoft.DotNet.Internal.Testing.DependencyInjection.Abstractions" Version="1.1.0-beta.24224.1">
      <Uri>https://github.com/dotnet/dnceng-shared</Uri>
      <Sha>9c187d0455917059195b19b5986361ec5d88fb60</Sha>
    </Dependency>
    <Dependency Name="Microsoft.DotNet.Internal.Testing.DependencyInjectionCodeGen" Version="1.1.0-beta.24224.1">
      <Uri>https://github.com/dotnet/dnceng-shared</Uri>
      <Sha>9c187d0455917059195b19b5986361ec5d88fb60</Sha>
    </Dependency>
    <Dependency Name="Microsoft.DotNet.Internal.Testing.Utility" Version="1.1.0-beta.24224.1">
      <Uri>https://github.com/dotnet/dnceng-shared</Uri>
      <Sha>9c187d0455917059195b19b5986361ec5d88fb60</Sha>
    </Dependency>
    <Dependency Name="Microsoft.DotNet.Kusto" Version="1.1.0-beta.24224.1">
      <Uri>https://github.com/dotnet/dnceng-shared</Uri>
      <Sha>9c187d0455917059195b19b5986361ec5d88fb60</Sha>
    </Dependency>
    <Dependency Name="Microsoft.DotNet.Metrics" Version="1.1.0-beta.24224.1">
      <Uri>https://github.com/dotnet/dnceng-shared</Uri>
      <Sha>9c187d0455917059195b19b5986361ec5d88fb60</Sha>
    </Dependency>
    <Dependency Name="Microsoft.DotNet.ServiceFabric.ServiceHost" Version="1.1.0-beta.24224.1">
      <Uri>https://github.com/dotnet/dnceng-shared</Uri>
      <Sha>9c187d0455917059195b19b5986361ec5d88fb60</Sha>
    </Dependency>
    <Dependency Name="Microsoft.DotNet.Services.Utility" Version="1.1.0-beta.24224.1">
      <Uri>https://github.com/dotnet/dnceng-shared</Uri>
      <Sha>9c187d0455917059195b19b5986361ec5d88fb60</Sha>
    </Dependency>
    <Dependency Name="Microsoft.DotNet.Web.Authentication" Version="1.1.0-beta.24224.1">
      <Uri>https://github.com/dotnet/dnceng-shared</Uri>
      <Sha>9c187d0455917059195b19b5986361ec5d88fb60</Sha>
    </Dependency>
    <Dependency Name="ServiceFabricMocks" Version="1.1.0-beta.24224.1">
      <Uri>https://github.com/dotnet/dnceng-shared</Uri>
      <Sha>9c187d0455917059195b19b5986361ec5d88fb60</Sha>
    </Dependency>
    <Dependency Name="CoreHealthMonitor" Version="1.1.0-beta.24224.1">
      <Uri>https://github.com/dotnet/dnceng-shared</Uri>
      <Sha>9c187d0455917059195b19b5986361ec5d88fb60</Sha>
>>>>>>> 43252f97
    </Dependency>
  </ProductDependencies>
  <ToolsetDependencies>
    <Dependency Name="Microsoft.DotNet.Arcade.Sdk" Version="8.0.0-beta.24204.3">
      <Uri>https://github.com/dotnet/arcade</Uri>
      <Sha>188340e12c0a372b1681ad6a5e72c608021efdba</Sha>
    </Dependency>
    <Dependency Name="Microsoft.DotNet.SignTool" Version="8.0.0-beta.24204.3">
      <Uri>https://github.com/dotnet/arcade</Uri>
      <Sha>188340e12c0a372b1681ad6a5e72c608021efdba</Sha>
    </Dependency>
    <Dependency Name="Microsoft.DotNet.Build.Tasks.Feed" Version="8.0.0-beta.24204.3">
      <Uri>https://github.com/dotnet/arcade</Uri>
      <Sha>188340e12c0a372b1681ad6a5e72c608021efdba</Sha>
    </Dependency>
    <Dependency Name="Microsoft.DotNet.SwaggerGenerator.MSBuild" Version="8.0.0-beta.24204.3">
      <Uri>https://github.com/dotnet/arcade</Uri>
      <Sha>188340e12c0a372b1681ad6a5e72c608021efdba</Sha>
    </Dependency>
    <Dependency Name="Microsoft.DotNet.Git.IssueManager" Version="8.0.0-beta.24204.3">
      <Uri>https://github.com/dotnet/arcade</Uri>
      <Sha>188340e12c0a372b1681ad6a5e72c608021efdba</Sha>
    </Dependency>
    <Dependency Name="Microsoft.DotNet.VersionTools" Version="8.0.0-beta.24204.3">
      <Uri>https://github.com/dotnet/arcade</Uri>
      <Sha>188340e12c0a372b1681ad6a5e72c608021efdba</Sha>
    </Dependency>
    <Dependency Name="Microsoft.DncEng.SecretManager" Version="1.1.0-beta.24204.2">
      <Uri>https://github.com/dotnet/dnceng</Uri>
      <Sha>5efc6e4819390f091f9c12c7ba4f6746d267f888</Sha>
    </Dependency>
    <Dependency Name="Microsoft.DncEng.Configuration.Bootstrap" Version="1.1.0-beta.24204.2">
      <Uri>https://github.com/dotnet/dnceng</Uri>
      <Sha>5efc6e4819390f091f9c12c7ba4f6746d267f888</Sha>
    </Dependency>
  </ToolsetDependencies>
</Dependencies><|MERGE_RESOLUTION|>--- conflicted
+++ resolved
@@ -1,95 +1,6 @@
 <?xml version="1.0" encoding="utf-8"?>
 <Dependencies>
   <ProductDependencies>
-<<<<<<< HEAD
-    <Dependency Name="Microsoft.DotNet.Internal.Logging" Version="1.1.0-beta.24203.3">
-      <Uri>https://github.com/dotnet/dnceng-shared</Uri>
-      <Sha>58bd862a0402f6f24786e169a247f2e31a7197c2</Sha>
-    </Dependency>
-    <Dependency Name="Microsoft.AspNetCore.ApiPagination" Version="1.1.0-beta.24203.3">
-      <Uri>https://github.com/dotnet/dnceng-shared</Uri>
-      <Sha>58bd862a0402f6f24786e169a247f2e31a7197c2</Sha>
-    </Dependency>
-    <Dependency Name="Microsoft.AspNetCore.ApiVersioning" Version="1.1.0-beta.24203.3">
-      <Uri>https://github.com/dotnet/dnceng-shared</Uri>
-      <Sha>58bd862a0402f6f24786e169a247f2e31a7197c2</Sha>
-    </Dependency>
-    <Dependency Name="Microsoft.AspNetCore.ApiVersioning.Analyzers" Version="1.1.0-beta.24203.3">
-      <Uri>https://github.com/dotnet/dnceng-shared</Uri>
-      <Sha>58bd862a0402f6f24786e169a247f2e31a7197c2</Sha>
-    </Dependency>
-    <Dependency Name="Microsoft.AspNetCore.ApiVersioning.Swashbuckle" Version="1.1.0-beta.24203.3">
-      <Uri>https://github.com/dotnet/dnceng-shared</Uri>
-      <Sha>58bd862a0402f6f24786e169a247f2e31a7197c2</Sha>
-    </Dependency>
-    <Dependency Name="Microsoft.DncEng.CommandLineLib" Version="1.1.0-beta.24203.3">
-      <Uri>https://github.com/dotnet/dnceng-shared</Uri>
-      <Sha>58bd862a0402f6f24786e169a247f2e31a7197c2</Sha>
-    </Dependency>
-    <Dependency Name="Microsoft.DncEng.Configuration.Extensions" Version="1.1.0-beta.24203.3">
-      <Uri>https://github.com/dotnet/dnceng-shared</Uri>
-      <Sha>58bd862a0402f6f24786e169a247f2e31a7197c2</Sha>
-    </Dependency>
-    <Dependency Name="Microsoft.DotNet.Authentication.Algorithms" Version="1.1.0-beta.24203.3">
-      <Uri>https://github.com/dotnet/dnceng-shared</Uri>
-      <Sha>58bd862a0402f6f24786e169a247f2e31a7197c2</Sha>
-    </Dependency>
-    <Dependency Name="Microsoft.DotNet.GitHub.Authentication" Version="1.1.0-beta.24203.3">
-      <Uri>https://github.com/dotnet/dnceng-shared</Uri>
-      <Sha>58bd862a0402f6f24786e169a247f2e31a7197c2</Sha>
-    </Dependency>
-    <Dependency Name="Microsoft.DotNet.Internal.DependencyInjection.Testing" Version="1.1.0-beta.24203.3">
-      <Uri>https://github.com/dotnet/dnceng-shared</Uri>
-      <Sha>58bd862a0402f6f24786e169a247f2e31a7197c2</Sha>
-    </Dependency>
-    <Dependency Name="Microsoft.DotNet.Internal.DependencyInjection" Version="1.1.0-beta.24203.3">
-      <Uri>https://github.com/dotnet/dnceng-shared</Uri>
-      <Sha>58bd862a0402f6f24786e169a247f2e31a7197c2</Sha>
-    </Dependency>
-    <Dependency Name="Microsoft.DotNet.Internal.Health" Version="1.1.0-beta.24203.3">
-      <Uri>https://github.com/dotnet/dnceng-shared</Uri>
-      <Sha>58bd862a0402f6f24786e169a247f2e31a7197c2</Sha>
-    </Dependency>
-    <Dependency Name="Microsoft.DotNet.Internal.Testing.DependencyInjection.Abstractions" Version="1.1.0-beta.24203.3">
-      <Uri>https://github.com/dotnet/dnceng-shared</Uri>
-      <Sha>58bd862a0402f6f24786e169a247f2e31a7197c2</Sha>
-    </Dependency>
-    <Dependency Name="Microsoft.DotNet.Internal.Testing.DependencyInjectionCodeGen" Version="1.1.0-beta.24203.3">
-      <Uri>https://github.com/dotnet/dnceng-shared</Uri>
-      <Sha>58bd862a0402f6f24786e169a247f2e31a7197c2</Sha>
-    </Dependency>
-    <Dependency Name="Microsoft.DotNet.Internal.Testing.Utility" Version="1.1.0-beta.24203.3">
-      <Uri>https://github.com/dotnet/dnceng-shared</Uri>
-      <Sha>58bd862a0402f6f24786e169a247f2e31a7197c2</Sha>
-    </Dependency>
-    <Dependency Name="Microsoft.DotNet.Kusto" Version="1.1.0-beta.24203.3">
-      <Uri>https://github.com/dotnet/dnceng-shared</Uri>
-      <Sha>58bd862a0402f6f24786e169a247f2e31a7197c2</Sha>
-    </Dependency>
-    <Dependency Name="Microsoft.DotNet.Metrics" Version="1.1.0-beta.24203.3">
-      <Uri>https://github.com/dotnet/dnceng-shared</Uri>
-      <Sha>58bd862a0402f6f24786e169a247f2e31a7197c2</Sha>
-    </Dependency>
-    <Dependency Name="Microsoft.DotNet.ServiceFabric.ServiceHost" Version="1.1.0-beta.24203.3">
-      <Uri>https://github.com/dotnet/dnceng-shared</Uri>
-      <Sha>58bd862a0402f6f24786e169a247f2e31a7197c2</Sha>
-    </Dependency>
-    <Dependency Name="Microsoft.DotNet.Services.Utility" Version="1.1.0-beta.24203.3">
-      <Uri>https://github.com/dotnet/dnceng-shared</Uri>
-      <Sha>58bd862a0402f6f24786e169a247f2e31a7197c2</Sha>
-    </Dependency>
-    <Dependency Name="Microsoft.DotNet.Web.Authentication" Version="1.1.0-beta.24203.3">
-      <Uri>https://github.com/dotnet/dnceng-shared</Uri>
-      <Sha>58bd862a0402f6f24786e169a247f2e31a7197c2</Sha>
-    </Dependency>
-    <Dependency Name="ServiceFabricMocks" Version="1.1.0-beta.24203.3">
-      <Uri>https://github.com/dotnet/dnceng-shared</Uri>
-      <Sha>58bd862a0402f6f24786e169a247f2e31a7197c2</Sha>
-    </Dependency>
-    <Dependency Name="CoreHealthMonitor" Version="1.1.0-beta.24203.3">
-      <Uri>https://github.com/dotnet/dnceng-shared</Uri>
-      <Sha>58bd862a0402f6f24786e169a247f2e31a7197c2</Sha>
-=======
     <Dependency Name="Microsoft.DotNet.Internal.Logging" Version="1.1.0-beta.24224.1">
       <Uri>https://github.com/dotnet/dnceng-shared</Uri>
       <Sha>9c187d0455917059195b19b5986361ec5d88fb60</Sha>
@@ -177,7 +88,6 @@
     <Dependency Name="CoreHealthMonitor" Version="1.1.0-beta.24224.1">
       <Uri>https://github.com/dotnet/dnceng-shared</Uri>
       <Sha>9c187d0455917059195b19b5986361ec5d88fb60</Sha>
->>>>>>> 43252f97
     </Dependency>
   </ProductDependencies>
   <ToolsetDependencies>
