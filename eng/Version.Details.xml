<?xml version="1.0" encoding="utf-8"?>
<Dependencies>
  <ProductDependencies>
    <Dependency Name="Microsoft.DotNet.Internal.Logging" Version="1.1.0-beta.25564.1">
      <Uri>https://github.com/dotnet/dnceng-shared</Uri>
      <Sha>47896184c2788d47367cfc6eb982ccd09b9e4734</Sha>
    </Dependency>
    <Dependency Name="Microsoft.AspNetCore.ApiPagination" Version="1.1.0-beta.25564.1">
      <Uri>https://github.com/dotnet/dnceng-shared</Uri>
      <Sha>47896184c2788d47367cfc6eb982ccd09b9e4734</Sha>
    </Dependency>
    <Dependency Name="Microsoft.AspNetCore.ApiVersioning" Version="1.1.0-beta.25564.1">
      <Uri>https://github.com/dotnet/dnceng-shared</Uri>
      <Sha>47896184c2788d47367cfc6eb982ccd09b9e4734</Sha>
    </Dependency>
    <Dependency Name="Microsoft.AspNetCore.ApiVersioning.Swashbuckle" Version="1.1.0-beta.25564.1">
      <Uri>https://github.com/dotnet/dnceng-shared</Uri>
      <Sha>47896184c2788d47367cfc6eb982ccd09b9e4734</Sha>
    </Dependency>
    <Dependency Name="Microsoft.DncEng.Configuration.Extensions" Version="1.1.0-beta.25564.1">
      <Uri>https://github.com/dotnet/dnceng-shared</Uri>
      <Sha>47896184c2788d47367cfc6eb982ccd09b9e4734</Sha>
    </Dependency>
    <Dependency Name="Microsoft.DotNet.GitHub.Authentication" Version="1.1.0-beta.25564.1">
      <Uri>https://github.com/dotnet/dnceng-shared</Uri>
      <Sha>47896184c2788d47367cfc6eb982ccd09b9e4734</Sha>
    </Dependency>
    <Dependency Name="Microsoft.DotNet.Internal.DependencyInjection.Testing" Version="1.1.0-beta.25564.1">
      <Uri>https://github.com/dotnet/dnceng-shared</Uri>
      <Sha>47896184c2788d47367cfc6eb982ccd09b9e4734</Sha>
    </Dependency>
    <Dependency Name="Microsoft.DotNet.Internal.DependencyInjection" Version="1.1.0-beta.25564.1">
      <Uri>https://github.com/dotnet/dnceng-shared</Uri>
      <Sha>47896184c2788d47367cfc6eb982ccd09b9e4734</Sha>
    </Dependency>
    <Dependency Name="Microsoft.DotNet.Internal.Testing.DependencyInjection.Abstractions" Version="1.1.0-beta.25564.1">
      <Uri>https://github.com/dotnet/dnceng-shared</Uri>
      <Sha>47896184c2788d47367cfc6eb982ccd09b9e4734</Sha>
    </Dependency>
    <Dependency Name="Microsoft.DotNet.Internal.Testing.DependencyInjectionCodeGen" Version="1.1.0-beta.25564.1">
      <Uri>https://github.com/dotnet/dnceng-shared</Uri>
      <Sha>47896184c2788d47367cfc6eb982ccd09b9e4734</Sha>
    </Dependency>
    <Dependency Name="Microsoft.DotNet.Internal.Testing.Utility" Version="1.1.0-beta.25564.1">
      <Uri>https://github.com/dotnet/dnceng-shared</Uri>
      <Sha>47896184c2788d47367cfc6eb982ccd09b9e4734</Sha>
    </Dependency>
    <Dependency Name="Microsoft.DotNet.Kusto" Version="1.1.0-beta.25564.1">
      <Uri>https://github.com/dotnet/dnceng-shared</Uri>
      <Sha>47896184c2788d47367cfc6eb982ccd09b9e4734</Sha>
    </Dependency>
    <Dependency Name="Microsoft.DotNet.Services.Utility" Version="1.1.0-beta.25564.1">
      <Uri>https://github.com/dotnet/dnceng-shared</Uri>
      <Sha>47896184c2788d47367cfc6eb982ccd09b9e4734</Sha>
    </Dependency>
  </ProductDependencies>
  <ToolsetDependencies>
<<<<<<< HEAD
    <Dependency Name="Microsoft.DotNet.Arcade.Sdk" Version="11.0.0-beta.25560.1">
      <Uri>https://github.com/dotnet/arcade</Uri>
      <Sha>3a7f017be1c42a4ecc516446977cf55d429cf390</Sha>
    </Dependency>
    <Dependency Name="Microsoft.DotNet.SignTool" Version="11.0.0-beta.25560.1">
      <Uri>https://github.com/dotnet/arcade</Uri>
      <Sha>3a7f017be1c42a4ecc516446977cf55d429cf390</Sha>
    </Dependency>
    <Dependency Name="Microsoft.DotNet.Build.Tasks.Feed" Version="11.0.0-beta.25560.1">
      <Uri>https://github.com/dotnet/arcade</Uri>
      <Sha>3a7f017be1c42a4ecc516446977cf55d429cf390</Sha>
    </Dependency>
    <Dependency Name="Microsoft.DotNet.SwaggerGenerator.MSBuild" Version="11.0.0-beta.25560.1">
      <Uri>https://github.com/dotnet/arcade</Uri>
      <Sha>3a7f017be1c42a4ecc516446977cf55d429cf390</Sha>
=======
    <Dependency Name="Microsoft.DotNet.Arcade.Sdk" Version="11.0.0-beta.25562.6">
      <Uri>https://github.com/dotnet/arcade</Uri>
      <Sha>4bb60deca10193c27f5bdf0a6afc5878ef558455</Sha>
    </Dependency>
    <Dependency Name="Microsoft.DotNet.SignTool" Version="11.0.0-beta.25562.6">
      <Uri>https://github.com/dotnet/arcade</Uri>
      <Sha>4bb60deca10193c27f5bdf0a6afc5878ef558455</Sha>
    </Dependency>
    <Dependency Name="Microsoft.DotNet.Build.Tasks.Feed" Version="11.0.0-beta.25562.6">
      <Uri>https://github.com/dotnet/arcade</Uri>
      <Sha>4bb60deca10193c27f5bdf0a6afc5878ef558455</Sha>
    </Dependency>
    <Dependency Name="Microsoft.DotNet.SwaggerGenerator.MSBuild" Version="11.0.0-beta.25562.6">
      <Uri>https://github.com/dotnet/arcade</Uri>
      <Sha>4bb60deca10193c27f5bdf0a6afc5878ef558455</Sha>
>>>>>>> c5dbe084
    </Dependency>
    <Dependency Name="Microsoft.DotNet.VersionTools" Version="8.0.0-beta.25555.2">
      <Uri>https://github.com/dotnet/arcade</Uri>
      <Sha>048a8c0ba5b72234301a3605c424ee9f9ff99772</Sha>
    </Dependency>
    <Dependency Name="Microsoft.DncEng.SecretManager" Version="1.1.0-beta.25564.1">
      <Uri>https://github.com/dotnet/dnceng</Uri>
      <Sha>79d5ba9594a98c05483843e8bc018e312bc5817b</Sha>
    </Dependency>
    <Dependency Name="Microsoft.DncEng.Configuration.Bootstrap" Version="1.1.0-beta.25564.1">
      <Uri>https://github.com/dotnet/dnceng</Uri>
      <Sha>79d5ba9594a98c05483843e8bc018e312bc5817b</Sha>
    </Dependency>
  </ToolsetDependencies>
</Dependencies><|MERGE_RESOLUTION|>--- conflicted
+++ resolved
@@ -55,23 +55,6 @@
     </Dependency>
   </ProductDependencies>
   <ToolsetDependencies>
-<<<<<<< HEAD
-    <Dependency Name="Microsoft.DotNet.Arcade.Sdk" Version="11.0.0-beta.25560.1">
-      <Uri>https://github.com/dotnet/arcade</Uri>
-      <Sha>3a7f017be1c42a4ecc516446977cf55d429cf390</Sha>
-    </Dependency>
-    <Dependency Name="Microsoft.DotNet.SignTool" Version="11.0.0-beta.25560.1">
-      <Uri>https://github.com/dotnet/arcade</Uri>
-      <Sha>3a7f017be1c42a4ecc516446977cf55d429cf390</Sha>
-    </Dependency>
-    <Dependency Name="Microsoft.DotNet.Build.Tasks.Feed" Version="11.0.0-beta.25560.1">
-      <Uri>https://github.com/dotnet/arcade</Uri>
-      <Sha>3a7f017be1c42a4ecc516446977cf55d429cf390</Sha>
-    </Dependency>
-    <Dependency Name="Microsoft.DotNet.SwaggerGenerator.MSBuild" Version="11.0.0-beta.25560.1">
-      <Uri>https://github.com/dotnet/arcade</Uri>
-      <Sha>3a7f017be1c42a4ecc516446977cf55d429cf390</Sha>
-=======
     <Dependency Name="Microsoft.DotNet.Arcade.Sdk" Version="11.0.0-beta.25562.6">
       <Uri>https://github.com/dotnet/arcade</Uri>
       <Sha>4bb60deca10193c27f5bdf0a6afc5878ef558455</Sha>
@@ -87,7 +70,6 @@
     <Dependency Name="Microsoft.DotNet.SwaggerGenerator.MSBuild" Version="11.0.0-beta.25562.6">
       <Uri>https://github.com/dotnet/arcade</Uri>
       <Sha>4bb60deca10193c27f5bdf0a6afc5878ef558455</Sha>
->>>>>>> c5dbe084
     </Dependency>
     <Dependency Name="Microsoft.DotNet.VersionTools" Version="8.0.0-beta.25555.2">
       <Uri>https://github.com/dotnet/arcade</Uri>
