parameters:
- name: Subscription
  type: string
- name: PublishProfile
  type: string
  values: ['Int', 'Prod']
- name: DeploymentEnvironment
  type: string
- name: VariableGroup
  type: string
- name: MaestroTestEndpoints
  type: string

# --- Secret Variable group requirements ---
# build-asset-registry-admin-connection-string
# scenario-test-maestro-token
# dn-bot-dnceng-build-rw-code-rw-release-rw
# maestro-scenario-test-github-token
# dotnet-build-bot-dotnet-eng-status-token

stages:
- template: /eng/templates/stages/secret-validation.yml@self
  parameters:
    verifyOnly: true

- stage: approval
  dependsOn:
  - build
  - ${{ if eq(variables['Build.SourceBranch'], 'refs/heads/production')}}:
    - publish_using_darc
  jobs:
  - deployment: approval
    displayName: deployment approval (conditional)
    environment: ${{ parameters.DeploymentEnvironment }}
    pool: server
    strategy:
      runOnce:
        deploy: {}

- stage: deploy
  displayName: Deploy
  dependsOn:
  - build
  - approval
  
  variables:
  - group: ${{ parameters.VariableGroup }}
  
  jobs:
<<<<<<< HEAD
  - job: updateDatabase
    displayName: Update BuildAssetRegistry database
    steps:
    - download: current
      artifact: ReleaseUtilities

    - task: AzureCLI@2
      displayName: Add firewall rule
      inputs:
        azureSubscription: ${{ parameters.Subscription }}
        scriptType: ps
        scriptLocation: scriptPath
        scriptPath: $(Pipeline.Workspace)/ReleaseUtilities/firewall.ps1
        arguments: -RuleName UnblockSQLForUpgrade -Add -ConnectionString "$(build-asset-registry-admin-connection-string)"

    - powershell: |
        .\eng\common\build.ps1 -restore -build -projects src\Maestro\Maestro.Data\Maestro.Data.csproj
        .\.dotnet\dotnet tool restore
        .\.dotnet\dotnet ef database update                           `
          --project .\src\Maestro\Maestro.Data\Maestro.Data.csproj    `
          --msbuildprojectextensionspath .\artifacts\obj\Maestro.Data `
          --no-build                                                  `
          --verbose
      displayName: Entity Framework update
      env:
        BUILD_ASSET_REGISTRY_DB_CONNECTION_STRING: $(build-asset-registry-admin-connection-string)

    - task: AzureCLI@2
      displayName: Remove firewall rule
      inputs:
        azureSubscription: ${{ parameters.Subscription }}
        scriptType: ps
        scriptLocation: scriptPath
        scriptPath: $(Pipeline.Workspace)/ReleaseUtilities/firewall.ps1
        arguments: -RuleName UnblockSQLForUpgrade -Remove -ConnectionString "$(build-asset-registry-admin-connection-string)"
      condition: always()
=======
  # - job: updateDatabase
  #   displayName: Update BuildAssetRegistry database
  #   steps:
  #   - download: current
  #     artifact: ReleaseUtilities

  #   - task: AzurePowerShell@3
  #     displayName: Add firewall rule
  #     inputs:
  #       azureSubscription: ${{ parameters.Subscription }}
  #       ScriptPath: $(Pipeline.Workspace)/ReleaseUtilities/firewall.ps1
  #       ScriptArguments: -RuleName UnblockSQLForUpgrade -Add -ConnectionString "$(build-asset-registry-admin-connection-string)"
  #       azurePowerShellVersion: LatestVersion

  #   - powershell: |
  #       .\eng\common\build.ps1 -restore -build -projects src\Maestro\Maestro.Data\Maestro.Data.csproj
  #       .\.dotnet\dotnet tool restore
  #       .\.dotnet\dotnet ef database update                           `
  #         --project .\src\Maestro\Maestro.Data\Maestro.Data.csproj    `
  #         --msbuildprojectextensionspath .\artifacts\obj\Maestro.Data `
  #         --no-build                                                  `
  #         --verbose
  #     displayName: Entity Framework update
  #     env:
  #       BUILD_ASSET_REGISTRY_DB_CONNECTION_STRING: $(build-asset-registry-admin-connection-string)

  #   - task: AzurePowerShell@3
  #     displayName: Remove firewall rule
  #     inputs:
  #       azureSubscription: ${{ parameters.Subscription }}
  #       ScriptPath: $(Pipeline.Workspace)/ReleaseUtilities/firewall.ps1
  #       ScriptArguments: -RuleName UnblockSQLForUpgrade -Remove -ConnectionString "$(build-asset-registry-admin-connection-string)"
  #       azurePowerShellVersion: LatestVersion
  #     condition: always()
>>>>>>> 55e81b51

  - job: deployMaestro
    displayName: Deploy Maestro
    timeoutInMinutes: 75
    # dependsOn:
    # - updateDatabase
    
    steps:
    - download: current
      artifact: MaestroApplication

    - download: current
      artifact: ReleaseUtilities

    - task: AzurePowerShell@5
      displayName: Deploy Service Fabric Application (Maestro)
      inputs:
        azureSubscription: ${{ parameters.Subscription }}
        scriptType: inlineScript
        azurePowerShellVersion: LatestVersion
        inline: |
          $autoRollBack = $true
          if ($env:DisableAutoRollBack -eq 'true') {
            $autoRollBack = $false
          }
          if ($env:BUILD_SOURCEBRANCH -eq 'refs/heads/main') {
            $autoRollBack = $false
          }
          eng/deployment/deploy.ps1 -obj $env:BUILD_ARTIFACTSTAGINGDIRECTORY -appPackagePath $env:ApplicationPackage -publishProfile $env:PublishProfilePath -autoRollBack $autoRollBack -location westus2
      env:
        PublishProfilePath: $(Pipeline.Workspace)/MaestroApplication/projectartifacts/PublishProfiles/${{ parameters.PublishProfile }}.xml
        ApplicationPackage: $(Pipeline.Workspace)/MaestroApplication/applicationpackage

- stage: validateDeployment
  displayName: Validate deployment
  dependsOn:
  - deploy
  
  variables:
  - group: ${{ parameters.VariableGroup }}
  # Secret-Manager-Scenario-Tests provides: secret-manager-scenario-tests-client-secret
  - group: Secret-Manager-Scenario-Tests
  
  jobs:
  - job: scenario
    displayName: Scenario tests
    timeoutInMinutes: 100
    steps:
    - download: current
      displayName: Download Darc
      artifact: PackageArtifacts

    - download: current
      displayName: Download ScenarioTets
      artifact: Maestro.ScenarioTests

    - task: NuGetToolInstaller@1
      displayName: Use NuGet
      inputs:
        versionSpec: 5.3.x

    - powershell: |
        . .\eng\common\tools.ps1
        InitializeDotNetCli -install:$true
        .\.dotnet\dotnet workload install aspire
      displayName: Install .NET and Aspire Workload

    - powershell: .\eng\common\build.ps1 -restore
      displayName: Install .NET

    - task: VSTest@2
      displayName: Maestro Scenario Tests
      inputs:
        testSelector: testAssemblies
        testAssemblyVer2: |
          Maestro.ScenarioTests.dll
        searchFolder: $(Pipeline.Workspace)/Maestro.ScenarioTests
      env:
        MAESTRO_BASEURIS: ${{ parameters.MaestroTestEndpoints }}
        MAESTRO_TOKEN: $(scenario-test-maestro-token)
        GITHUB_TOKEN: $(maestro-scenario-test-github-token)
        AZDO_TOKEN: $(dn-bot-dnceng-build-rw-code-rw-release-rw)
        DARC_PACKAGE_SOURCE: $(Pipeline.Workspace)\PackageArtifacts

    - powershell: |
        nuget sources add -Name "arcade" -Source "https://dotnetfeed.blob.core.windows.net/dotnet-tools-internal/index.json"
        nuget sources add -Name "dotnet-core" -Source "https://dotnetfeed.blob.core.windows.net/dotnet-core/index.json"
      displayName: Add nuget Sources

    - powershell: $(Build.SourcesDirectory)\eng\get-darc-version.ps1
        -maestroTestEndpoints "${{ parameters.MaestroTestEndpoints }}"
        -apiVersion "2019-01-16"
      displayName: Get DARC version<|MERGE_RESOLUTION|>--- conflicted
+++ resolved
@@ -16,7 +16,6 @@
 # scenario-test-maestro-token
 # dn-bot-dnceng-build-rw-code-rw-release-rw
 # maestro-scenario-test-github-token
-# dotnet-build-bot-dotnet-eng-status-token
 
 stages:
 - template: /eng/templates/stages/secret-validation.yml@self
@@ -47,7 +46,6 @@
   - group: ${{ parameters.VariableGroup }}
   
   jobs:
-<<<<<<< HEAD
   - job: updateDatabase
     displayName: Update BuildAssetRegistry database
     steps:
@@ -84,48 +82,12 @@
         scriptPath: $(Pipeline.Workspace)/ReleaseUtilities/firewall.ps1
         arguments: -RuleName UnblockSQLForUpgrade -Remove -ConnectionString "$(build-asset-registry-admin-connection-string)"
       condition: always()
-=======
-  # - job: updateDatabase
-  #   displayName: Update BuildAssetRegistry database
-  #   steps:
-  #   - download: current
-  #     artifact: ReleaseUtilities
-
-  #   - task: AzurePowerShell@3
-  #     displayName: Add firewall rule
-  #     inputs:
-  #       azureSubscription: ${{ parameters.Subscription }}
-  #       ScriptPath: $(Pipeline.Workspace)/ReleaseUtilities/firewall.ps1
-  #       ScriptArguments: -RuleName UnblockSQLForUpgrade -Add -ConnectionString "$(build-asset-registry-admin-connection-string)"
-  #       azurePowerShellVersion: LatestVersion
-
-  #   - powershell: |
-  #       .\eng\common\build.ps1 -restore -build -projects src\Maestro\Maestro.Data\Maestro.Data.csproj
-  #       .\.dotnet\dotnet tool restore
-  #       .\.dotnet\dotnet ef database update                           `
-  #         --project .\src\Maestro\Maestro.Data\Maestro.Data.csproj    `
-  #         --msbuildprojectextensionspath .\artifacts\obj\Maestro.Data `
-  #         --no-build                                                  `
-  #         --verbose
-  #     displayName: Entity Framework update
-  #     env:
-  #       BUILD_ASSET_REGISTRY_DB_CONNECTION_STRING: $(build-asset-registry-admin-connection-string)
-
-  #   - task: AzurePowerShell@3
-  #     displayName: Remove firewall rule
-  #     inputs:
-  #       azureSubscription: ${{ parameters.Subscription }}
-  #       ScriptPath: $(Pipeline.Workspace)/ReleaseUtilities/firewall.ps1
-  #       ScriptArguments: -RuleName UnblockSQLForUpgrade -Remove -ConnectionString "$(build-asset-registry-admin-connection-string)"
-  #       azurePowerShellVersion: LatestVersion
-  #     condition: always()
->>>>>>> 55e81b51
 
   - job: deployMaestro
     displayName: Deploy Maestro
     timeoutInMinutes: 75
-    # dependsOn:
-    # - updateDatabase
+    dependsOn:
+    - updateDatabase
     
     steps:
     - download: current
