--- conflicted
+++ resolved
@@ -1,18 +1,10 @@
 {
   "sdk": {
-<<<<<<< HEAD
-    "version": "10.0.100-rc.2.25502.107",
-    "rollForward": "minor"
-  },
-  "tools": {
-    "dotnet": "10.0.100-rc.2.25502.107",
-=======
     "version": "10.0.100",
     "rollForward": "minor"
   },
   "tools": {
     "dotnet": "10.0.100",
->>>>>>> 4c96f319
     "runtimes": {
       "dotnet": [
         "10.0.0"
@@ -23,10 +15,6 @@
     }
   },
   "msbuild-sdks": {
-<<<<<<< HEAD
     "Microsoft.DotNet.Arcade.Sdk": "11.0.0-beta.25562.6"
-=======
-    "Microsoft.DotNet.Arcade.Sdk": "11.0.0-beta.25560.1"
->>>>>>> 4c96f319
   }
 }