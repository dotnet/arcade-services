--- conflicted
+++ resolved
@@ -13,10 +13,6 @@
     }
   },
   "msbuild-sdks": {
-<<<<<<< HEAD
-    "Microsoft.DotNet.Arcade.Sdk": "6.0.0-beta.23073.7"
-=======
     "Microsoft.DotNet.Arcade.Sdk": "6.0.0-beta.23122.5"
->>>>>>> 9f7f4e4d
   }
 }