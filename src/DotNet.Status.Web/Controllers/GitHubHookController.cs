--- conflicted
+++ resolved
@@ -36,8 +36,6 @@
         private readonly ITimelineIssueTriage _timelineIssueTriage;
         private readonly ITeamMentionForwarder _teamMentionForwarder;
         private readonly ISystemClock _systemClock;
-        private readonly IHttpClientFactory _clientFactory;
-        private readonly ExponentialRetry _retry;
 
         public GitHubHookController(
             IOptions<GitHubConnectionOptions> githubOptions,
@@ -47,9 +45,7 @@
             IOptions<AzureDevOpsOptions> azureDevOpsOptions,
             ILogger<GitHubHookController> logger,
             ITeamMentionForwarder teamMentionForwarder,
-            ISystemClock systemClock,
-            IHttpClientFactory clientFactory,
-            ExponentialRetry retry)
+            ISystemClock systemClock)
         {
             _githubOptions = githubOptions;
             _logger = logger;
@@ -60,8 +56,6 @@
             _azureDevOpsClientFactory = azureDevOpsClientFactory;
             _timelineIssueTriage = timelineIssueTriage;
             _ensureLabels = new Lazy<Task>(EnsureLabelsAsync);
-            _clientFactory = clientFactory;
-            _retry = retry;
         }
 
         private async Task EnsureLabelsAsync()
@@ -264,13 +258,7 @@
                 _azureDevOpsOptions.Value.BaseUrl,
                 _azureDevOpsOptions.Value.Organization,
                 _azureDevOpsOptions.Value.MaxParallelRequests,
-<<<<<<< HEAD
-                _azureDevOpsOptions.Value.AccessToken,
-                _clientFactory,
-                _retry);
-=======
                 _azureDevOpsOptions.Value.AccessToken);
->>>>>>> 0c7584de
             WorkItem workItem = await azureDevOpsClient.CreateRcaWorkItem(_azureDevOpsOptions.Value.Project, $"RCA: {issueTitle} ({issueNumber})");
             _logger.LogInformation("Successfully opened work item {number}: {url}", workItem.Id, workItem.Links.Html.Href);
 
