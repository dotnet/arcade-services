--- conflicted
+++ resolved
@@ -19,15 +19,12 @@
     "NotificationTarget": "",
     "AlertLabels": [],
     "SupplementalBodyText": "",
-<<<<<<< HEAD
-    "RcaRequestedLabels": [ "RCA Requested" ],
-    "RcaLabel": "RCA" 
-=======
     "NotificationEpic": {
       "Repository": "status-test",
       "IssueNumber": 2
-    }
->>>>>>> cbb0ea28
+    },
+    "RcaRequestedLabels": [ "RCA Requested" ],
+    "RcaLabel": "RCA" 
   },
   "AzureTableTokenStore": {
     "TableUri": "<<must override in environment>>",
@@ -43,16 +40,9 @@
     "TableUri": "<<must override in environment>>",
     "TableSasToken": "[vault(deployment-table-sas-token)]"
   },
-<<<<<<< HEAD
-  "WebHooks": {
     "github": {
       "SecretKey": {
-        "default": "[vault(github-webhook-secret)]"
-      }
+  } 
     }
-=======
-  "ZenHub": {
-    "ApiToken": "[vault(zen-hub-api-token)]"
->>>>>>> cbb0ea28
   }
 }