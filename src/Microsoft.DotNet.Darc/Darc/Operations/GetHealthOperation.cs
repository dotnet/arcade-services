// Licensed to the .NET Foundation under one or more agreements.
// The .NET Foundation licenses this file to you under the MIT license.

using System;
using System.Collections.Generic;
using System.Linq;
using System.Text;
using System.Threading.Tasks;
using Microsoft.DotNet.Darc.Helpers;
using Microsoft.DotNet.Darc.Options;
using Microsoft.DotNet.DarcLib;
using Microsoft.DotNet.DarcLib.HealthMetrics;
using Microsoft.DotNet.Maestro.Client;
using Microsoft.DotNet.Maestro.Client.Models;
using Microsoft.Extensions.DependencyInjection;

namespace Microsoft.DotNet.Darc.Operations;

/// <summary>
///     Represents a tuple of a metric and the associated formatted output that
///     darc should display after running the metric
/// </summary>
class HealthMetricWithOutput
{
    public HealthMetricWithOutput(HealthMetric metric, string formattedOutput)
    {
        Metric = metric;
        FormattedConsoleOutput = formattedOutput;
    }

    /// <summary>
    ///     Metric (includes raw results)
    /// </summary>
    public readonly HealthMetric Metric;
    /// <summary>
    ///     Formatted console output specifically for darc display.
    /// </summary>
    public readonly string FormattedConsoleOutput;
}

/// <summary>
///     Implements a 'get-health' operation, a generalized way to look at PKPIs (product key performance
///     metrics) across the stack.
/// </summary>
internal class GetHealthOperation : Operation
{
    private readonly GetHealthCommandLineOptions _options;
    public GetHealthOperation(GetHealthCommandLineOptions options)
        : base(options)
    {
        _options = options;
    }

    public override async Task<int> ExecuteAsync()
    {
        try
        {
            IBarApiClient barClient = Provider.GetRequiredService<IBarApiClient>();

            IEnumerable<Subscription> subscriptions = await barClient.GetSubscriptionsAsync();
            IEnumerable<DefaultChannel> defaultChannels = await barClient.GetDefaultChannelsAsync();
            IEnumerable<Channel> channels = await barClient.GetChannelsAsync();

            HashSet<string> channelsToEvaluate = ComputeChannelsToEvaluate(channels);
            HashSet<string> reposToEvaluate = ComputeRepositoriesToEvaluate(defaultChannels, subscriptions);

            // Print out what will be evaluated. If no channels or repos are in the initial sets, then
            // this is currently an error. Because different PKPIs apply to different input items differently,
            // this check may not be useful in the future.

            if (channelsToEvaluate.Any())
            {
                Console.WriteLine("Evaluating the following channels:");
                foreach (string channel in channelsToEvaluate)
                {
                    Console.WriteLine($"  {channel}");
                }
            }
            else
            {
                Console.WriteLine($"There were no channels found to evaluate based on inputs, exiting.");
                return Constants.ErrorCode;
            }

            if (reposToEvaluate.Any())
            {
                Console.WriteLine("Evaluating the following repositories:");
                foreach (string repo in reposToEvaluate)
                {
                    Console.WriteLine($"  {repo}");
                }
            }
            else
            {
                Console.WriteLine($"There were no repositories found to evaluate based on inputs, exiting.");
                return Constants.ErrorCode;
            }

            Console.WriteLine();

            // Compute metrics, then run in parallel.

            List<Func<Task<HealthMetricWithOutput>>> metricsToRun = ComputeMetricsToRun(
                channelsToEvaluate,
                reposToEvaluate,
                subscriptions,
                defaultChannels);

            // Run the metrics
            HealthMetricWithOutput[] results = await Task.WhenAll(metricsToRun.Select(metric => metric()));

            // Walk through and print the results out
            bool passed = true;
            foreach (var healthResult in results)
            {
                if (healthResult.Metric.Result != HealthResult.Passed)
                {
                    passed = false;
                }

                Console.WriteLine($"{healthResult.Metric.MetricDescription} - ({healthResult.Metric.Result})");
                if (healthResult.Metric.Result != HealthResult.Passed)
                {
                    Console.WriteLine();
                    Console.WriteLine(healthResult.FormattedConsoleOutput);
                }
            }

            return passed ? Constants.SuccessCode : Constants.ErrorCode;
        }
        catch (AuthenticationException e)
        {
            Console.WriteLine(e.Message);
            return Constants.ErrorCode;
        }
    }

    /// <summary>
    ///     Create a list of metrics to run.
    /// </summary>
    /// <param name="channelsToEvaluate">Channels to evaluate</param>
    /// <param name="reposToEvaluate">Repositories to evaluate</param>
    /// <returns>List of Func's that, when evaluated, will produce metrics with output.</returns>
    private List<Func<Task<HealthMetricWithOutput>>> ComputeMetricsToRun(
        HashSet<string> channelsToEvaluate,
        HashSet<string> reposToEvaluate,
        IEnumerable<Subscription> subscriptions,
        IEnumerable<DefaultChannel> defaultChannels) =>
    [
        .. ComputeSubscriptionHealthMetricsToRun(channelsToEvaluate, reposToEvaluate, subscriptions, defaultChannels),
        .. ComputeProductDependencyCycleMetricsToRun(channelsToEvaluate, reposToEvaluate, subscriptions, defaultChannels),
    ];

    /// <summary>
    ///     Get typical repository and branch combinations for use with repo+branch focused metrics.
    /// </summary>
    /// <param name="channelsToEvaluate">Channels that should be evaluated.</param>
    /// <param name="reposToEvaluate">Repositories that should be evaluated.</param>
    /// <param name="subscriptions">All subscriptions.</param>
    /// <param name="defaultChannels">All default channel associations.</param>
    /// <returns>Set of repo+branch combinations that should be evaluated.</returns>
    private HashSet<(string repo, string branch)> GetRepositoryBranchCombinations(HashSet<string> channelsToEvaluate,
        HashSet<string> reposToEvaluate, IEnumerable<Subscription> subscriptions, IEnumerable<DefaultChannel> defaultChannels)
    {
        // Compute the combinations that make sense.
        IEnumerable<(string repo, string branch)> defaultChannelsRepoBranchCombinations = defaultChannels
            .Where(df => channelsToEvaluate.Contains(df.Channel.Name))
            .Where(df => reposToEvaluate.Contains(df.Repository))
            .Select<DefaultChannel, (string repo, string branch)>(df => (df.Repository, df.Branch));

        HashSet<(string repo, string branch)> repoBranchCombinations = subscriptions
            .Where(s => reposToEvaluate.Contains(s.TargetRepository))
            .Where(s => channelsToEvaluate.Contains(s.Channel.Name))
            .Select<Subscription, (string repo, string branch)>(s => (s.TargetRepository, s.TargetBranch))
            .ToHashSet();

        repoBranchCombinations.UnionWith(defaultChannelsRepoBranchCombinations);

        return repoBranchCombinations;
    }

    /// <summary>
    ///     Compute the subscription health metrics to run based on the channels and input repositories
    /// </summary>
    /// <param name="channelsToEvaluate">Channels in the initial set.</param>
    /// <param name="reposToEvaluate">Repositories in the initial set.</param>
    /// <param name="subscriptions">Subscriptions in the build asset registry.</param>
    /// <returns>List of subscription health metrics</returns>
    /// <remarks>
    ///     Subscription health is based on repo and branch.  We need to find all the combinations that
    ///     that make sense to evaluate.
    ///     
    ///     Since this is a target-of-subscription focused metric, use the set of target repos+branches from
    ///     <paramref name="subscriptions"/> where the target repo is in <paramref name="reposToEvaluate"/> and
    ///     the source channel is in <paramref name="channelsToEvaluate"/> or the target branch is in branches.
    ///     Also add in repos (in <paramref name="reposToEvaluate"/>) who have a default channel association targeting
    ///     a channel in <paramref name="channelsToEvaluate"/>
    ///     
    ///     Note that this will currently miss completely untargeted branches, until those have at least one
    ///     default channel or subscription. This is a fairly benign limitation.
    /// </remarks>
    private List<Func<Task<HealthMetricWithOutput>>> ComputeSubscriptionHealthMetricsToRun(
        HashSet<string> channelsToEvaluate,
        HashSet<string> reposToEvaluate,
        IEnumerable<Subscription> subscriptions,
        IEnumerable<DefaultChannel> defaultChannels)
    {
<<<<<<< HEAD
        var remoteFactory = new RemoteFactory(_options);
=======
        var remoteFactory = Provider.GetRequiredService<IRemoteFactory>();
>>>>>>> 2d79a3ba
        var barClient = Provider.GetRequiredService<IBarApiClient>();

        HashSet<(string repo, string branch)> repoBranchCombinations =
            GetRepositoryBranchCombinations(channelsToEvaluate, reposToEvaluate, subscriptions, defaultChannels);

        return repoBranchCombinations.Select<(string repo, string branch), Func<Task<HealthMetricWithOutput>>>(t =>
                async () =>
                {
                    var healthMetric = new SubscriptionHealthMetric(
                        t.repo,
                        t.branch,
                        d => true,
                        remoteFactory,
                        barClient,
                        Logger);

                    await healthMetric.EvaluateAsync();

                    var outputBuilder = new StringBuilder();

                    if (healthMetric.ConflictingSubscriptions.Any())
                    {
                        outputBuilder.AppendLine($"  Conflicting subscriptions:");
                        foreach (var conflict in healthMetric.ConflictingSubscriptions)
                        {
                            outputBuilder.AppendLine($"    {conflict.Asset} would be updated by the following subscriptions:");
                            foreach (var subscription in conflict.Subscriptions)
                            {
                                outputBuilder.AppendLine($"      {UxHelpers.GetSubscriptionDescription(subscription)} ({subscription.Id})");
                            }
                        }
                    }

                    if (healthMetric.DependenciesMissingSubscriptions.Any())
                    {
                        outputBuilder.AppendLine($"  Dependencies missing subscriptions:");
                        foreach (DependencyDetail dependency in healthMetric.DependenciesMissingSubscriptions)
                        {
                            outputBuilder.AppendLine($"    {dependency.Name}");
                        }
                    }

                    if (healthMetric.DependenciesThatDoNotFlow.Any())
                    {
                        outputBuilder.AppendLine($"  Dependencies that do not flow automatically (disabled or frequency=none):");
                        foreach (DependencyDetail dependency in healthMetric.DependenciesThatDoNotFlow)
                        {
                            outputBuilder.AppendLine($"    {dependency.Name}");
                        }
                    }

                    if (healthMetric.UnusedSubscriptions.Any())
                    {
                        outputBuilder.AppendLine($"  Subscriptions that do not have any effect:");
                        foreach (Subscription subscription in healthMetric.UnusedSubscriptions)
                        {
                            outputBuilder.AppendLine($"    {UxHelpers.GetSubscriptionDescription(subscription)} ({subscription.Id})");
                        }
                    }

                    return new HealthMetricWithOutput(healthMetric, outputBuilder.ToString());
                })
            .ToList();
    }

    /// <summary>
    ///     Compute product dependency cycle metrics based on the input repositories and channels.
    /// </summary>
    private List<Func<Task<HealthMetricWithOutput>>> ComputeProductDependencyCycleMetricsToRun(
        HashSet<string> channelsToEvaluate,
        HashSet<string> reposToEvaluate,
        IEnumerable<Subscription> subscriptions,
        IEnumerable<DefaultChannel> defaultChannels)
    {
<<<<<<< HEAD
        var remoteFactory = new RemoteFactory(_options);
=======
        var remoteFactory = Provider.GetRequiredService<IRemoteFactory>();
>>>>>>> 2d79a3ba
        var barClient = Provider.GetRequiredService<IBarApiClient>();

        HashSet<(string repo, string branch)> repoBranchCombinations =
            GetRepositoryBranchCombinations(channelsToEvaluate, reposToEvaluate, subscriptions, defaultChannels);

        return repoBranchCombinations.Select<(string repo, string branch), Func<Task<HealthMetricWithOutput>>>(t =>
                async () =>
                {
                    var healthMetric = new ProductDependencyCyclesHealthMetric(t.repo, t.branch, remoteFactory, barClient, Logger);

                    await healthMetric.EvaluateAsync();

                    var outputBuilder = new StringBuilder();

                    if (healthMetric.Cycles.Any())
                    {
                        outputBuilder.AppendLine($"  Product Dependency Cycles:");
                        foreach (var cycle in healthMetric.Cycles)
                        {
                            outputBuilder.AppendLine($"    {string.Join(" -> ", cycle)} -> ...");
                        }
                    }

                    return new HealthMetricWithOutput(healthMetric, outputBuilder.ToString());
                })
            .ToList();
    }

    private HashSet<string> ComputeChannelsToEvaluate(IEnumerable<Channel> channels)
    {
        if (!string.IsNullOrEmpty(_options.Channel))
        {
            var channelsToTarget = new HashSet<string>(StringComparer.OrdinalIgnoreCase);
            Channel targetChannel = UxHelpers.ResolveSingleChannel(channels, _options.Channel);

            if (targetChannel != null)
            {
                channelsToTarget.Add(targetChannel.Name);
            }

            return channelsToTarget;
        }
        else
        {
            // Look up all channels
            return channels.Select(c => c.Name).ToHashSet();
        }
    }

    /// <summary>
    ///     Compute maximal initial set of input repositories
    /// </summary>
    /// <param name="remote">BAR remote</param>
    /// <returns>Repositories to evaluate</returns>
    private HashSet<string> ComputeRepositoriesToEvaluate(IEnumerable<DefaultChannel> defaultChannels, IEnumerable<Subscription> subscriptions)
    {
        // Compute which repositories to target
        HashSet<string> reposToTarget = defaultChannels
            .Where(df => string.IsNullOrEmpty(_options.Repo) || df.Repository.Contains(_options.Repo, StringComparison.OrdinalIgnoreCase))
            .Select(df => df.Repository)
            .ToHashSet(StringComparer.OrdinalIgnoreCase);

        subscriptions
            .Where(s => string.IsNullOrEmpty(_options.Repo) || s.TargetRepository.Contains(_options.Repo, StringComparison.OrdinalIgnoreCase))
            .Select(s => reposToTarget.Add(s.TargetRepository));

        subscriptions
            .Where(s => string.IsNullOrEmpty(_options.Repo) || s.SourceRepository.Contains(_options.Repo, StringComparison.OrdinalIgnoreCase))
            .Select(s => reposToTarget.Add(s.SourceRepository));

        return reposToTarget;
    }
}<|MERGE_RESOLUTION|>--- conflicted
+++ resolved
@@ -205,11 +205,7 @@
         IEnumerable<Subscription> subscriptions,
         IEnumerable<DefaultChannel> defaultChannels)
     {
-<<<<<<< HEAD
-        var remoteFactory = new RemoteFactory(_options);
-=======
         var remoteFactory = Provider.GetRequiredService<IRemoteFactory>();
->>>>>>> 2d79a3ba
         var barClient = Provider.GetRequiredService<IBarApiClient>();
 
         HashSet<(string repo, string branch)> repoBranchCombinations =
@@ -284,11 +280,7 @@
         IEnumerable<Subscription> subscriptions,
         IEnumerable<DefaultChannel> defaultChannels)
     {
-<<<<<<< HEAD
-        var remoteFactory = new RemoteFactory(_options);
-=======
         var remoteFactory = Provider.GetRequiredService<IRemoteFactory>();
->>>>>>> 2d79a3ba
         var barClient = Provider.GetRequiredService<IBarApiClient>();
 
         HashSet<(string repo, string branch)> repoBranchCombinations =
