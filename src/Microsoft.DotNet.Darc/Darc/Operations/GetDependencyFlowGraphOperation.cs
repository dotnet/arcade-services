--- conflicted
+++ resolved
@@ -6,10 +6,6 @@
 using System.Linq;
 using System.Text;
 using System.Threading.Tasks;
-<<<<<<< HEAD
-using Microsoft.DotNet.Darc.Helpers;
-=======
->>>>>>> 2d79a3ba
 using Microsoft.DotNet.Darc.Options;
 using Microsoft.DotNet.DarcLib;
 using Microsoft.DotNet.Maestro.Client;
@@ -33,11 +29,7 @@
     {
         try
         {
-<<<<<<< HEAD
-            var remoteFactory = new RemoteFactory(_options);
-=======
             IRemoteFactory remoteFactory = Provider.GetRequiredService<IRemoteFactory>();
->>>>>>> 2d79a3ba
             IBarApiClient barClient = Provider.GetRequiredService<IBarApiClient>();
 
             Channel targetChannel = null;
