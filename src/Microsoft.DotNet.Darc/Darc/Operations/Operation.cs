// Licensed to the .NET Foundation under one or more agreements.
// The .NET Foundation licenses this file to you under the MIT license.

using System;
using System.Threading.Tasks;
using Microsoft.Arcade.Common;
using Microsoft.DotNet.Darc.Helpers;
using Microsoft.DotNet.Darc.Options;
using Microsoft.DotNet.DarcLib;
using Microsoft.Extensions.DependencyInjection;
<<<<<<< HEAD
=======
using Microsoft.Extensions.DependencyInjection.Extensions;
>>>>>>> 2d79a3ba
using Microsoft.Extensions.Logging;
using Microsoft.Extensions.Logging.Console;

#nullable enable
namespace Microsoft.DotNet.Darc.Operations;

public abstract class Operation : IDisposable
{
    protected ServiceProvider Provider { get; }

    protected ILogger<Operation> Logger { get; }

    protected Operation(ICommandLineOptions options, IServiceCollection? services = null)
    {
        // Because the internal logging in DarcLib tends to be chatty and non-useful,
        // we remap the --verbose switch onto 'info', --debug onto highest level, and the
        // default level onto warning
        LogLevel level = LogLevel.Warning;
        if (options.Debug)
        {
            level = LogLevel.Debug;
        }
        else if (options.Verbose)
        {
            level = LogLevel.Information;
        }

        if (!IsOutputFormatSupported(options.OutputFormat))
        {
            throw new NotImplementedException($"Output format type '{options.OutputFormat}' not yet supported for this operation.\r\nPlease raise a new issue in https://github.com/dotnet/arcade/issues/.");
        }

        services ??= new ServiceCollection();
        services.AddLogging(b => b
            .AddConsole(o => o.FormatterName = CompactConsoleLoggerFormatter.FormatterName)
            .AddConsoleFormatter<CompactConsoleLoggerFormatter, SimpleConsoleFormatterOptions>()
            .SetMinimumLevel(level));
            
        services.AddSingleton(options);
<<<<<<< HEAD
        services.AddSingleton<IBarApiClient>(sp => RemoteFactory.GetBarClient(options, sp.GetRequiredService<ILogger<BarApiClient>>()));
        services.AddSingleton<IBasicBarClient>(sp => sp.GetRequiredService<IBarApiClient>());
=======
        services.TryAddSingleton<IRemoteFactory, RemoteFactory>();
        services.TryAddSingleton<IBarApiClient>(sp => RemoteFactory.GetBarClient(options, sp.GetRequiredService<ILogger<BarApiClient>>()));
        services.TryAddSingleton<IBasicBarClient>(sp => sp.GetRequiredService<IBarApiClient>());
>>>>>>> 2d79a3ba

        Provider = services.BuildServiceProvider();
        Logger = Provider.GetRequiredService<ILogger<Operation>>();
    }

    public abstract Task<int> ExecuteAsync();

    /// <summary>
    ///  Indicates whether the requested output format is supported.
    /// </summary>
    /// <param name="outputFormat">The desired output format.</param>
    /// <returns>
    ///  The base implementations returns <see langword="true"/> for <see cref="DarcOutputType.text"/>; otherwise <see langword="false"/>.
    /// </returns>
    protected virtual bool IsOutputFormatSupported(DarcOutputType outputFormat)
        => outputFormat switch
        {
            DarcOutputType.text => true,
            _ => false
        };

    protected virtual void Dispose(bool disposing)
    {
        if (disposing)
        {
            Provider?.Dispose();
        }
    }

    public void Dispose()
    {
        Dispose(true);
        GC.SuppressFinalize(this);
    }
}<|MERGE_RESOLUTION|>--- conflicted
+++ resolved
@@ -8,10 +8,7 @@
 using Microsoft.DotNet.Darc.Options;
 using Microsoft.DotNet.DarcLib;
 using Microsoft.Extensions.DependencyInjection;
-<<<<<<< HEAD
-=======
 using Microsoft.Extensions.DependencyInjection.Extensions;
->>>>>>> 2d79a3ba
 using Microsoft.Extensions.Logging;
 using Microsoft.Extensions.Logging.Console;
 
@@ -51,14 +48,9 @@
             .SetMinimumLevel(level));
             
         services.AddSingleton(options);
-<<<<<<< HEAD
-        services.AddSingleton<IBarApiClient>(sp => RemoteFactory.GetBarClient(options, sp.GetRequiredService<ILogger<BarApiClient>>()));
-        services.AddSingleton<IBasicBarClient>(sp => sp.GetRequiredService<IBarApiClient>());
-=======
         services.TryAddSingleton<IRemoteFactory, RemoteFactory>();
         services.TryAddSingleton<IBarApiClient>(sp => RemoteFactory.GetBarClient(options, sp.GetRequiredService<ILogger<BarApiClient>>()));
         services.TryAddSingleton<IBasicBarClient>(sp => sp.GetRequiredService<IBarApiClient>());
->>>>>>> 2d79a3ba
 
         Provider = services.BuildServiceProvider();
         Logger = Provider.GetRequiredService<ILogger<Operation>>();
