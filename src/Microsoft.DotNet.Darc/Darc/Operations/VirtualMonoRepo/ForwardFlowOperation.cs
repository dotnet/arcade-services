﻿// Licensed to the .NET Foundation under one or more agreements.
// The .NET Foundation licenses this file to you under the MIT license.

using System;
using System.Collections.Generic;
using System.Linq;
using System.Threading;
using System.Threading.Tasks;
using Microsoft.DotNet.Darc.Options.VirtualMonoRepo;
using Microsoft.DotNet.DarcLib;
using Microsoft.DotNet.DarcLib.Helpers;
using Microsoft.DotNet.DarcLib.VirtualMonoRepo;
using Microsoft.Extensions.Logging;

#nullable enable
namespace Microsoft.DotNet.Darc.Operations.VirtualMonoRepo;

internal class ForwardFlowOperation(
        ForwardFlowCommandLineOptions options,
        IVmrForwardFlower forwardFlower,
        IVmrBackFlower backFlower,
        IBackflowConflictResolver backflowConflictResolver,
        IVmrInfo vmrInfo,
        IVmrCloneManager vmrCloneManager,
        IVmrDependencyTracker dependencyTracker,
        IDependencyFileManager dependencyFileManager,
        ILocalGitRepoFactory localGitRepoFactory,
        IBasicBarClient barApiClient,
        IFileSystem fileSystem,
        IProcessManager processManager,
        ILogger<ForwardFlowOperation> logger)
    : CodeFlowOperation(options, forwardFlower, backFlower, backflowConflictResolver, vmrInfo, vmrCloneManager, dependencyTracker, dependencyFileManager, localGitRepoFactory, barApiClient, fileSystem, logger)
{
    private readonly ForwardFlowCommandLineOptions _options = options;
<<<<<<< HEAD
=======
    private readonly IVmrForwardFlower _forwardFlower = forwardFlower;
    private readonly IVmrInfo _vmrInfo = vmrInfo;
    private readonly IVmrCloneManager _vmrCloneManager = vmrCloneManager;
    private readonly ILocalGitRepoFactory _localGitRepoFactory = localGitRepoFactory;
    private readonly IFileSystem _fileSystem = fileSystem;
>>>>>>> 8eb68e20
    private readonly IProcessManager _processManager = processManager;
    private readonly ILocalGitRepoFactory _localGitRepoFactory = localGitRepoFactory;

    protected override async Task ExecuteInternalAsync(
        string repoName,
        string? sourceDirectory,
        IReadOnlyCollection<AdditionalRemote> additionalRemotes,
        CancellationToken cancellationToken)
    {
        var sourceRepoPath = new NativePath(_processManager.FindGitRoot(Environment.CurrentDirectory));

        if (string.IsNullOrEmpty(_options.VmrPath) || _options.VmrPath == sourceRepoPath)
        {
            throw new DarcException("Please specify a path to a local clone of the VMR to flow the changed into.");
        }

<<<<<<< HEAD
        var sourceRepo = _localGitRepoFactory.Create(sourceRepoPath);

        var build = await GetOrCreateBuildAsync(sourceRepo, _options.Build);
=======
        _vmrInfo.VmrPath = new NativePath(_options.VmrPath);
>>>>>>> 8eb68e20

        await FlowCodeLocallyAsync(
            sourceRepoPath,
            isForwardFlow: true,
            additionalRemotes,
            build,
            subscription: null,
            cancellationToken);
    }
<<<<<<< HEAD
=======

    protected override async Task<bool> FlowCodeAsync(
        ILocalGitRepo productRepo,
        Build build,
        Codeflow currentFlow,
        SourceMapping mapping,
        string headBranch,
        IReadOnlyList<string> excludedAssets,
        CancellationToken cancellationToken)
    {
        try
        {
            var vmr = _localGitRepoFactory.Create(_vmrInfo.VmrPath);
            CodeFlowResult result = await _forwardFlower.FlowForwardAsync(
                mapping.Name,
                productRepo.Path,
                build,
                excludedAssets: excludedAssets,
                headBranch,
                headBranch,
                (await vmr.GetRemotesAsync()).First().Uri,
                enableRebase: true,
                forceUpdate: true,
                cancellationToken);

            return result.HadUpdates;
        }
        finally
        {
            // Update target branch's source manifest with the new commit
            var vmr = _localGitRepoFactory.Create(_vmrInfo.VmrPath);
            var sourceManifestContent = await vmr.GetFileFromGitAsync(VmrInfo.DefaultRelativeSourceManifestPath, headBranch);
            var sourceManifest = SourceManifest.FromJson(sourceManifestContent!);
            sourceManifest.UpdateVersion(mapping.Name, build.GetRepository(), build.Commit, build.Id);
            _fileSystem.WriteToFile(_vmrInfo.SourceManifestPath, sourceManifest.ToJson());
            await vmr.StageAsync([_vmrInfo.SourceManifestPath], cancellationToken);
        }
    }
>>>>>>> 8eb68e20
}<|MERGE_RESOLUTION|>--- conflicted
+++ resolved
@@ -32,16 +32,9 @@
     : CodeFlowOperation(options, forwardFlower, backFlower, backflowConflictResolver, vmrInfo, vmrCloneManager, dependencyTracker, dependencyFileManager, localGitRepoFactory, barApiClient, fileSystem, logger)
 {
     private readonly ForwardFlowCommandLineOptions _options = options;
-<<<<<<< HEAD
-=======
-    private readonly IVmrForwardFlower _forwardFlower = forwardFlower;
     private readonly IVmrInfo _vmrInfo = vmrInfo;
-    private readonly IVmrCloneManager _vmrCloneManager = vmrCloneManager;
     private readonly ILocalGitRepoFactory _localGitRepoFactory = localGitRepoFactory;
-    private readonly IFileSystem _fileSystem = fileSystem;
->>>>>>> 8eb68e20
     private readonly IProcessManager _processManager = processManager;
-    private readonly ILocalGitRepoFactory _localGitRepoFactory = localGitRepoFactory;
 
     protected override async Task ExecuteInternalAsync(
         string repoName,
@@ -56,13 +49,10 @@
             throw new DarcException("Please specify a path to a local clone of the VMR to flow the changed into.");
         }
 
-<<<<<<< HEAD
         var sourceRepo = _localGitRepoFactory.Create(sourceRepoPath);
 
         var build = await GetOrCreateBuildAsync(sourceRepo, _options.Build);
-=======
         _vmrInfo.VmrPath = new NativePath(_options.VmrPath);
->>>>>>> 8eb68e20
 
         await FlowCodeLocallyAsync(
             sourceRepoPath,
@@ -72,45 +62,4 @@
             subscription: null,
             cancellationToken);
     }
-<<<<<<< HEAD
-=======
-
-    protected override async Task<bool> FlowCodeAsync(
-        ILocalGitRepo productRepo,
-        Build build,
-        Codeflow currentFlow,
-        SourceMapping mapping,
-        string headBranch,
-        IReadOnlyList<string> excludedAssets,
-        CancellationToken cancellationToken)
-    {
-        try
-        {
-            var vmr = _localGitRepoFactory.Create(_vmrInfo.VmrPath);
-            CodeFlowResult result = await _forwardFlower.FlowForwardAsync(
-                mapping.Name,
-                productRepo.Path,
-                build,
-                excludedAssets: excludedAssets,
-                headBranch,
-                headBranch,
-                (await vmr.GetRemotesAsync()).First().Uri,
-                enableRebase: true,
-                forceUpdate: true,
-                cancellationToken);
-
-            return result.HadUpdates;
-        }
-        finally
-        {
-            // Update target branch's source manifest with the new commit
-            var vmr = _localGitRepoFactory.Create(_vmrInfo.VmrPath);
-            var sourceManifestContent = await vmr.GetFileFromGitAsync(VmrInfo.DefaultRelativeSourceManifestPath, headBranch);
-            var sourceManifest = SourceManifest.FromJson(sourceManifestContent!);
-            sourceManifest.UpdateVersion(mapping.Name, build.GetRepository(), build.Commit, build.Id);
-            _fileSystem.WriteToFile(_vmrInfo.SourceManifestPath, sourceManifest.ToJson());
-            await vmr.StageAsync([_vmrInfo.SourceManifestPath], cancellationToken);
-        }
-    }
->>>>>>> 8eb68e20
 }