--- conflicted
+++ resolved
@@ -417,21 +417,14 @@
     {
         var sourceGitClient = _gitRepoFactory.CreateClient(sourceRepo.Remote);
         var vmrGitClient = _gitRepoFactory.CreateClient(vmrRepo.Remote);
-<<<<<<< HEAD
-
-=======
->>>>>>> c41e9f77
         var sourceVersionDetails = _versionDetailsParser.ParseVersionDetailsXml(await sourceGitClient.GetFileContentsAsync(VersionFiles.VersionDetailsXml, sourceRepo.Remote, sourceRepo.Ref));
         var sourceMapping = sourceVersionDetails?.Source?.Mapping ??
             throw new DarcException($"Product repo {sourceRepo.Remote} is missing source tag in {VersionFiles.VersionDetailsXml}");
 
-<<<<<<< HEAD
         var exclusionFilters = (await GetExclusionFilters(vmrGitClient, vmrRepo, sourceMapping))
             .Select(filter => new Regex(ConvertGlobToRegexPattern("/" + filter)))
             .ToList();
 
-=======
->>>>>>> c41e9f77
         Queue<string?> directoriesToProcess = [];
         directoriesToProcess.Enqueue(null);
 
@@ -450,12 +443,9 @@
                 .Select(item => item with { Path = item.Path.Substring(vmrMappingPath.Length) })
                 .ToList();
 
-<<<<<<< HEAD
             repoFiles = FilterExcludedFiles(repoFiles, exclusionFilters);
             vmrFiles = FilterExcludedFiles(vmrFiles, exclusionFilters);
 
-=======
->>>>>>> c41e9f77
             // Blobs with the same content have the same sha, so we need to take that into consideration
             var filesOnlyInVmr = vmrFiles
                 .GroupBy(f => f.Sha)
@@ -499,7 +489,6 @@
         }
     }
 
-<<<<<<< HEAD
     private async Task<IReadOnlyCollection<string>> GetExclusionFilters(IGitRepo vmrGitClient, Repo vmr, string mapping)
     {
         var sourceMappingsContent = await vmrGitClient.GetFileContentsAsync(VmrInfo.DefaultRelativeSourceMappingsPath, vmr.Remote, vmr.Ref)
@@ -511,8 +500,6 @@
         return sourceMapping.Exclude;
     }
 
-=======
->>>>>>> c41e9f77
     private void RecordBlobDiff(
         GitTreeItem sourceFile,
         IReadOnlyList<GitTreeItem> vmrFiles,
@@ -603,7 +590,6 @@
         return true;
     }
 
-<<<<<<< HEAD
     private List<GitTreeItem> FilterExcludedFiles(List<GitTreeItem> gitItems, List<Regex> regexes)
         => gitItems.Where(item => !regexes.Any(regex => regex.IsMatch(item.Path))).ToList();
 
@@ -640,7 +626,5 @@
         return $"^{regexPattern}$";
     }
 
-=======
->>>>>>> c41e9f77
     private char GetDiffDirection(bool fromRepoDirection) => fromRepoDirection ? '-' : '+';
 }