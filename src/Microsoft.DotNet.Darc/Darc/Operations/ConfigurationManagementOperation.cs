﻿// Licensed to the .NET Foundation under one or more agreements.
// The .NET Foundation licenses this file to you under the MIT license.

using System;
using System.Collections.Generic;
using System.Threading.Tasks;
using Microsoft.DotNet.Darc.Options;
using Microsoft.DotNet.DarcLib;
using Microsoft.DotNet.DarcLib.Helpers;
using Microsoft.Extensions.Logging;
using YamlDotNet.Serialization;
using YamlDotNet.Serialization.NamingConventions;

#nullable enable
namespace Microsoft.DotNet.Darc.Operations;

/// <summary>
/// Operation class for configuration management commands.
/// </summary>
internal abstract class ConfigurationManagementOperation : Operation
{
<<<<<<< HEAD
    protected static UnixPath ChannelConfigurationFileName = new("channels/channels.yml");
=======
    protected static UnixPath DefaultChannelConfigurationFileName = new("default-channels/default-channels.yaml");
    protected static UnixPath ChannelConfigurationFileName = new("channels/channels.yaml");
>>>>>>> a2564272
    protected static UnixPath SubscriptionConfigurationFolderPath = new("subscriptions");

    private static readonly ISerializer _yamlSerializer = new SerializerBuilder()
        .WithNamingConvention(NullNamingConvention.Instance)
        .Build();

    private static readonly IDeserializer _yamlDeserializer = new DeserializerBuilder()
        .WithNamingConvention(NullNamingConvention.Instance)
        .Build();

    private readonly IConfigurationManagementCommandLineOptions _options;
    private readonly IRemoteFactory _remoteFactory;
    private readonly ILogger _logger;
    private readonly IGitRepo _configurationRepo;
    private readonly ILocalGitRepoFactory _localGitRepoFactory;

    protected ConfigurationManagementOperation(
        IConfigurationManagementCommandLineOptions options,
        IGitRepoFactory gitRepoFactory,
        IRemoteFactory remoteFactory,
        ILogger logger,
        ILocalGitRepoFactory localGitRepoFactory)
    {
        _options = options;
        _remoteFactory = remoteFactory;
        _logger = logger;

        _configurationRepo = gitRepoFactory.CreateClient(_options.ConfigurationRepository);
        _localGitRepoFactory = localGitRepoFactory;
    }

    protected async Task CreateConfigurationBranchIfNeeded()
    {
        var color = Console.ForegroundColor;
        Console.ForegroundColor = ConsoleColor.DarkYellow;
        Console.WriteLine($"⚠️⚠️⚠️ Maestro channels and subscriptions are now managed as code via a configuration repository", _options.ConfigurationRepository);
        Console.ForegroundColor = color;

        if (!string.IsNullOrEmpty(_options.ConfigurationBranch))
        {
            if (!await _configurationRepo.BranchExists(_options.ConfigurationRepository, _options.ConfigurationBranch))
            {
                if (string.IsNullOrEmpty(_options.ConfigurationBaseBranch))
                {
                    throw new ArgumentException("A base branch must be specified when the configuration branch does not exist.");
                }

                Console.WriteLine("The specified configuration branch '{0}' does not exist. Creating it...", _options.ConfigurationBranch);
                await _configurationRepo.CreateNewBranchAsync(_options.ConfigurationRepository, _options.ConfigurationBranch, _options.ConfigurationBaseBranch);
                return;
            }

            Console.WriteLine("Using existing configuration branch {0}", _options.ConfigurationBranch);
            return;
        }

        if (string.IsNullOrEmpty(_options.ConfigurationBaseBranch))
        {
            throw new ArgumentException("A base branch must be specified when the configuration branch is not.");
        }

        if (!await _configurationRepo.BranchExists(_options.ConfigurationRepository, _options.ConfigurationBaseBranch))
        {
            throw new ArgumentException($"The specified base branch '{_options.ConfigurationBaseBranch}' does not exist.");
        }

        _options.ConfigurationBranch = $"darc/{_options.ConfigurationBaseBranch}-{Guid.NewGuid().ToString().Substring(0, 8)}";
        Console.WriteLine("Creating new configuration branch {0}", _options.ConfigurationBranch);
        await _configurationRepo.CreateNewBranchAsync(_options.ConfigurationRepository, _options.ConfigurationBaseBranch, _options.ConfigurationBranch);
    }

    protected async Task<List<T>> GetConfiguration<T>(string fileName, string? branch = null)
    {
        branch ??= _options.ConfigurationBranch;

        _logger.LogInformation("Reading configuration from {fileName}...", fileName);
        try
        {
            var contents = await _configurationRepo.GetFileContentsAsync(
                fileName,
                _options.ConfigurationRepository,
                _options.ConfigurationBranch);

            return _yamlDeserializer.Deserialize<List<T>>(contents) ?? [];
        }
        catch (DependencyFileNotFoundException)
        {
            return [];
        }
    }

    protected async Task WriteConfigurationFile(string fileName, object content, string commitMessage)
    {
        _logger.LogInformation("Pushing changes of {fileName} to {branch}...", fileName, _options.ConfigurationBranch);
        
        string yamlContent = _yamlSerializer.Serialize(content);
        
        // Add empty lines between YAML list items (lines starting with "- ")
        var lines = yamlContent.Split(new[] { Environment.NewLine }, StringSplitOptions.None);
        var modifiedLines = new List<string>();
        
        for (int i = 0; i < lines.Length; i++)
        {
            var line = lines[i];
            
            // If this line starts a new list item (starts with "- ") and it's not the first item,
            // add an empty line before it
            if (line.StartsWith("- ") && i > 0 && modifiedLines.Count > 0)
            {
                modifiedLines.Add(string.Empty);
            }
            
            modifiedLines.Add(line);
        }
        
        string formattedYamlContent = string.Join(Environment.NewLine, modifiedLines);
        
        await _configurationRepo.CommitFilesAsync(
            [
                new GitFile(fileName, formattedYamlContent)
            ],
            _options.ConfigurationRepository,
            _options.ConfigurationBranch,
            commitMessage);

        if (_configurationRepo.GetType() == typeof(LocalLibGit2Client))
        {
            var local = _localGitRepoFactory.Create(new NativePath(_options.ConfigurationRepository));
            await local.StageAsync(["."]);
            await local.CommitAsync(commitMessage, allowEmpty: false);
        }
    }

    protected async Task RemoveConfigurationFile(string fileName)
    {
        Console.WriteLine("Removing {0} from {1}...", fileName, _options.ConfigurationBranch);
        await _configurationRepo.CommitFilesAsync(
            [
                new GitFile(fileName, null, ContentEncoding.Utf8, operation: GitFileOperation.Delete)
            ],
            _options.ConfigurationRepository,
            _options.ConfigurationBranch,
            "Removing " + fileName);
    }

    protected async Task CreatePullRequest(string repoUri, string headBranch, string targetBranch, string title, string? description = null)
    {
        Console.WriteLine("Creating pull request from {0} to {1}...", headBranch, targetBranch);
        var remote = await _remoteFactory.CreateRemoteAsync(repoUri);
        var prUrl = await remote.CreatePullRequestAsync(repoUri, new PullRequest()
        {
            HeadBranch = headBranch,
            BaseBranch = targetBranch,
            Title = title,
            Description = description,
        });
        var prId = prUrl.Substring(prUrl.LastIndexOf('/') + 1);
        prUrl = $"{repoUri}/pullrequest/{prId}";
        Console.WriteLine("Created pull request at {0}", prUrl);
    }
}<|MERGE_RESOLUTION|>--- conflicted
+++ resolved
@@ -19,12 +19,8 @@
 /// </summary>
 internal abstract class ConfigurationManagementOperation : Operation
 {
-<<<<<<< HEAD
+    protected static UnixPath DefaultChannelConfigurationFileName = new("default-channels/default-channels.yml");
     protected static UnixPath ChannelConfigurationFileName = new("channels/channels.yml");
-=======
-    protected static UnixPath DefaultChannelConfigurationFileName = new("default-channels/default-channels.yaml");
-    protected static UnixPath ChannelConfigurationFileName = new("channels/channels.yaml");
->>>>>>> a2564272
     protected static UnixPath SubscriptionConfigurationFolderPath = new("subscriptions");
 
     private static readonly ISerializer _yamlSerializer = new SerializerBuilder()
