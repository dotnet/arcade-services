--- conflicted
+++ resolved
@@ -20,14 +20,10 @@
     bool IsCi { get; set; }
 
     Operation GetOperation();
-<<<<<<< HEAD
     RemoteTokenProvider GetRemoteConfiguration();
-=======
-    RemoteConfiguration GetRemoteConfiguration();
 
     /// <summary>
     /// Reads missing options from the local settings.
     /// </summary>
     void InitializeFromSettings(ILogger logger);
->>>>>>> 6660885f
 }