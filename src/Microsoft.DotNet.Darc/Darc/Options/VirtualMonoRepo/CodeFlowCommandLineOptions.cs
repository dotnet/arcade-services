--- conflicted
+++ resolved
@@ -38,13 +38,6 @@
             Verbose = true;
         }
 
-<<<<<<< HEAD
         return base.RegisterServices(services);
-=======
-        base.RegisterServices(services);
-        services.AddTransient<IDarcVmrForwardFlower, DarcVmrForwardFlower>();
-        services.AddTransient<IDarcVmrBackFlower, DarcVmrBackFlower>();
-        return services;
->>>>>>> 123bc91d
     }
 }