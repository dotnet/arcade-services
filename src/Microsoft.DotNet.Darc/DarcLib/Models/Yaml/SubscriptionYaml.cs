--- conflicted
+++ resolved
@@ -4,10 +4,7 @@
 using System;
 using System.Collections.Generic;
 using System.ComponentModel;
-<<<<<<< HEAD
-=======
 using Microsoft.DotNet.ProductConstructionService.Client.Models;
->>>>>>> 580fb502
 using YamlDotNet.Serialization;
 
 #nullable enable
@@ -37,19 +34,9 @@
     [YamlMember(Alias = IdElement, ApplyNamingConventions = false)]
     public required Guid Id { get; init; }
 
-<<<<<<< HEAD
-    [DefaultValue("True")]
-    [YamlMember(Alias = EnabledElement, ApplyNamingConventions = false)]
-    public string Enabled
-    {
-        get => field;
-        set => field = NormalizeBool(value) ?? "True";
-    } = "True";
-=======
     [DefaultValue(true)]
     [YamlMember(Alias = EnabledElement, ApplyNamingConventions = false)]
     public bool Enabled { get; init; } = true;
->>>>>>> 580fb502
 
     [YamlMember(Alias = ChannelElement, ApplyNamingConventions = false)]
     public required string Channel { get; init; }
@@ -63,33 +50,10 @@
     [YamlMember(Alias = TargetBranchElement, ApplyNamingConventions = false)]
     public required string TargetBranch { get; init; }
 
-    [DefaultValue("none")]
     [YamlMember(Alias = UpdateFrequencyElement, ApplyNamingConventions = false)]
-<<<<<<< HEAD
-    public string UpdateFrequency
-    {
-        get => field;
-        set => field = NormalizeUpdateFrequency(value) ?? "none";
-    } = "none";
-=======
     public UpdateFrequency UpdateFrequency { get; init; } = UpdateFrequency.None;
->>>>>>> 580fb502
 
-    [DefaultValue("False")]
     [YamlMember(Alias = BatchableElement, ApplyNamingConventions = false)]
-<<<<<<< HEAD
-    public string Batchable
-    {
-        get => field;
-        set => field = NormalizeBool(value) ?? "False";
-    } = "False";
-
-    [YamlMember(Alias = ExcludedAssetsElement, ApplyNamingConventions = false)]
-    public List<string> ExcludedAssets { get; set; } = [];
-
-    [YamlMember(Alias = MergePolicyElement, ApplyNamingConventions = false)]
-    public List<MergePolicyYaml> MergePolicies { get; set; } = [];
-=======
     public bool Batchable { get; set; } = false;
 
     [YamlMember(Alias = ExcludedAssetsElement, ApplyNamingConventions = false)]
@@ -97,58 +61,16 @@
 
     [YamlMember(Alias = MergePolicyElement, ApplyNamingConventions = false)]
     public List<MergePolicyYaml> MergePolicies { get; init; } = [];
->>>>>>> 580fb502
 
     [YamlMember(Alias = FailureNotificationTagsElement, ApplyNamingConventions = false)]
     public string? FailureNotificationTags { get; set; }
 
-    [DefaultValue("False")]
     [YamlMember(Alias = SourceEnabledElement, ApplyNamingConventions = false)]
-<<<<<<< HEAD
-    public string SourceEnabled
-    {
-        get => field;
-        set => field = NormalizeBool(value) ?? "False";
-    } = "False";
-=======
     public bool SourceEnabled { get; set; } = false;
->>>>>>> 580fb502
 
     [YamlMember(Alias = SourceDirectoryElement, ApplyNamingConventions = false)]
     public string? SourceDirectory { get; set; }
 
     [YamlMember(Alias = TargetDirectoryElement, ApplyNamingConventions = false)]
-<<<<<<< HEAD
-    public string TargetDirectory { get; set; }
-
-    private static string NormalizeBool(string value)
-    {
-        if (string.Equals(value, "true", StringComparison.OrdinalIgnoreCase))
-            return "True";
-        if (string.Equals(value, "false", StringComparison.OrdinalIgnoreCase))
-            return "False";
-        throw new ArgumentException($"Invalid boolean value: '{value}'. Expected 'true' or 'false'.", nameof(value));
-    }
-
-    private static string NormalizeUpdateFrequency(string value)
-    {
-        if (string.IsNullOrEmpty(value))
-            return value;
-
-        // Normalize to camelCase format (with lowercase "none")
-        return value.ToLowerInvariant() switch
-        {
-            "none" => "none",
-            "everyday" => "everyDay",
-            "everybuild" => "everyBuild",
-            "twicedaily" => "twiceDaily",
-            "everyweek" => "everyWeek",
-            "everytwoweeks" => "everyTwoWeeks",
-            "everymonth" => "everyMonth",
-            _ => throw new ArgumentException($"Invalid update frequency: '{value}'. Expected one of: none, everyDay, everyBuild, twiceDaily, everyWeek, everyTwoWeeks, everyMonth.", nameof(value))
-        };
-    }
-=======
     public string? TargetDirectory { get; set; }
->>>>>>> 580fb502
 }