﻿// Licensed to the .NET Foundation under one or more agreements.
// The .NET Foundation licenses this file to you under the MIT license.

using System;
using System.Collections.Generic;
using System.Linq;
using System.Threading;
using System.Threading.Tasks;
using LibGit2Sharp;
using Microsoft.DotNet.DarcLib.Helpers;
using Microsoft.DotNet.DarcLib.Models.Darc;
using Microsoft.DotNet.DarcLib.Models;
using Microsoft.DotNet.DarcLib.Models.VirtualMonoRepo;
using Microsoft.DotNet.ProductConstructionService.Client.Models;
using Microsoft.Extensions.Logging;
using NuGet.Versioning;

#nullable enable
namespace Microsoft.DotNet.DarcLib.VirtualMonoRepo;

public interface IVmrBackFlower
{
    /// <summary>
    /// Flows backward the code from the VMR to the target branch of a product repo.
    /// This overload is used in the context of the darc CLI.
    /// </summary>
    /// <param name="mapping">Mapping to flow</param>
    /// <param name="targetRepo">Local checkout of the repository</param>
    /// <param name="buildToFlow">Build to flow</param>
    /// <param name="excludedAssets">Assets to exclude from the dependency flow</param>
    /// <param name="targetBranch">Target branch to create the PR against. If target branch does not exist, it is created off of this branch</param>
    /// <param name="headBranch">New/existing branch to make the changes on</param>
    /// <param name="discardPatches">Keep patch files?</param>
    Task<bool> FlowBackAsync(
        string mapping,
        NativePath targetRepo,
        Build buildToFlow,
        IReadOnlyCollection<string>? excludedAssets,
        string targetBranch,
        string headBranch,
        bool discardPatches = false,
        CancellationToken cancellationToken = default);
}

internal class VmrBackFlower : VmrCodeFlower, IVmrBackFlower
{
    private readonly IVmrInfo _vmrInfo;
    private readonly ISourceManifest _sourceManifest;
    private readonly IVmrDependencyTracker _dependencyTracker;
    private readonly IDependencyFileManager _dependencyFileManager;
    private readonly IVmrCloneManager _vmrCloneManager;
    private readonly IRepositoryCloneManager _repositoryCloneManager;
    private readonly ILocalGitRepoFactory _localGitRepoFactory;
    private readonly IVersionDetailsParser _versionDetailsParser;
    private readonly IVmrPatchHandler _vmrPatchHandler;
    private readonly IWorkBranchFactory _workBranchFactory;
    private readonly ILocalLibGit2Client _libGit2Client;
    private readonly ICoherencyUpdateResolver _coherencyUpdateResolver;
    private readonly IAssetLocationResolver _assetLocationResolver;
    private readonly IFileSystem _fileSystem;
    private readonly ILogger<VmrCodeFlower> _logger;

    public VmrBackFlower(
            IVmrInfo vmrInfo,
            ISourceManifest sourceManifest,
            IVmrDependencyTracker dependencyTracker,
            IDependencyFileManager dependencyFileManager,
            IVmrCloneManager vmrCloneManager,
            IRepositoryCloneManager repositoryCloneManager,
            ILocalGitClient localGitClient,
            ILocalGitRepoFactory localGitRepoFactory,
            IVersionDetailsParser versionDetailsParser,
            IVmrPatchHandler vmrPatchHandler,
            IWorkBranchFactory workBranchFactory,
            ILocalLibGit2Client libGit2Client,
            ICoherencyUpdateResolver coherencyUpdateResolver,
            IAssetLocationResolver assetLocationResolver,
            IFileSystem fileSystem,
            ILogger<VmrCodeFlower> logger)
        : base(vmrInfo, sourceManifest, dependencyTracker, localGitClient, localGitRepoFactory, versionDetailsParser, fileSystem, logger)
    {
        _vmrInfo = vmrInfo;
        _sourceManifest = sourceManifest;
        _dependencyTracker = dependencyTracker;
        _dependencyFileManager = dependencyFileManager;
        _vmrCloneManager = vmrCloneManager;
        _repositoryCloneManager = repositoryCloneManager;
        _localGitRepoFactory = localGitRepoFactory;
        _versionDetailsParser = versionDetailsParser;
        _vmrPatchHandler = vmrPatchHandler;
        _workBranchFactory = workBranchFactory;
        _libGit2Client = libGit2Client;
        _coherencyUpdateResolver = coherencyUpdateResolver;
        _assetLocationResolver = assetLocationResolver;
        _fileSystem = fileSystem;
        _logger = logger;
    }

    public async Task<bool> FlowBackAsync(
        string mappingName,
        NativePath targetRepoPath,
        Build build,
        IReadOnlyCollection<string>? excludedAssets,
        string targetBranch,
        string headBranch,
        bool discardPatches = false,
        CancellationToken cancellationToken = default)
    {
        var targetRepo = _localGitRepoFactory.Create(targetRepoPath);
        (bool targetBranchExisted, SourceMapping mapping) = await PrepareVmrAndRepo(
            mappingName,
            targetRepo,
            build,
            targetBranch,
            headBranch,
            cancellationToken);

        Codeflow lastFlow = await GetLastFlowAsync(mapping, targetRepo, currentIsBackflow: true);
        return await FlowBackAsync(
            mapping,
            targetRepo,
            lastFlow,
            build,
            excludedAssets,
            targetBranch,
            headBranch,
            discardPatches,
            rebaseConflicts: !targetBranchExisted,
            cancellationToken);
    }

    protected async Task<bool> FlowBackAsync(
        SourceMapping mapping,
        ILocalGitRepo targetRepo,
        Codeflow lastFlow,
        Build build,
        IReadOnlyCollection<string>? excludedAssets,
        string targetBranch,
        string headBranch,
        bool discardPatches,
        bool rebaseConflicts,
        CancellationToken cancellationToken)
    {
        var hasChanges = await FlowCodeAsync(
            lastFlow,
            new Backflow(lastFlow.TargetSha, build.Commit),
            targetRepo,
            mapping,
            build,
            excludedAssets,
            targetBranch,
            headBranch,
            discardPatches,
            rebaseConflicts,
            cancellationToken);

        hasChanges |= await UpdateDependenciesAndToolset(
            _vmrInfo.VmrPath,
            targetRepo,
            build,
            excludedAssets,
            hadPreviousChanges: hasChanges,
            cancellationToken);

        if (hasChanges)
        {
            // We try to merge the target branch so that we can potentially
            // resolve some expected conflicts in the version files
            await TryMergingBranch(
                mapping.Name,
                targetRepo,
                build,
                excludedAssets,
                headBranch,
                targetBranch,
                cancellationToken);
        }

        return hasChanges;
    }

    protected override async Task<bool> SameDirectionFlowAsync(
        SourceMapping mapping,
        Codeflow lastFlow,
        Codeflow currentFlow,
        ILocalGitRepo targetRepo,
        Build build,
        IReadOnlyCollection<string>? excludedAssets,
        string targetBranch,
        string headBranch,
        bool discardPatches,
        bool rebaseConflicts,
        CancellationToken cancellationToken)
    {
        // Exclude all submodules that belong to the mapping
        var submoduleExclusions = _sourceManifest.Submodules
            .Where(s => s.Path.StartsWith(mapping.Name + '/'))
            .Select(s => s.Path.Substring(mapping.Name.Length + 1))
            .Select(VmrPatchHandler.GetExclusionRule)
            .ToList();

        string newBranchName = currentFlow.GetBranchName();
        var patchName = _vmrInfo.TmpPath / $"{mapping.Name}-{Commit.GetShortSha(lastFlow.VmrSha)}-{Commit.GetShortSha(currentFlow.TargetSha)}.patch";

        // When flowing from the VMR, ignore all submodules
        List<VmrIngestionPatch> patches = await _vmrPatchHandler.CreatePatches(
            patchName,
            lastFlow.VmrSha,
            currentFlow.TargetSha,
            path: null,
            filters: submoduleExclusions,
            relativePaths: true,
            workingDir: _vmrInfo.GetRepoSourcesPath(mapping),
            applicationPath: null,
            cancellationToken);

        if (patches.Count == 0 || patches.All(p => _fileSystem.GetFileInfo(p.Path).Length == 0))
        {
            _logger.LogInformation("There are no new changes for VMR between {sha1} and {sha2}",
                lastFlow.SourceSha,
                currentFlow.TargetSha);

            if (discardPatches)
            {
                foreach (VmrIngestionPatch patch in patches)
                {
                    _fileSystem.DeleteFile(patch.Path);
                }
            }

            return false;
        }

        _logger.LogInformation("Created {count} patch(es)", patches.Count);

        var workBranch = await _workBranchFactory.CreateWorkBranchAsync(targetRepo, newBranchName, headBranch);

        try
        {
            foreach (VmrIngestionPatch patch in patches)
            {
                await _vmrPatchHandler.ApplyPatch(patch, targetRepo.Path, discardPatches, reverseApply: false, cancellationToken);
            }
        }
        catch (PatchApplicationFailedException e)
        {
            _logger.LogInformation(e.Message);

            // When we are updating an already existing PR branch, there can be conflicting changes in the PR from devs.
            // In that case we want to throw as that is a conflict we don't want to try to resolve.
            if (!rebaseConflicts)
            {
                _logger.LogInformation("Failed to update a PR branch because of a conflict. Stopping the flow..");
<<<<<<< HEAD
                throw new ConflictInPrBranchException(e.Result, targetBranch);
=======
                throw new ConflictInPrBranchException(e.Patch, headBranch);
>>>>>>> e714d0a1
            }

            // Otherwise, we have a conflicting change in the last backflow PR (before merging)
            // The scenario is described here: https://github.com/dotnet/arcade/blob/main/Documentation/UnifiedBuild/VMR-Full-Code-Flow.md#conflicts
            _logger.LogInformation("Failed to create PR branch because of a conflict. Re-creating the previous flow..");

            // Find the last target commit in the repo
            var previousRepoSha = await BlameLineAsync(
                targetRepo.Path / VersionFiles.VersionDetailsXml,
                line => line.Contains(VersionDetailsParser.SourceElementName) && line.Contains(lastFlow.SourceSha),
                lastFlow.TargetSha);
            await targetRepo.CheckoutAsync(previousRepoSha);
            await targetRepo.CreateBranchAsync(headBranch, overwriteExistingBranch: true);

            // Reconstruct the previous flow's branch
            var lastLastFlow = await GetLastFlowAsync(mapping, targetRepo, currentIsBackflow: true);

            await FlowCodeAsync(
                lastLastFlow,
                new Backflow(lastLastFlow.SourceSha, lastFlow.SourceSha),
                targetRepo,
                mapping,
                // TODO (https://github.com/dotnet/arcade-services/issues/4166): Find a previous build?
                new Build(-1, DateTimeOffset.Now, 0, false, false, lastLastFlow.TargetSha, [], [], [], []),
                excludedAssets,
                headBranch,
                headBranch,
                discardPatches,
                rebaseConflicts,
                cancellationToken);

            // The recursive call right above would returned checked out at targetBranch
            // The original work branch from above is no longer relevant. We need to create it again
            workBranch = await _workBranchFactory.CreateWorkBranchAsync(targetRepo, newBranchName, headBranch);

            // The current patches should apply now
            foreach (VmrIngestionPatch patch in patches)
            {
                // TODO https://github.com/dotnet/arcade-services/issues/2995: Catch exceptions?
                await _vmrPatchHandler.ApplyPatch(patch, targetRepo.Path, discardPatches, reverseApply: false, cancellationToken);
            }
        }

        var commitMessage = $"""
            [VMR] Codeflow {Commit.GetShortSha(lastFlow.SourceSha)}-{Commit.GetShortSha(currentFlow.TargetSha)}

            {Constants.AUTOMATION_COMMIT_TAG}
            """;

        await targetRepo.CommitAsync(commitMessage, allowEmpty: false, cancellationToken: cancellationToken);
        await targetRepo.ResetWorkingTree();
        await workBranch.MergeBackAsync(commitMessage);

        _logger.LogInformation("Branch {branch} with code changes is ready in {repoDir}", headBranch, targetRepo);

        return true;
    }

    protected override async Task<bool> OppositeDirectionFlowAsync(
        SourceMapping mapping,
        Codeflow lastFlow,
        Codeflow currentFlow,
        ILocalGitRepo targetRepo,
        Build build,
        string targetBranch,
        string headBranch,
        bool discardPatches,
        CancellationToken cancellationToken)
    {
        await targetRepo.CheckoutAsync(lastFlow.SourceSha);

        var patchName = _vmrInfo.TmpPath / $"{mapping.Name}-{Commit.GetShortSha(lastFlow.VmrSha)}-{Commit.GetShortSha(currentFlow.TargetSha)}.patch";
        var branchName = currentFlow.GetBranchName();
        IWorkBranch workBranch = await _workBranchFactory.CreateWorkBranchAsync(targetRepo, branchName, headBranch);
        _logger.LogInformation("Created temporary branch {branchName} in {repoDir}", branchName, targetRepo);

        // We leave the inlined submodules in the VMR
        var submoduleExclusions = _sourceManifest.Submodules
            .Where(s => s.Path.StartsWith(mapping.Name + '/'))
            .Select(s => s.Path.Substring(mapping.Name.Length + 1))
            .Select(VmrPatchHandler.GetExclusionRule)
            .ToList();

        List<VmrIngestionPatch> patches = await _vmrPatchHandler.CreatePatches(
            patchName,
            Constants.EmptyGitObject,
            currentFlow.TargetSha,
            path: null,
            submoduleExclusions,
            relativePaths: true,
            workingDir: _vmrInfo.GetRepoSourcesPath(mapping),
            applicationPath: null,
            cancellationToken);

        _logger.LogInformation("Created {count} patch(es)", patches.Count);

        // We will remove everything not-cloaked and replace it with current contents of the source repo
        // When flowing to a repo, we remove all repo files but submodules and cloaked files
        List<string> removalFilters =
        [
            .. mapping.Include.Select(VmrPatchHandler.GetInclusionRule),
            .. mapping.Exclude.Select(VmrPatchHandler.GetExclusionRule),
            .. submoduleExclusions,
        ];

        string[] args = ["rm", "-r", "-q"];
        if (removalFilters.Count > 0)
        {
            args = [.. args, "--", .. removalFilters];
        }
        else
        {
            args = [.. args, "."];
        }

        ProcessExecutionResult result = await targetRepo.ExecuteGitCommand(args, cancellationToken);
        result.ThrowIfFailed($"Failed to remove files from {targetRepo}");

        // Now we insert the VMR files
        foreach (var patch in patches)
        {
            // TODO https://github.com/dotnet/arcade-services/issues/2995: Handle exceptions
            await _vmrPatchHandler.ApplyPatch(patch, targetRepo.Path, discardPatches, reverseApply: false, cancellationToken);
        }

        // TODO https://github.com/dotnet/arcade-services/issues/2995: Check if there are any changes and only commit if there are
        result = await targetRepo.ExecuteGitCommand(["diff-index", "--quiet", "--cached", "HEAD", "--"], cancellationToken);

        if (result.ExitCode == 0)
        {
            // TODO https://github.com/dotnet/arcade-services/issues/2995: Handle + clean up the work branch
            // When no changes happened, we disregard the work branch and return back to the target branch
            await targetRepo.CheckoutAsync(headBranch);
            return false;
        }

        var commitMessage = $"""
            [VMR] Codeflow {Commit.GetShortSha(lastFlow.SourceSha)}-{Commit.GetShortSha(currentFlow.TargetSha)}

            {Constants.AUTOMATION_COMMIT_TAG}
            """;

        await targetRepo.CommitAsync(commitMessage, false, cancellationToken: cancellationToken);
        await targetRepo.ResetWorkingTree();
        await workBranch.MergeBackAsync(commitMessage);

        return true;
    }

    /// <summary>
    /// This is a naive implementation of conflict resolution for version files.
    /// It takes the versions from the target branch and updates it with current build's assets.
    /// This means that any changes to the version files done in the VMR will be lost.
    /// See https://github.com/dotnet/arcade-services/issues/4342 for more information
    /// </summary>
    protected override async Task<bool> TryResolveConflicts(
        string mappingName,
        ILocalGitRepo repo,
        Build build,
        IReadOnlyCollection<string>? excludedAssets,
        string targetBranch,
        IEnumerable<UnixPath> conflictedFiles,
        CancellationToken cancellationToken)
    {
        var result = await repo.RunGitCommandAsync(["checkout", "--theirs", "."], cancellationToken);
        result.ThrowIfFailed("Failed to check out the conflicted files");

        await UpdateDependenciesAndToolset(
            _vmrInfo.VmrPath,
            repo,
            build,
            excludedAssets,
            false,
            cancellationToken);

        await repo.StageAsync(["."], cancellationToken);

        _logger.LogInformation("Auto-resolved conflicts in version files");
        return true;
    }

    protected override Task<bool> TryResolvingConflict(
            string mappingName,
            ILocalGitRepo repo,
            Build build,
            string filePath,
            CancellationToken cancellationToken)
        => throw new NotImplementedException(); // We don't need to resolve individual files as we handle all together

    protected override IEnumerable<UnixPath> GetAllowedConflicts(IEnumerable<UnixPath> conflictedFiles, string mappingName)
    {
        var allowedVersionFiles = DependencyFileManager.DependencyFiles
            .Select(f => f.ToLowerInvariant())
            .ToList();

        return conflictedFiles
            .Where(f => f.Path.ToLowerInvariant().StartsWith(Constants.CommonScriptFilesPath + '/')
                        || allowedVersionFiles.Contains(f.Path.ToLowerInvariant()));
    }

    private async Task<(bool, SourceMapping)> PrepareVmrAndRepo(
        string mappingName,
        ILocalGitRepo targetRepo,
        Build build,
        string targetBranch,
        string headBranch,
        CancellationToken cancellationToken)
    {
        await _vmrCloneManager.PrepareVmrAsync([build.GetRepository()], [build.Commit], build.Commit, ShouldResetVmr, cancellationToken);

        SourceMapping mapping = _dependencyTracker.GetMapping(mappingName);
        ISourceComponent repoInfo = _sourceManifest.GetRepoVersion(mappingName);

        var remotes = new[] { mapping.DefaultRemote, repoInfo.RemoteUri }
            .Distinct()
            .OrderRemotesByLocalPublicOther()
            .ToArray();

        // Refresh the repo
        await targetRepo.FetchAllAsync(remotes, cancellationToken);

        bool targetBranchExisted;

        try
        {
            // Try to see if both base and target branch are available
            await _repositoryCloneManager.PrepareCloneAsync(
                mapping,
                remotes,
                [targetBranch, headBranch],
                headBranch,
                ShouldResetVmr,
                cancellationToken);
            targetBranchExisted = true;
        }
        catch (NotFoundException)
        {
            // If target branch does not exist, we create it off of the base branch
            await targetRepo.CheckoutAsync(targetBranch);
            await targetRepo.CreateBranchAsync(headBranch);
            targetBranchExisted = false;
        };

        return (targetBranchExisted, mapping);
    }

    /// <summary>
    /// Updates version details, eng/common and other version files (global.json, ...) based on a build that is being flown.
    /// For backflows, updates the Source element in Version.Details.xml.
    /// </summary>
    /// <param name="sourceRepo">Source repository (needed when eng/common is flown too)</param>
    /// <param name="targetRepo">Target repository directory</param>
    /// <param name="build">Build with assets (dependencies) that is being flows</param>
    /// <param name="excludedAssets">Assets to exclude from the dependency flow</param>
    /// <param name="sourceElementSha">For backflows, VMR SHA that is being flown so it can be stored in Version.Details.xml</param>
    /// <param name="hadPreviousChanges">Set to true when we already had a code flow commit to amend the dependency update into it</param>
    private async Task<bool> UpdateDependenciesAndToolset(
        NativePath sourceRepo,
        ILocalGitRepo targetRepo,
        Build build,
        IReadOnlyCollection<string>? excludedAssets,
        bool hadPreviousChanges,
        CancellationToken cancellationToken)
    {
        VersionDetails versionDetails = _versionDetailsParser.ParseVersionDetailsFile(targetRepo.Path / VersionFiles.VersionDetailsXml);
        await _assetLocationResolver.AddAssetLocationToDependenciesAsync(versionDetails.Dependencies);

        List<DependencyUpdate> updates;
        bool hadUpdates = false;

        var sourceOrigin = new SourceDependency(
            build.GetRepository(),
            build.Commit,
            build.Id);

        if (versionDetails.Source?.Sha != sourceOrigin.Sha || versionDetails.Source?.BarId != sourceOrigin.BarId)
        {
            hadUpdates = true;
        }

        // Generate the <Source /> element and get updates
        if (build is not null)
        {
            IEnumerable<AssetData> assetData = build.Assets
                .Where(a => excludedAssets is null || !excludedAssets.Contains(a.Name))
                .Select(a => new AssetData(a.NonShipping)
                {
                    Name = a.Name,
                    Version = a.Version
                });

            updates = _coherencyUpdateResolver.GetRequiredNonCoherencyUpdates(
                build.GetRepository() ?? Constants.DefaultVmrUri,
                build.Commit,
                assetData,
                versionDetails.Dependencies);

            await _assetLocationResolver.AddAssetLocationToDependenciesAsync([.. updates.Select(u => u.To)]);
        }
        else
        {
            updates = [];
        }

        // If we are updating the arcade sdk we need to update the eng/common files as well
        DependencyDetail? arcadeItem = updates.GetArcadeUpdate();
        SemanticVersion? targetDotNetVersion = null;

        if (arcadeItem != null)
        {
            targetDotNetVersion = await _dependencyFileManager.ReadToolsDotnetVersionAsync(arcadeItem.RepoUri, arcadeItem.Commit, repoIsVmr: true);
        }

        GitFileContentContainer updatedFiles = await _dependencyFileManager.UpdateDependencyFiles(
            updates.Select(u => u.To),
            sourceOrigin,
            targetRepo.Path,
            branch: null, // reads the working tree
            versionDetails.Dependencies,
            targetDotNetVersion);

        // This actually does not commit but stages only
        await _libGit2Client.CommitFilesAsync(updatedFiles.GetFilesToCommit(), targetRepo.Path, null, null);

        // Update eng/common files
        if (arcadeItem != null)
        {
            // Check if the VMR contains src/arcade/eng/common
            var arcadeEngCommonDir = GetEngCommonPath(sourceRepo);
            if (!_fileSystem.DirectoryExists(arcadeEngCommonDir))
            {
                _logger.LogWarning("VMR does not contain src/arcade/eng/common, skipping eng/common update");
                return hadUpdates;
            }

            var commonDir = targetRepo.Path / Constants.CommonScriptFilesPath;
            if (_fileSystem.DirectoryExists(commonDir))
            {
                _fileSystem.DeleteDirectory(commonDir, true);
            }

            _fileSystem.CopyDirectory(
                arcadeEngCommonDir,
                targetRepo.Path / Constants.CommonScriptFilesPath,
                true);
        }

        if (!await targetRepo.HasWorkingTreeChangesAsync())
        {
            return hadUpdates;
        }

        await targetRepo.StageAsync(["."], cancellationToken);

        if (hadPreviousChanges)
        {
            await targetRepo.CommitAmendAsync(cancellationToken);
        }
        else
        {
            await targetRepo.CommitAsync("Updated dependencies", allowEmpty: true, cancellationToken: cancellationToken);
        }

        return true;
    }

    protected override NativePath GetEngCommonPath(NativePath sourceRepo) => sourceRepo / VmrInfo.ArcadeRepoDir / Constants.CommonScriptFilesPath;
    protected override bool TargetRepoIsVmr() => false;
    // During backflow, we're flowing a specific VMR commit that the build was built from, so we should just check it out
    protected virtual bool ShouldResetVmr => false;
}<|MERGE_RESOLUTION|>--- conflicted
+++ resolved
@@ -251,11 +251,7 @@
             if (!rebaseConflicts)
             {
                 _logger.LogInformation("Failed to update a PR branch because of a conflict. Stopping the flow..");
-<<<<<<< HEAD
                 throw new ConflictInPrBranchException(e.Result, targetBranch);
-=======
-                throw new ConflictInPrBranchException(e.Patch, headBranch);
->>>>>>> e714d0a1
             }
 
             // Otherwise, we have a conflicting change in the last backflow PR (before merging)
