﻿// Licensed to the .NET Foundation under one or more agreements.
// The .NET Foundation licenses this file to you under the MIT license.

using System;
using System.Collections.Generic;
using System.Linq;
using System.Threading;
using System.Threading.Tasks;
using LibGit2Sharp;
using Microsoft.DotNet.DarcLib.Helpers;
using Microsoft.DotNet.DarcLib.Models;
using Microsoft.DotNet.DarcLib.Models.VirtualMonoRepo;
using Microsoft.DotNet.ProductConstructionService.Client.Models;
using Microsoft.Extensions.Logging;

#nullable enable
namespace Microsoft.DotNet.DarcLib.VirtualMonoRepo;

public interface IVmrBackFlower : IVmrCodeFlower
{
    /// <summary>
    /// Flows backward the code from the VMR to the target branch of a product repo.
    /// This overload is used in the context of the darc CLI.
    /// </summary>
    /// <param name="mapping">Mapping to flow</param>
    /// <param name="targetRepo">Local checkout of the repository</param>
    /// <param name="buildToFlow">Build to flow</param>
    /// <param name="excludedAssets">Assets to exclude from the dependency flow</param>
    /// <param name="targetBranch">Target branch to create the PR against. If target branch does not exist, it is created off of this branch</param>
    /// <param name="headBranch">New/existing branch to make the changes on</param>
    /// <param name="discardPatches">Keep patch files?</param>
    Task<CodeFlowResult> FlowBackAsync(
        string mapping,
        NativePath targetRepo,
        Build buildToFlow,
        IReadOnlyCollection<string>? excludedAssets,
        string targetBranch,
        string headBranch,
        bool discardPatches = false,
        CancellationToken cancellationToken = default);
}

public class VmrBackFlower : VmrCodeFlower, IVmrBackFlower
{
    private readonly IVmrInfo _vmrInfo;
    private readonly ISourceManifest _sourceManifest;
    private readonly IVmrDependencyTracker _dependencyTracker;
    private readonly IVmrCloneManager _vmrCloneManager;
    private readonly IRepositoryCloneManager _repositoryCloneManager;
    private readonly ILocalGitClient _localGitClient;
    private readonly ILocalGitRepoFactory _localGitRepoFactory;
    private readonly IVersionDetailsParser _versionDetailsParser;
    private readonly IVmrPatchHandler _vmrPatchHandler;
    private readonly IWorkBranchFactory _workBranchFactory;
    private readonly IVersionFileCodeFlowUpdater _versionFileConflictResolver;
    private readonly IFileSystem _fileSystem;
    private readonly IBasicBarClient _barClient;
    private readonly ILogger<VmrCodeFlower> _logger;

    public VmrBackFlower(
            IVmrInfo vmrInfo,
            ISourceManifest sourceManifest,
            IVmrDependencyTracker dependencyTracker,
            IVmrCloneManager vmrCloneManager,
            IRepositoryCloneManager repositoryCloneManager,
            ILocalGitClient localGitClient,
            ILocalGitRepoFactory localGitRepoFactory,
            IVersionDetailsParser versionDetailsParser,
            IVmrPatchHandler vmrPatchHandler,
            IWorkBranchFactory workBranchFactory,
            IVersionFileCodeFlowUpdater versionFileConflictResolver,
            IFileSystem fileSystem,
            IBasicBarClient barClient,
            ILogger<VmrCodeFlower> logger)
        : base(vmrInfo, sourceManifest, dependencyTracker, localGitClient, localGitRepoFactory, versionDetailsParser, logger)
    {
        _vmrInfo = vmrInfo;
        _sourceManifest = sourceManifest;
        _dependencyTracker = dependencyTracker;
        _vmrCloneManager = vmrCloneManager;
        _repositoryCloneManager = repositoryCloneManager;
        _localGitClient = localGitClient;
        _localGitRepoFactory = localGitRepoFactory;
        _versionDetailsParser = versionDetailsParser;
        _vmrPatchHandler = vmrPatchHandler;
        _workBranchFactory = workBranchFactory;
        _versionFileConflictResolver = versionFileConflictResolver;
        _fileSystem = fileSystem;
        _barClient = barClient;
        _logger = logger;
    }

    public async Task<CodeFlowResult> FlowBackAsync(
        string mappingName,
        NativePath targetRepoPath,
        Build build,
        IReadOnlyCollection<string>? excludedAssets,
        string targetBranch,
        string headBranch,
        bool discardPatches = false,
        CancellationToken cancellationToken = default)
    {
        var targetRepo = _localGitRepoFactory.Create(targetRepoPath);
        (bool headBranchExisted, SourceMapping mapping) = await PrepareVmrAndRepo(
            mappingName,
            targetRepo,
            build,
            targetBranch,
            headBranch,
            cancellationToken);

        LastFlows lastFlows = await GetLastFlowsAsync(mapping, targetRepo, currentIsBackflow: true);

        return await FlowBackAsync(
            mapping,
            targetRepo,
            lastFlows,
            build,
            excludedAssets,
            targetBranch,
            headBranch,
            discardPatches,
            headBranchExisted,
            cancellationToken);
    }

    protected async Task<CodeFlowResult> FlowBackAsync(
        SourceMapping mapping,
        ILocalGitRepo targetRepo,
        LastFlows lastFlows,
        Build build,
        IReadOnlyCollection<string>? excludedAssets,
        string targetBranch,
        string headBranch,
        bool discardPatches,
        bool headBranchExisted,
        CancellationToken cancellationToken)
    {
        var currentFlow = new Backflow(build.Commit, lastFlows.LastFlow.RepoSha);
        var hasChanges = await FlowCodeAsync(
            lastFlows,
            currentFlow,
            targetRepo,
            mapping,
            build,
            excludedAssets,
            targetBranch,
            headBranch,
            discardPatches,
            headBranchExisted,
            cancellationToken);

        // We try to merge the target branch and we apply dependency updates
        VersionFileUpdateResult mergeResult = await _versionFileConflictResolver.TryMergingBranchAndUpdateDependencies(
            mapping,
            lastFlows.LastFlow,
            currentFlow,
            targetRepo,
            build,
            headBranch,
            targetBranch,
            excludedAssets,
            headBranchExisted,
            cancellationToken);

        return new CodeFlowResult(
            hasChanges || mergeResult.DependencyUpdates.Count > 0,
            mergeResult.ConflictedFiles,
            targetRepo.Path,
            mergeResult.DependencyUpdates);
    }

    protected override async Task<bool> SameDirectionFlowAsync(
        SourceMapping mapping,
        Codeflow lastFlow,
        Codeflow currentFlow,
        ILocalGitRepo targetRepo,
        Build build,
        IReadOnlyCollection<string>? excludedAssets,
        string targetBranch,
        string headBranch,
        bool discardPatches,
        bool headBranchExisted,
        CancellationToken cancellationToken)
    {
        string newBranchName = currentFlow.GetBranchName();
        var patchName = _vmrInfo.TmpPath / $"{mapping.Name}-{Commit.GetShortSha(lastFlow.VmrSha)}-{Commit.GetShortSha(currentFlow.TargetSha)}.patch";

        // When flowing from the VMR, ignore all submodules
        List<VmrIngestionPatch> patches = await _vmrPatchHandler.CreatePatches(
            patchName,
            lastFlow.VmrSha,
            currentFlow.VmrSha,
            path: null,
            filters: GetPatchExclusions(mapping),
            relativePaths: true,
            workingDir: _vmrInfo.GetRepoSourcesPath(mapping),
            applicationPath: null,
            includeAdditionalMappings: false,
            ignoreLineEndings: false,
            cancellationToken);

        if (patches.Count == 0 || patches.All(p => _fileSystem.GetFileInfo(p.Path).Length == 0))
        {
            _logger.LogInformation("There are no new changes for VMR between {sha1} and {sha2}",
                lastFlow.VmrSha,
                currentFlow.VmrSha);

            if (discardPatches)
            {
                foreach (VmrIngestionPatch patch in patches)
                {
                    _fileSystem.DeleteFile(patch.Path);
                }
            }

            return false;
        }

        _logger.LogInformation("Created {count} patch(es)", patches.Count);

        var workBranch = await _workBranchFactory.CreateWorkBranchAsync(targetRepo, newBranchName, headBranch);

        try
        {
            foreach (VmrIngestionPatch patch in patches)
            {
                await _vmrPatchHandler.ApplyPatch(patch, targetRepo.Path, discardPatches, reverseApply: false, cancellationToken);
            }
        }
        catch (PatchApplicationFailedException e)
        {
            _logger.LogInformation(e.Message);

            // When we are updating an already existing PR branch, there can be conflicting changes in the PR from devs.
            // In that case we want to throw as that is a conflict we don't want to try to resolve.
            if (headBranchExisted)
            {
                _logger.LogInformation("Failed to update a PR branch because of a conflict. Stopping the flow..");
                throw new ConflictInPrBranchException(e.Result.StandardError, targetBranch, mapping.Name, isForwardFlow: false);
            }

            // Otherwise, we have a conflicting change in the last backflow PR (before merging)
            // The scenario is described here: https://github.com/dotnet/dotnet/tree/main/docs/VMR-Full-Code-Flow.md#conflicts
            await RecreatePreviousFlowAndApplyBuild(
                mapping,
                targetRepo,
                lastFlow,
                headBranch,
                newBranchName,
                excludedAssets,
                patches,
                discardPatches,
                headBranchExisted,
                build.GitHubRepository,
                build.AzureDevOpsRepository,
                cancellationToken);
        }

        await CommitAndMergeWorkBranch(
            mapping,
            lastFlow,
            currentFlow,
            targetRepo,
            targetBranch,
            headBranch,
            headBranchExisted,
            newBranchName,
            workBranch,
            cancellationToken);

        return true;
    }

    protected override async Task<bool> OppositeDirectionFlowAsync(
        SourceMapping mapping,
        Codeflow lastFlow,
        Codeflow currentFlow,
        ILocalGitRepo targetRepo,
        Build build,
        string targetBranch,
        string headBranch,
        bool discardPatches,
        bool headBranchExisted,
        CancellationToken cancellationToken)
    {
        await targetRepo.CheckoutAsync(lastFlow.RepoSha);

        // If the target branch did not exist, we need to make sure it is created in the right location
        if (!headBranchExisted)
        {
            await targetRepo.CreateBranchAsync(headBranch, true);
        }

        var patchName = _vmrInfo.TmpPath / $"{mapping.Name}-{Commit.GetShortSha(lastFlow.VmrSha)}-{Commit.GetShortSha(currentFlow.TargetSha)}.patch";
        var branchName = currentFlow.GetBranchName();
        IWorkBranch workBranch = await _workBranchFactory.CreateWorkBranchAsync(targetRepo, branchName, headBranch);
        _logger.LogInformation("Created temporary branch {branchName} in {repoDir}", branchName, targetRepo);

        // We leave the inlined submodules in the VMR
        var exclusions = GetPatchExclusions(mapping);

        List<VmrIngestionPatch> patches = await _vmrPatchHandler.CreatePatches(
            patchName,
            Constants.EmptyGitObject,
            currentFlow.VmrSha,
            path: null,
            filters: exclusions,
            relativePaths: true,
            workingDir: _vmrInfo.GetRepoSourcesPath(mapping),
            applicationPath: null,
            includeAdditionalMappings: false,
            ignoreLineEndings: false,
            cancellationToken);

        _logger.LogInformation("Created {count} patch(es)", patches.Count);

        // We will remove everything not-cloaked and replace it with current contents of the source repo
        // When flowing to a repo, we remove all repo files but submodules and cloaked files
        List<string> removalFilters =
        [
            .. mapping.Include.Select(VmrPatchHandler.GetInclusionRule),
            .. mapping.Exclude.Select(VmrPatchHandler.GetExclusionRule),
            .. exclusions,
        ];

        string[] args = ["rm", "-r", "-q"];
        if (removalFilters.Count > 0)
        {
            args = [.. args, "--", .. removalFilters];
        }
        else
        {
            args = [.. args, "."];
        }

        ProcessExecutionResult result = await targetRepo.ExecuteGitCommand(args, cancellationToken);
        result.ThrowIfFailed($"Failed to remove files from {targetRepo}");

        // Now we insert the VMR files
        foreach (var patch in patches)
        {
            await _vmrPatchHandler.ApplyPatch(patch, targetRepo.Path, discardPatches, reverseApply: false, cancellationToken);
        }

        // Check if there are any changes and only commit if there are
        result = await targetRepo.ExecuteGitCommand(["diff-index", "--quiet", "--cached", "HEAD", "--"], cancellationToken);

        if (result.ExitCode == 0)
        {
            // When no changes happened, we disregard the work branch and return back to the target branch
            await targetRepo.CheckoutAsync(headBranch);
            return false;
        }

        await CommitAndMergeWorkBranch(
            mapping,
            lastFlow,
            currentFlow,
            targetRepo,
            targetBranch,
            headBranch,
            headBranchExisted,
            branchName,
            workBranch,
            cancellationToken);

        return true;
    }

    protected override async Task<Codeflow?> DetectRecentFlow(LastFlows lastFlows, ILocalGitRepo repo)
    {
        if (lastFlows.LastFlow is not ForwardFlow ff || lastFlows.LastBackFlow == null)
        {
            return null;
        }

        return await repo.IsAncestorCommit(ff.RepoSha, lastFlows.LastBackFlow.RepoSha)
            ? lastFlows.LastForwardFlow
            : null;
    }

    private async Task<(bool, SourceMapping)> PrepareVmrAndRepo(
        string mappingName,
        ILocalGitRepo targetRepo,
        Build build,
        string targetBranch,
        string headBranch,
        CancellationToken cancellationToken)
    {
        await _vmrCloneManager.PrepareVmrAsync([build.GetRepository()], [build.Commit], build.Commit, ShouldResetVmr, cancellationToken);

        SourceMapping mapping = _dependencyTracker.GetMapping(mappingName);
        ISourceComponent repoInfo = _sourceManifest.GetRepoVersion(mappingName);

        var remotes = new[] { mapping.DefaultRemote, repoInfo.RemoteUri }
            .Distinct()
            .OrderRemotesByLocalPublicOther()
            .ToArray();

        // Refresh the repo
        await targetRepo.FetchAllAsync(remotes, cancellationToken);

        try
        {
            // Try to see if both base and target branch are available
            targetRepo = await _repositoryCloneManager.PrepareCloneAsync(
                mapping,
                remotes,
                [targetBranch, headBranch],
                headBranch,
                ShouldResetVmr,
                cancellationToken);
            return (true, mapping);
        }
        catch (NotFoundException)
        {
            try
            {
                // If target branch does not exist, we create it off of the base branch
                targetRepo = await _repositoryCloneManager.PrepareCloneAsync(
                    mapping,
                    remotes,
                    [targetBranch],
                    targetBranch,
                    ShouldResetVmr,
                    cancellationToken);
            }
            catch (Exception e)
            {
                _logger.LogError(e, "Failed to find branch {branch} in {uri}", targetBranch, string.Join(", ", remotes));
                throw new TargetBranchNotFoundException($"Failed to find target branch {targetBranch} in {string.Join(", ", remotes)}", e);
            }

            (Codeflow last, _, _) = await GetLastFlowsAsync(mapping, targetRepo, currentIsBackflow: false);
            await targetRepo.CheckoutAsync(last.RepoSha);
            await targetRepo.CreateBranchAsync(headBranch);
            return (false, mapping);
        }
    }

    private IReadOnlyCollection<string> GetPatchExclusions(SourceMapping mapping)
    {
        // Exclude all submodules that belong to the mapping
        var exclusions = _sourceManifest.Submodules
            .Where(s => s.Path.StartsWith(mapping.Name + '/'))
            .Select(s => s.Path.Substring(mapping.Name.Length + 1));

        // Exclude version files as those will be handled manually
        exclusions = exclusions
            .Concat(DependencyFileManager.DependencyFiles);

        // Exclude eng/common for non-arcade mappings (it will be copied separately based on the Arcade.Sdk package version)
        if (mapping.Name != "arcade")
        {
            exclusions = exclusions
                .Append(Constants.CommonScriptFilesPath);
        }

        return [.. exclusions.Select(VmrPatchHandler.GetExclusionRule)];
    }

    private async Task RecreatePreviousFlowAndApplyBuild(
        SourceMapping mapping,
        ILocalGitRepo targetRepo,
        Codeflow lastFlow,
        string headBranch,
        string newBranchName,
        IReadOnlyCollection<string>? excludedAssets,
        List<VmrIngestionPatch> patches,
        bool discardPatches,
        bool headBranchExisted,
        string repoGitHubUri,
        string repoAzDoUri,
        CancellationToken cancellationToken)
    {
        _logger.LogInformation("Failed to create PR branch because of a conflict. Re-creating the previous flow..");

        // Find the last target commit in the repo
        var previousRepoSha = await _localGitClient.BlameLineAsync(
            targetRepo.Path / VersionFiles.VersionDetailsXml,
            line => line.Contains(VersionDetailsParser.SourceElementName) && line.Contains(lastFlow.SourceSha),
            lastFlow.RepoSha);

        // checkout the previous repo sha so we can get the last last flow
        await targetRepo.CheckoutAsync(previousRepoSha);
        await targetRepo.CreateBranchAsync(headBranch, overwriteExistingBranch: true);
<<<<<<< HEAD
        LastFlows lastLastFlows = await GetLastFlowsAsync(mapping, targetRepo, currentIsBackflow: true);
=======
        (Codeflow lastLastFlow, _, _) = await GetLastFlowsAsync(mapping, targetRepo, currentIsBackflow: lastFlow is Backflow);
>>>>>>> fdc3cddb

        // Create a fake previously applied build. We only care about the sha here, because it will get overwritten anyway
        Build previouslyAppliedVmrBuild = new(-1, DateTimeOffset.Now, 0, false, false, lastFlow.SourceSha, [], [], [], [])
        {
<<<<<<< HEAD
            // If we don't find the previously applied build, there probably wasn't one.
            // In this case, we won't update assets, but that's ok because they'll get overwritten by the new build anyway
            previouslyAppliedVmrBuild = new(-1, DateTimeOffset.Now, 0, false, false, lastLastFlows.LastFlow.VmrSha, [], [], [], []);
        }
=======
            GitHubRepository = repoGitHubUri,
            AzureDevOpsRepository = repoAzDoUri
        };
>>>>>>> fdc3cddb

        // Reconstruct the previous flow's branch
        await FlowCodeAsync(
            lastLastFlows,
            lastFlow,
            targetRepo,
            mapping,
            previouslyAppliedVmrBuild,
            excludedAssets,
            headBranch,
            headBranch,
            discardPatches,
            headBranchExisted,
            cancellationToken);

        // The recursive call right above would returned checked out at targetBranch
        // The original work branch from above is no longer relevant. We need to create it again
        var workBranch = await _workBranchFactory.CreateWorkBranchAsync(targetRepo, newBranchName, headBranch);

        // The current patches should apply now
        foreach (VmrIngestionPatch patch in patches)
        {
            try
            {
                await _vmrPatchHandler.ApplyPatch(patch, targetRepo.Path, discardPatches, reverseApply: false, cancellationToken);
            }
            catch (Exception e)
            {
                _logger.LogCritical("Failed to apply changes on top of previously recreated code flow: {message}", e.Message);
                throw;
            }
        }
    }

    private async Task CommitAndMergeWorkBranch(
        SourceMapping mapping,
        Codeflow lastFlow,
        Codeflow currentFlow,
        ILocalGitRepo targetRepo,
        string targetBranch,
        string headBranch,
        bool headBranchExisted,
        string newBranchName,
        IWorkBranch workBranch,
        CancellationToken cancellationToken)
    {
        var commitMessage = $"""
            [VMR] Codeflow {Commit.GetShortSha(lastFlow.SourceSha)}-{Commit.GetShortSha(currentFlow.TargetSha)}

            {Constants.AUTOMATION_COMMIT_TAG}
            """;

        await targetRepo.CommitAsync(commitMessage, allowEmpty: false, cancellationToken: cancellationToken);
        await targetRepo.ResetWorkingTree();

        try
        {
            await workBranch.MergeBackAsync(commitMessage);
        }
        catch (ProcessFailedException e) when (headBranchExisted && e.ExecutionResult.StandardError.Contains("CONFLICT (content): Merge conflict"))
        {
            _logger.LogWarning("Failed to merge back the work branch {branchName} into {mainBranch}: {error}",
                newBranchName,
                headBranch,
                e.Message);
            throw new ConflictInPrBranchException(e.ExecutionResult.StandardError, targetBranch, mapping.Name, isForwardFlow: false);
        }

        _logger.LogInformation("Branch {branch} with code changes is ready in {repoDir}", headBranch, targetRepo);
    }

    protected override NativePath GetEngCommonPath(NativePath sourceRepo) => sourceRepo / VmrInfo.ArcadeRepoDir / Constants.CommonScriptFilesPath;
    protected override bool TargetRepoIsVmr() => false;
    // During backflow, we're flowing a specific VMR commit that the build was built from, so we should just check it out
    protected virtual bool ShouldResetVmr => false;
}<|MERGE_RESOLUTION|>--- conflicted
+++ resolved
@@ -8,7 +8,6 @@
 using System.Threading.Tasks;
 using LibGit2Sharp;
 using Microsoft.DotNet.DarcLib.Helpers;
-using Microsoft.DotNet.DarcLib.Models;
 using Microsoft.DotNet.DarcLib.Models.VirtualMonoRepo;
 using Microsoft.DotNet.ProductConstructionService.Client.Models;
 using Microsoft.Extensions.Logging;
@@ -49,12 +48,10 @@
     private readonly IRepositoryCloneManager _repositoryCloneManager;
     private readonly ILocalGitClient _localGitClient;
     private readonly ILocalGitRepoFactory _localGitRepoFactory;
-    private readonly IVersionDetailsParser _versionDetailsParser;
     private readonly IVmrPatchHandler _vmrPatchHandler;
     private readonly IWorkBranchFactory _workBranchFactory;
     private readonly IVersionFileCodeFlowUpdater _versionFileConflictResolver;
     private readonly IFileSystem _fileSystem;
-    private readonly IBasicBarClient _barClient;
     private readonly ILogger<VmrCodeFlower> _logger;
 
     public VmrBackFlower(
@@ -81,12 +78,10 @@
         _repositoryCloneManager = repositoryCloneManager;
         _localGitClient = localGitClient;
         _localGitRepoFactory = localGitRepoFactory;
-        _versionDetailsParser = versionDetailsParser;
         _vmrPatchHandler = vmrPatchHandler;
         _workBranchFactory = workBranchFactory;
         _versionFileConflictResolver = versionFileConflictResolver;
         _fileSystem = fileSystem;
-        _barClient = barClient;
         _logger = logger;
     }
 
@@ -485,25 +480,14 @@
         // checkout the previous repo sha so we can get the last last flow
         await targetRepo.CheckoutAsync(previousRepoSha);
         await targetRepo.CreateBranchAsync(headBranch, overwriteExistingBranch: true);
-<<<<<<< HEAD
-        LastFlows lastLastFlows = await GetLastFlowsAsync(mapping, targetRepo, currentIsBackflow: true);
-=======
-        (Codeflow lastLastFlow, _, _) = await GetLastFlowsAsync(mapping, targetRepo, currentIsBackflow: lastFlow is Backflow);
->>>>>>> fdc3cddb
+        LastFlows lastLastFlows = await GetLastFlowsAsync(mapping, targetRepo, currentIsBackflow: lastFlow is Backflow);
 
         // Create a fake previously applied build. We only care about the sha here, because it will get overwritten anyway
         Build previouslyAppliedVmrBuild = new(-1, DateTimeOffset.Now, 0, false, false, lastFlow.SourceSha, [], [], [], [])
         {
-<<<<<<< HEAD
-            // If we don't find the previously applied build, there probably wasn't one.
-            // In this case, we won't update assets, but that's ok because they'll get overwritten by the new build anyway
-            previouslyAppliedVmrBuild = new(-1, DateTimeOffset.Now, 0, false, false, lastLastFlows.LastFlow.VmrSha, [], [], [], []);
-        }
-=======
             GitHubRepository = repoGitHubUri,
             AzureDevOpsRepository = repoAzDoUri
         };
->>>>>>> fdc3cddb
 
         // Reconstruct the previous flow's branch
         await FlowCodeAsync(
