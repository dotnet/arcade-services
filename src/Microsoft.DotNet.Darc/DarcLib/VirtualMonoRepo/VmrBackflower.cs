﻿// Licensed to the .NET Foundation under one or more agreements.
// The .NET Foundation licenses this file to you under the MIT license.

using System;
using System.Collections.Generic;
using System.Linq;
using System.Threading;
using System.Threading.Tasks;
using LibGit2Sharp;
using Maestro.Common;
using Microsoft.DotNet.DarcLib.Helpers;
using Microsoft.DotNet.DarcLib.Models.VirtualMonoRepo;
using Microsoft.DotNet.ProductConstructionService.Client.Models;
using Microsoft.Extensions.Logging;

#nullable enable
namespace Microsoft.DotNet.DarcLib.VirtualMonoRepo;

public interface IVmrBackFlower : IVmrCodeFlower
{
    /// <summary>
    /// Flows backward the code from the VMR to the target branch of a product repo.
    /// This overload is used in the context of the darc CLI.
    /// </summary>
    /// <param name="mapping">Mapping to flow</param>
    /// <param name="targetRepo">Local checkout of the repository</param>
    /// <param name="buildToFlow">Build to flow</param>
    /// <param name="excludedAssets">Assets to exclude from the dependency flow</param>
    /// <param name="targetBranch">Target branch to create the PR against. If target branch does not exist, it is created off of this branch</param>
    /// <param name="headBranch">New/existing branch to make the changes on</param>
    /// <param name="keepConflicts">Preserve file changes with conflict markers when conflicts occur instead of rebasing to an older commit recursively</param>
    Task<CodeFlowResult> FlowBackAsync(
        string mapping,
        NativePath targetRepo,
        Build buildToFlow,
        IReadOnlyCollection<string>? excludedAssets,
        string targetBranch,
        string headBranch,
        bool keepConflicts,
        bool forceUpdate,
        CancellationToken cancellationToken = default);
}

public class VmrBackFlower : VmrCodeFlower, IVmrBackFlower
{
    private readonly IVmrInfo _vmrInfo;
    private readonly ISourceManifest _sourceManifest;
    private readonly IVmrDependencyTracker _dependencyTracker;
    private readonly IVmrCloneManager _vmrCloneManager;
    private readonly IRepositoryCloneManager _repositoryCloneManager;
    private readonly ILocalGitClient _localGitClient;
    private readonly ILocalGitRepoFactory _localGitRepoFactory;
    private readonly IVmrPatchHandler _vmrPatchHandler;
    private readonly IWorkBranchFactory _workBranchFactory;
    private readonly IBackflowConflictResolver _conflictResolver;
    private readonly IFileSystem _fileSystem;
    private readonly ILogger<VmrCodeFlower> _logger;

    public VmrBackFlower(
            IVmrInfo vmrInfo,
            ISourceManifest sourceManifest,
            IVmrDependencyTracker dependencyTracker,
            IVmrCloneManager vmrCloneManager,
            IRepositoryCloneManager repositoryCloneManager,
            ILocalGitClient localGitClient,
            ILocalGitRepoFactory localGitRepoFactory,
            IVersionDetailsParser versionDetailsParser,
            IVmrPatchHandler vmrPatchHandler,
            IWorkBranchFactory workBranchFactory,
            IBackflowConflictResolver versionFileConflictResolver,
            IFileSystem fileSystem,
            IBasicBarClient barClient,
            ICommentCollector commentCollector,
            ILogger<VmrCodeFlower> logger)
        : base(vmrInfo, sourceManifest, dependencyTracker, localGitClient, localGitRepoFactory, versionDetailsParser, fileSystem, commentCollector, logger)
    {
        _vmrInfo = vmrInfo;
        _sourceManifest = sourceManifest;
        _dependencyTracker = dependencyTracker;
        _vmrCloneManager = vmrCloneManager;
        _repositoryCloneManager = repositoryCloneManager;
        _localGitClient = localGitClient;
        _localGitRepoFactory = localGitRepoFactory;
        _vmrPatchHandler = vmrPatchHandler;
        _workBranchFactory = workBranchFactory;
        _conflictResolver = versionFileConflictResolver;
        _fileSystem = fileSystem;
        _logger = logger;
    }

    public async Task<CodeFlowResult> FlowBackAsync(
        string mappingName,
        NativePath targetRepoPath,
        Build build,
        IReadOnlyCollection<string>? excludedAssets,
        string targetBranch,
        string headBranch,
        bool keepConflicts,
        bool forceUpdate,
        CancellationToken cancellationToken = default)
    {
        (bool headBranchExisted, SourceMapping mapping, LastFlows lastFlows, ILocalGitRepo targetRepo) = await PrepareVmrAndRepo(
            mappingName,
            build,
            targetBranch,
            headBranch,
<<<<<<< HEAD
            targetRepoPath,
=======
            keepConflicts,
>>>>>>> eb1d68d8
            cancellationToken);

        return await FlowBackAsync(
            mapping,
            targetRepo,
            lastFlows,
            build,
            excludedAssets,
            targetBranch,
            headBranch,
            headBranchExisted,
            keepConflicts,
            forceUpdate,
            cancellationToken);
    }

    protected async Task<CodeFlowResult> FlowBackAsync(
        SourceMapping mapping,
        ILocalGitRepo targetRepo,
        LastFlows lastFlows,
        Build build,
        IReadOnlyCollection<string>? excludedAssets,
        string targetBranch,
        string headBranch,
        bool headBranchExisted,
        bool keepConflicts,
        bool forceUpdate,
        CancellationToken cancellationToken)
    {
        var currentFlow = new Backflow(build.Commit, lastFlows.LastFlow.RepoSha);
        var hasChanges = await FlowCodeAsync(
            lastFlows,
            currentFlow,
            targetRepo,
            mapping,
            build,
            excludedAssets,
            targetBranch,
            headBranch,
            headBranchExisted,
            keepConflicts,
            forceUpdate,
            cancellationToken);

        // We try to merge the target branch and we apply dependency updates
        VersionFileUpdateResult mergeResult = await _conflictResolver.TryMergingBranchAndUpdateDependencies(
            mapping,
            lastFlows,
            currentFlow,
            targetRepo,
            build,
            headBranch,
            targetBranch,
            excludedAssets,
            headBranchExisted,
            cancellationToken);

        return new CodeFlowResult(
            hasChanges || mergeResult.DependencyUpdates.Count > 0,
            mergeResult.ConflictedFiles,
            targetRepo.Path,
            mergeResult.DependencyUpdates);
    }

    protected override async Task<bool> SameDirectionFlowAsync(
        SourceMapping mapping,
        LastFlows lastFlows,
        Codeflow currentFlow,
        ILocalGitRepo targetRepo,
        Build build,
        IReadOnlyCollection<string>? excludedAssets,
        string targetBranch,
        string headBranch,
        bool headBranchExisted,
        bool keepConflicts,
        bool forceUpdate,
        CancellationToken cancellationToken)
    {
        var lastFlownSha = lastFlows.LastFlow.VmrSha;
        var patchName = _vmrInfo.TmpPath / $"{mapping.Name}-{Commit.GetShortSha(lastFlownSha)}-{Commit.GetShortSha(currentFlow.TargetSha)}.patch";

        // When flowing from the VMR, ignore all submodules
        List<VmrIngestionPatch> patches = await _vmrPatchHandler.CreatePatches(
            patchName,
            lastFlownSha,
            currentFlow.VmrSha,
            path: null,
            filters: GetPatchExclusions(mapping),
            relativePaths: true,
            workingDir: _vmrInfo.GetRepoSourcesPath(mapping),
            applicationPath: null,
            ignoreLineEndings: false,
            cancellationToken);

        if (patches.Count == 0 || patches.All(p => _fileSystem.GetFileInfo(p.Path).Length == 0))
        {
            _logger.LogInformation("There are no new changes for VMR between {sha1} and {sha2}",
                lastFlownSha,
                currentFlow.VmrSha);

            foreach (VmrIngestionPatch patch in patches)
            {
                try
                {
                    _fileSystem.DeleteFile(patch.Path);
                }
                catch (Exception e)
                {
                    _logger.LogWarning(e, "Failed to delete patch file {patchPath}", patch.Path);
                }
            }

            return false;
        }

        _logger.LogInformation("Created {count} patch(es)", patches.Count);

        // We create a work branch only if we don't want to keep the conflicts
        IWorkBranch? workBranch = !keepConflicts
            ? await _workBranchFactory.CreateWorkBranchAsync(targetRepo, currentFlow.GetBranchName(), headBranch)
            : null;

        try
        {
            await _vmrPatchHandler.ApplyPatches(
                patches,
                targetRepo.Path,
                removePatchAfter: true,
                keepConflicts: false,
                cancellationToken: cancellationToken);
        }
        catch (PatchApplicationFailedException e)
        {
            _logger.LogInformation(e.Message);

            // When we are updating an already existing PR branch, there can be conflicting changes in the PR from devs.
            // In that case we want to throw as that is a conflict we don't want to try to resolve.
            if (headBranchExisted)
            {
                _logger.LogInformation("Failed to update a PR branch because of a conflict. Stopping the flow..");
                throw new ConflictInPrBranchException(e.Result.StandardError, targetBranch, mapping.Name, isForwardFlow: false);
            }

            // If we want to keep the conflicts, we need to reapply the patches again and leave the conflicts in place
            if (keepConflicts)
            {
                _logger.LogInformation("Conflicts encountered during patch application. Retaining conflicts");
                await _vmrPatchHandler.ApplyPatches(
                    patches,
                    targetRepo.Path,
                    removePatchAfter: true,
                    keepConflicts: true,
                    cancellationToken: cancellationToken);

                throw new InvalidOperationException("Patch application did not fail as expected when retaining conflicts. The operation is in an unexpected state.");
            }

            // Otherwise, we have a conflicting change in the last backflow PR (before merging)
            // The scenario is described here: https://github.com/dotnet/dotnet/tree/main/docs/VMR-Full-Code-Flow.md#conflicts
            await RecreatePreviousFlowsAndApplyChanges(
                mapping,
                build,
                targetRepo,
                currentFlow,
                lastFlows,
                headBranch,
                targetBranch,
                excludedAssets,
                forceUpdate,
                reapplyChanges: async () =>
                {
                    await _vmrPatchHandler.ApplyPatches(
                        patches,
                        targetRepo.Path,
                        removePatchAfter: true,
                        keepConflicts: false,
                        cancellationToken: cancellationToken);
                },
                cancellationToken);

            // We no longer need the work branch as we recreated the previous flow in a new head branch directly
            workBranch = null;
        }

        await CommitAndMergeWorkBranch(
            mapping,
            build,
            currentFlow,
            targetRepo,
            targetBranch,
            headBranch,
            workBranch,
            cancellationToken);

        return true;
    }

    protected override async Task<bool> OppositeDirectionFlowAsync(
        SourceMapping mapping,
        LastFlows lastFlows,
        Codeflow currentFlow,
        ILocalGitRepo targetRepo,
        Build build,
        string targetBranch,
        string headBranch,
        bool headBranchExisted,
        bool keepConflicts,
        CancellationToken cancellationToken)
    {
        var patchName = _vmrInfo.TmpPath / $"{mapping.Name}-{Commit.GetShortSha(lastFlows.LastFlow.VmrSha)}-{Commit.GetShortSha(currentFlow.TargetSha)}.patch";
        var branchName = currentFlow.GetBranchName();
        IWorkBranch workBranch = await _workBranchFactory.CreateWorkBranchAsync(targetRepo, branchName, headBranch);
        _logger.LogInformation("Created temporary branch {branchName} in {repoDir}", branchName, targetRepo);

        // We leave the inlined submodules in the VMR
        var exclusions = GetPatchExclusions(mapping);

        List<VmrIngestionPatch> patches = await _vmrPatchHandler.CreatePatches(
            patchName,
            Constants.EmptyGitObject,
            currentFlow.VmrSha,
            path: null,
            filters: exclusions,
            relativePaths: true,
            workingDir: _vmrInfo.GetRepoSourcesPath(mapping),
            applicationPath: null,
            ignoreLineEndings: false,
            cancellationToken);

        _logger.LogInformation("Created {count} patch(es)", patches.Count);

        // We will remove everything not-cloaked and replace it with current contents of the source repo
        // When flowing to a repo, we remove all repo files but submodules and cloaked files
        List<string> removalFilters =
        [
            .. mapping.Include.Select(VmrPatchHandler.GetInclusionRule),
            .. mapping.Exclude.Select(VmrPatchHandler.GetExclusionRule),
            .. exclusions,
        ];

        string[] args = ["rm", "-r", "-q", "-f"];
        if (removalFilters.Count > 0)
        {
            args = [.. args, "--", .. removalFilters];
        }
        else
        {
            args = [.. args, "."];
        }

        ProcessExecutionResult result = await targetRepo.ExecuteGitCommand(args, cancellationToken);
        result.ThrowIfFailed($"Failed to remove files from {targetRepo}");

        // Now we insert the VMR files
        await _vmrPatchHandler.ApplyPatches(
            patches,
            targetRepo.Path,
            removePatchAfter: true,
            keepConflicts: false,
            cancellationToken: cancellationToken);

        // Check if there are any changes and only commit if there are
        result = await targetRepo.ExecuteGitCommand(["diff-index", "--quiet", "--cached", "HEAD", "--"], cancellationToken);

        if (result.ExitCode == 0)
        {
            // When no changes happened, we disregard the work branch and return back to the target branch
            await targetRepo.CheckoutAsync(headBranch);
            return false;
        }

        await CommitAndMergeWorkBranch(
            mapping,
            build,
            currentFlow,
            targetRepo,
            targetBranch,
            headBranch,
            workBranch,
            cancellationToken);

        return true;
    }

    protected override async Task<Codeflow?> DetectCrossingFlow(
        Codeflow lastFlow,
        Backflow? lastBackFlow,
        ForwardFlow lastForwardFlow,
        ILocalGitRepo repo)
    {
        if (lastFlow is not ForwardFlow ff || lastBackFlow == null)
        {
            return null;
        }

        return await repo.IsAncestorCommit(ff.RepoSha, lastBackFlow.RepoSha)
            ? lastForwardFlow
            : null;
    }

    protected async Task<(bool, SourceMapping, LastFlows, ILocalGitRepo)> PrepareVmrAndRepo(
        string mappingName,
        Build build,
        string targetBranch,
        string headBranch,
<<<<<<< HEAD
        NativePath? targetRepoPath,
=======
        bool keepConflicts,
>>>>>>> eb1d68d8
        CancellationToken cancellationToken)
    {
        await _vmrCloneManager.PrepareVmrAsync([build.GetRepository()], [build.Commit], build.Commit, ShouldResetClones, cancellationToken);

        SourceMapping mapping = _dependencyTracker.GetMapping(mappingName);
        ISourceComponent repoInfo = _sourceManifest.GetRepoVersion(mappingName);

        var remotes = new[] { mapping.DefaultRemote, repoInfo.RemoteUri }
            .Distinct()
            .OrderRemotesByLocalPublicOther()
            .ToArray();

        ILocalGitRepo targetRepo;

        // Try to see if both base and target branch are available
        try
        {
<<<<<<< HEAD
            if (targetRepoPath == null)
            {
                targetRepo = await _repositoryCloneManager.PrepareCloneAsync(
                    mapping,
                    remotes,
                    [targetBranch, headBranch],
                    headBranch,
                    ShouldResetClones,
                    cancellationToken);
            }
            else
            {
                targetRepo = await _repositoryCloneManager.PrepareCloneAsync(
                    targetRepoPath,
                    remotes,
                    [targetBranch, headBranch],
                    headBranch,
                    ShouldResetClones,
                    cancellationToken);
            }

            LastFlows lastFlows = await GetLastFlowsAsync(mapping, targetRepo, currentIsBackflow: true);
=======
            // Try to see if both base and target branch are available
            targetRepo = await _repositoryCloneManager.PrepareCloneAsync(
                mapping,
                remotes,
                [targetBranch, headBranch],
                headBranch,
                ShouldResetClones,
                cancellationToken);

            LastFlows lastFlows = await GetLastFlowsAsync(mapping.Name, targetRepo, currentIsBackflow: true);
>>>>>>> eb1d68d8
            return (true, mapping, lastFlows, targetRepo);
        }
        catch (NotFoundException)
        {
            // If target branch does not exist, we create it off of the base branch
            try
            {
<<<<<<< HEAD
                if (targetRepoPath == null)
                {
                    targetRepo = await _repositoryCloneManager.PrepareCloneAsync(
                        mapping,
                        remotes,
                        [targetBranch],
                        targetBranch,
                        ShouldResetClones,
                        cancellationToken);
                }
                else
                {
                    targetRepo = await _repositoryCloneManager.PrepareCloneAsync(
                        targetRepoPath,
                        remotes,
                        [targetBranch],
                        targetBranch,
                        ShouldResetClones,
                        cancellationToken);
                }
=======
                // If target branch does not exist, we create it off of the base branch
                targetRepo = await _repositoryCloneManager.PrepareCloneAsync(
                    mapping,
                    remotes,
                    [targetBranch],
                    targetBranch,
                    ShouldResetClones,
                    cancellationToken);
>>>>>>> eb1d68d8
            }
            catch (Exception e)
            {
                _logger.LogError(e, "Failed to find branch {branch} in {uri}", targetBranch, string.Join(", ", remotes));
                throw new TargetBranchNotFoundException($"Failed to find target branch {targetBranch} in {string.Join(", ", remotes)}", e);
            }

            LastFlows lastFlows = await GetLastFlowsAsync(mapping.Name, targetRepo, currentIsBackflow: true);
            await targetRepo.CheckoutAsync(lastFlows.LastFlow.RepoSha);
<<<<<<< HEAD
            await targetRepo.CreateBranchAsync(headBranch);
=======
            await targetRepo.CreateBranchAsync(headBranch, overwriteExistingBranch: true);
>>>>>>> eb1d68d8
            return (false, mapping, lastFlows, targetRepo);
        }
    }

    private IReadOnlyCollection<string> GetPatchExclusions(SourceMapping mapping)
    {
        // Exclude all submodules that belong to the mapping
        var exclusions = _sourceManifest.Submodules
            .Where(s => s.Path.StartsWith(mapping.Name + '/'))
            .Select(s => s.Path.Substring(mapping.Name.Length + 1));

        // Exclude version files as those will be handled manually
        exclusions = exclusions
            .Concat(DependencyFileManager.CodeflowDependencyFiles);

        // Exclude eng/common for non-arcade mappings (it will be copied separately based on the Arcade.Sdk package version)
        if (mapping.Name != VmrInfo.ArcadeMappingName)
        {
            exclusions = exclusions
                .Append(Constants.CommonScriptFilesPath);
        }

        return [.. exclusions.Select(VmrPatchHandler.GetExclusionRule)];
    }

    /// <summary>
    /// Traverses the current branch's history to find {depth}-th last backflow and creates a branch there.
    /// </summary>
    /// <returns>The {depth}-th last flow and its previous flows.</returns>
    protected override async Task<(Codeflow, LastFlows)> RewindToPreviousFlowAsync(
        SourceMapping mapping,
        ILocalGitRepo targetRepo,
        int depth,
        LastFlows previousFlows,
        string branchToCreate,
        string targetBranch,
        CancellationToken cancellationToken)
    {
        await targetRepo.ResetWorkingTree();
        await targetRepo.CheckoutAsync(targetBranch);

        Backflow previousFlow = previousFlows.LastBackFlow
            ?? throw new DarcException("No more backflows found to recreate");

        for (int i = 1; i < depth; i++)
        {
            var previousFlowSha = await _localGitClient.BlameLineAsync(
                targetRepo.Path / VersionFiles.VersionDetailsXml,
                line => line.Contains(VersionDetailsParser.SourceElementName) && line.Contains(previousFlow.VmrSha),
                previousFlow.RepoSha);

            await targetRepo.ResetWorkingTree();
            await targetRepo.CheckoutAsync(previousFlowSha);
            await _vmrCloneManager.PrepareVmrAsync(
                [_vmrInfo.VmrUri],
                [previousFlow.VmrSha],
                previousFlow.VmrSha,
                resetToRemote: false,
                cancellationToken);

            previousFlows = await GetLastFlowsAsync(mapping.Name, targetRepo, currentIsBackflow: true);
            previousFlow = previousFlows.LastBackFlow
                ?? throw new DarcException($"No more backflows found to recreate from {previousFlowSha}");
        }

        // Check out the repo before the flows we want to recreate
        await targetRepo.CheckoutAsync(previousFlow.RepoSha);
        await targetRepo.CreateBranchAsync(branchToCreate, overwriteExistingBranch: true);

        return (previousFlow, previousFlows);
    }

    protected override async Task EnsureCodeflowLinearityAsync(ILocalGitRepo repo, Codeflow currentFlow, LastFlows lastFlows)
    {
        var lastBackFlowVmrSha = lastFlows.LastBackFlow?.VmrSha;

        if (lastBackFlowVmrSha == null)
        {
            return;
        }

        var vmr = _localGitRepoFactory.Create(_vmrInfo.VmrPath);
        if (!await vmr.IsAncestorCommit(lastBackFlowVmrSha, currentFlow.VmrSha))
        {
            throw new NonLinearCodeflowException(currentFlow.VmrSha, lastBackFlowVmrSha);
        }
    }

    private async Task CommitAndMergeWorkBranch(
        SourceMapping mapping,
        Build build,
        Codeflow currentFlow,
        ILocalGitRepo targetRepo,
        string targetBranch,
        string headBranch,
        IWorkBranch? workBranch,
        CancellationToken cancellationToken)
    {
        var commitMessage = $"""
            Backflow from {build.GetRepository()} / {Commit.GetShortSha(currentFlow.VmrSha)} build {build.Id}

            {Constants.AUTOMATION_COMMIT_TAG}
            """;

        await targetRepo.CommitAsync(commitMessage, allowEmpty: false, cancellationToken: cancellationToken);
        await targetRepo.ResetWorkingTree();

        if (workBranch != null)
        {
            try
            {
                await workBranch.MergeBackAsync(commitMessage);
            }
            catch (WorkBranchInConflictException e)
            {
                _logger.LogInformation(e.Message);
                throw new ConflictInPrBranchException(e.ExecutionResult.StandardError, targetBranch, mapping.Name, isForwardFlow: false);
            }
        }

        _logger.LogInformation("Branch {branch} with code changes is ready in {repoDir}", headBranch, targetRepo);
    }

    protected override NativePath GetEngCommonPath(NativePath sourceRepo) => sourceRepo / VmrInfo.ArcadeRepoDir / Constants.CommonScriptFilesPath;
    protected override bool TargetRepoIsVmr() => false;
    // During backflow, we're flowing a specific VMR commit that the build was built from, so we should just check it out
    protected virtual bool ShouldResetClones => false;
}<|MERGE_RESOLUTION|>--- conflicted
+++ resolved
@@ -104,11 +104,8 @@
             build,
             targetBranch,
             headBranch,
-<<<<<<< HEAD
             targetRepoPath,
-=======
             keepConflicts,
->>>>>>> eb1d68d8
             cancellationToken);
 
         return await FlowBackAsync(
@@ -414,11 +411,8 @@
         Build build,
         string targetBranch,
         string headBranch,
-<<<<<<< HEAD
         NativePath? targetRepoPath,
-=======
         bool keepConflicts,
->>>>>>> eb1d68d8
         CancellationToken cancellationToken)
     {
         await _vmrCloneManager.PrepareVmrAsync([build.GetRepository()], [build.Commit], build.Commit, ShouldResetClones, cancellationToken);
@@ -436,7 +430,6 @@
         // Try to see if both base and target branch are available
         try
         {
-<<<<<<< HEAD
             if (targetRepoPath == null)
             {
                 targetRepo = await _repositoryCloneManager.PrepareCloneAsync(
@@ -459,18 +452,6 @@
             }
 
             LastFlows lastFlows = await GetLastFlowsAsync(mapping, targetRepo, currentIsBackflow: true);
-=======
-            // Try to see if both base and target branch are available
-            targetRepo = await _repositoryCloneManager.PrepareCloneAsync(
-                mapping,
-                remotes,
-                [targetBranch, headBranch],
-                headBranch,
-                ShouldResetClones,
-                cancellationToken);
-
-            LastFlows lastFlows = await GetLastFlowsAsync(mapping.Name, targetRepo, currentIsBackflow: true);
->>>>>>> eb1d68d8
             return (true, mapping, lastFlows, targetRepo);
         }
         catch (NotFoundException)
@@ -478,7 +459,6 @@
             // If target branch does not exist, we create it off of the base branch
             try
             {
-<<<<<<< HEAD
                 if (targetRepoPath == null)
                 {
                     targetRepo = await _repositoryCloneManager.PrepareCloneAsync(
@@ -499,16 +479,6 @@
                         ShouldResetClones,
                         cancellationToken);
                 }
-=======
-                // If target branch does not exist, we create it off of the base branch
-                targetRepo = await _repositoryCloneManager.PrepareCloneAsync(
-                    mapping,
-                    remotes,
-                    [targetBranch],
-                    targetBranch,
-                    ShouldResetClones,
-                    cancellationToken);
->>>>>>> eb1d68d8
             }
             catch (Exception e)
             {
@@ -518,11 +488,7 @@
 
             LastFlows lastFlows = await GetLastFlowsAsync(mapping.Name, targetRepo, currentIsBackflow: true);
             await targetRepo.CheckoutAsync(lastFlows.LastFlow.RepoSha);
-<<<<<<< HEAD
-            await targetRepo.CreateBranchAsync(headBranch);
-=======
             await targetRepo.CreateBranchAsync(headBranch, overwriteExistingBranch: true);
->>>>>>> eb1d68d8
             return (false, mapping, lastFlows, targetRepo);
         }
     }
