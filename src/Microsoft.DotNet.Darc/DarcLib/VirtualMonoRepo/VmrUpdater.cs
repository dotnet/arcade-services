// Licensed to the .NET Foundation under one or more agreements.
// The .NET Foundation licenses this file to you under the MIT license.

using System;
using System.Collections.Generic;
using System.IO;
using System.Linq;
using System.Text;
using System.Threading;
using System.Threading.Tasks;
using Microsoft.DotNet.Darc.Models.VirtualMonoRepo;
using Microsoft.DotNet.DarcLib.Helpers;
using Microsoft.Extensions.Logging;

#nullable enable
namespace Microsoft.DotNet.DarcLib.VirtualMonoRepo;

/// <summary>
/// This class is able to update an individual repository within the VMR from one commit to another.
/// It creates git diffs while adhering to cloaking rules, accommodating for patched files, resolving submodules.
/// It can also update other repositories recursively based on the dependencies stored in Version.Details.xml.
/// </summary>
public class VmrUpdater : VmrManagerBase, IVmrUpdater
{
    // Message used when synchronizing multiple commits as one
    private const string SquashCommitMessage =
        $$"""
        [{name}] Sync {oldShaShort}{{Constants.Arrow}}{newShaShort}
        Diff: {remote}/compare/{oldSha}..{newSha}
        
        From: {remote}/commit/{oldSha}
        To: {remote}/commit/{newSha}
        
        {{Constants.AUTOMATION_COMMIT_TAG}}
        """;

    // Message used when finalizing the sync with a merge commit
    private const string MergeCommitMessage =
        $$"""
        [Recursive sync] {name} / {oldShaShort}{{Constants.Arrow}}{newShaShort}
        
        Updated repositories:
        {commitMessage}
        
        {{Constants.AUTOMATION_COMMIT_TAG}}
        """;

    private readonly IVmrInfo _vmrInfo;
    private readonly IVmrDependencyTracker _dependencyTracker;
    private readonly IRepositoryCloneManager _cloneManager;
    private readonly IVmrPatchHandler _patchHandler;
    private readonly IFileSystem _fileSystem;
    private readonly ILogger<VmrUpdater> _logger;
    private readonly ISourceManifest _sourceManifest;
    private readonly IThirdPartyNoticesGenerator _thirdPartyNoticesGenerator;
    private readonly IReadmeComponentListGenerator _readmeComponentListGenerator;
    private readonly ILocalGitClient _localGitClient;
    private readonly IGitRepoFactory _gitRepoFactory;
    private readonly IWorkBranchFactory _workBranchFactory;

    public VmrUpdater(
        IVmrDependencyTracker dependencyTracker,
        IVersionDetailsParser versionDetailsParser,
        IRepositoryCloneManager cloneManager,
        IVmrPatchHandler patchHandler,
        IThirdPartyNoticesGenerator thirdPartyNoticesGenerator,
        IReadmeComponentListGenerator readmeComponentListGenerator,
        ICodeownersGenerator codeownersGenerator,
        ILocalGitClient localGitClient,
        IDependencyFileManager dependencyFileManager,
        IGitRepoFactory gitRepoFactory,
        IWorkBranchFactory workBranchFactory,
        IFileSystem fileSystem,
        ILogger<VmrUpdater> logger,
        ISourceManifest sourceManifest,
        IVmrInfo vmrInfo)
        : base(vmrInfo, sourceManifest, dependencyTracker, patchHandler, versionDetailsParser, thirdPartyNoticesGenerator, readmeComponentListGenerator, codeownersGenerator, localGitClient, dependencyFileManager, fileSystem, logger)
    {
        _logger = logger;
        _sourceManifest = sourceManifest;
        _vmrInfo = vmrInfo;
        _dependencyTracker = dependencyTracker;
        _cloneManager = cloneManager;
        _patchHandler = patchHandler;
        _fileSystem = fileSystem;
        _thirdPartyNoticesGenerator = thirdPartyNoticesGenerator;
        _readmeComponentListGenerator = readmeComponentListGenerator;
        _localGitClient = localGitClient;
        _gitRepoFactory = gitRepoFactory;
        _workBranchFactory = workBranchFactory;
    }

    public async Task<bool> UpdateRepository(
        string mappingName,
        string? targetRevision,
        string? targetVersion,
        bool updateDependencies,
        IReadOnlyCollection<AdditionalRemote> additionalRemotes,
        string? readmeTemplatePath,
        string? tpnTemplatePath,
        bool generateCodeowners,
        bool discardPatches,
        CancellationToken cancellationToken)
    {
        await _dependencyTracker.InitializeSourceMappings();

        var mapping = _dependencyTracker.Mappings
            .FirstOrDefault(m => m.Name.Equals(mappingName, StringComparison.InvariantCultureIgnoreCase))
            ?? throw new Exception($"No mapping named '{mappingName}' found");

        // Reload source-mappings.json if it's getting updated
        if (_vmrInfo.SourceMappingsPath != null
            && targetRevision != null
            && _vmrInfo.SourceMappingsPath.StartsWith(VmrInfo.GetRelativeRepoSourcesPath(mapping)))
        {
            var relativePath = _vmrInfo.SourceMappingsPath.Substring(VmrInfo.GetRelativeRepoSourcesPath(mapping).Length);
            mapping = await LoadNewSourceMappings(mapping, relativePath, targetRevision, additionalRemotes);
        }

        var dependencyUpdate = new VmrDependencyUpdate(
            mapping,
            mapping.DefaultRemote,
            targetRevision ?? mapping.DefaultRef,
            targetVersion,
            Parent: null);

        if (updateDependencies)
        {
            return await UpdateRepositoryRecursively(
                dependencyUpdate,
                additionalRemotes,
                readmeTemplatePath,
                tpnTemplatePath,
                generateCodeowners,
                discardPatches,
                cancellationToken);
        }
        else
        {
            try
            {
                var patchesToReapply = await UpdateRepositoryInternal(
                        dependencyUpdate,
                        reapplyVmrPatches: true,
                        additionalRemotes,
                        readmeTemplatePath,
                        tpnTemplatePath,
                        generateCodeowners,
                        discardPatches,
                        cancellationToken);
                return true;
            }
            catch (EmptySyncException e)
            {
<<<<<<< HEAD
                // TODO: Clean up the work branch?
=======
>>>>>>> 6a46b22f
                _logger.LogInformation(e.Message);
                return false;
            }
        }
    }

    private async Task<IReadOnlyCollection<VmrIngestionPatch>> UpdateRepositoryInternal(
        VmrDependencyUpdate update,
        bool reapplyVmrPatches,
        IReadOnlyCollection<AdditionalRemote> additionalRemotes,
        string? readmeTemplatePath,
        string? tpnTemplatePath,
        bool generateCodeowners,
        bool discardPatches,
        CancellationToken cancellationToken)
    {
        VmrDependencyVersion currentVersion = _dependencyTracker.GetDependencyVersion(update.Mapping)
            ?? throw new Exception($"Failed to find current version for {update.Mapping.Name}");

        // Do we need to change anything?
        if (currentVersion.Sha == update.TargetRevision)
        {
            if (currentVersion.PackageVersion != update.TargetVersion && update.TargetVersion != null)
            {
                await UpdateTargetVersionOnly(
                    update.TargetRevision,
                    update.TargetVersion,
                    update.Mapping,
                    currentVersion,
                    cancellationToken);
                return Array.Empty<VmrIngestionPatch>();
            }

<<<<<<< HEAD
            throw new EmptySyncException($"Repository {update.Mapping} is already at {update.TargetRevision}");
=======
            throw new EmptySyncException($"Repository {update.Mapping.Name} is already at {update.TargetRevision}");
>>>>>>> 6a46b22f
        }

        _logger.LogInformation("Synchronizing {name} from {current} to {repo} / {revision}",
            update.Mapping.Name,
            currentVersion.Sha,
            update.RemoteUri,
            update.TargetRevision);

        // Sort remotes so that we go Local -> GitHub -> AzDO
        // This makes the synchronization work even for cases when we can't access internal repos
        // For example, when we merge internal branches to public and the commits are already in public,
        // even though Version.Details.xml or source-manifest.json point to internal AzDO ones, we can still synchronize.
        var remotes = additionalRemotes
            .Where(r => r.Mapping == update.Mapping.Name)
            .Select(r => r.RemoteUri)
            // Add remotes for where we synced last from and where we are syncing to (e.g. github.com -> dev.azure.com)
            .Append(_sourceManifest.Repositories.First(r => r.Path == update.Mapping.Name).RemoteUri)
            .Append(update.RemoteUri)
            // Add the default remote
            .Prepend(update.Mapping.DefaultRemote)
            // Prefer local git repos, then GitHub, then AzDO
            .OrderBy(GitRepoUrlParser.ParseTypeFromUri, Comparer<GitRepoType>.Create(GitRepoUrlParser.OrderByLocalPublicOther))
            .ToArray();

        NativePath clonePath = await _cloneManager.PrepareCloneAsync(
            update.Mapping,
            remotes,
            requestedRefs: new[] { currentVersion.Sha, update.TargetRevision },
            checkoutRef: update.TargetRevision,
            cancellationToken);

        update = update with
        {
            TargetRevision = await _localGitClient.GetShaForRefAsync(clonePath, update.TargetRevision)
        };

        _logger.LogInformation("Updating {repo} from {current} to {next}..",
            update.Mapping.Name, Commit.GetShortSha(currentVersion.Sha), Commit.GetShortSha(update.TargetRevision));

        var commitMessage = PrepareCommitMessage(
            SquashCommitMessage,
            update.Mapping.Name,
            update.RemoteUri,
            currentVersion.Sha,
            update.TargetRevision);

        return await UpdateRepoToRevisionAsync(
            update,
            clonePath,
            additionalRemotes,
            currentVersion.Sha,
            author: null,
            commitMessage,
            reapplyVmrPatches,
            readmeTemplatePath,
            tpnTemplatePath,
            generateCodeowners,
            discardPatches,
            cancellationToken);
    }

    /// <summary>
    /// Updates a repository and all of it's dependencies recursively starting with a given mapping.
    /// Always updates to the first version found per repository in the dependency tree.
    /// </summary>
    private async Task<bool> UpdateRepositoryRecursively(
        VmrDependencyUpdate rootUpdate,
        IReadOnlyCollection<AdditionalRemote> additionalRemotes,
        string? readmeTemplatePath,
        string? tpnTemplatePath,
        bool generateCodeowners,
        bool discardPatches,
        CancellationToken cancellationToken)
    {
        string originalRootSha = GetCurrentVersion(rootUpdate.Mapping);

        _logger.LogInformation("Recursive update for {repo} / {from}{arrow}{to}",
            rootUpdate.Mapping.Name,
            Commit.GetShortSha(originalRootSha),
            Constants.Arrow,
            rootUpdate.TargetRevision);

        var updates = (await GetAllDependenciesAsync(rootUpdate, additionalRemotes, cancellationToken)).ToList();

        var extraneousMappings = _dependencyTracker.Mappings
            .Where(mapping => !updates.Any(update => update.Mapping == mapping))
            .Select(mapping => mapping.Name);

        if (extraneousMappings.Any())
        {
            var separator = $"{Environment.NewLine}  - ";
            _logger.LogWarning($"The following mappings do not appear in current update's dependency tree:{separator}{{extraMappings}}",
                string.Join(separator, extraneousMappings));
        }

        // Synchronization creates commits (one per mapping and some extra) on a separate branch that is then merged into original one

        var workBranchName = "sync" +
            $"/{rootUpdate.Mapping.Name}" +
            $"/{Commit.GetShortSha(GetCurrentVersion(rootUpdate.Mapping))}-{rootUpdate.TargetRevision}";
        IWorkBranch workBranch = await _workBranchFactory.CreateWorkBranchAsync(_vmrInfo.VmrPath, workBranchName);

        // Collection of all affected VMR patches we will need to restore after the sync
        var vmrPatchesToReapply = new List<VmrIngestionPatch>();

        // Dependencies that were already updated during this run
        var updatedDependencies = new HashSet<VmrDependencyUpdate>();

        foreach (VmrDependencyUpdate update in updates)
        {
            cancellationToken.ThrowIfCancellationRequested();

            string currentSha;
            try
            {
                currentSha = GetCurrentVersion(update.Mapping);
            }
            catch (RepositoryNotInitializedException)
            {
                _logger.LogWarning("Dependency {repo} has not been initialized in the VMR yet, repository will be initialized",
                    update.Mapping.Name);

                currentSha = Constants.EmptyGitObject;
                _dependencyTracker.UpdateDependencyVersion(update with
                {
                    TargetRevision = currentSha
                });
            }

            if (update.Parent is not null)
            {
                _logger.LogInformation("Recursively updating {parent}'s dependency {repo} / {from}{arrow}{to}",
                    update.Parent.Name,
                    update.Mapping.Name,
                    currentSha,
                    Constants.Arrow,
                    update.TargetRevision);
            }

            IReadOnlyCollection<VmrIngestionPatch> patchesToReapply;
            try
            {
                patchesToReapply = await UpdateRepositoryInternal(
                    update,
                    false,
                    additionalRemotes,
                    readmeTemplatePath,
                    tpnTemplatePath,
                    generateCodeowners,
                    discardPatches,
                    cancellationToken);
            }
            catch (EmptySyncException e)
            {
                _logger.LogWarning(e.Message);
<<<<<<< HEAD
                return false;
=======
                continue;
>>>>>>> 6a46b22f
            }
            catch (Exception)
            {
                _logger.LogWarning(
                    InterruptedSyncExceptionMessage,
                    workBranch.OriginalBranch.StartsWith("sync") || workBranch.OriginalBranch.StartsWith("init")
                        ? "the original"
                        : workBranch.OriginalBranch);
                throw;
            }

            vmrPatchesToReapply.AddRange(patchesToReapply);

            updatedDependencies.Add(update with
            {
                // We resolve the SHA again because original target could have been a branch name
                TargetRevision = GetCurrentVersion(update.Mapping),

                // We also store the original SHA (into the version!) so that later we use it in the commit message
                TargetVersion = currentSha,
            });
        }

        string finalRootSha = GetCurrentVersion(rootUpdate.Mapping);
        var summaryMessage = new StringBuilder();

        foreach (var update in updatedDependencies)
        {
            if (update.TargetRevision == update.TargetVersion)
            {
                continue;
            }

            var fromShort = Commit.GetShortSha(update.TargetVersion);
            var toShort = Commit.GetShortSha(update.TargetRevision);
            summaryMessage
                .AppendLine($"  - {update.Mapping.Name} / {fromShort}{Constants.Arrow}{toShort}")
                .AppendLine($"    {update.RemoteUri}/compare/{update.TargetVersion}..{update.TargetRevision}");
        }

        if (vmrPatchesToReapply.Any())
        {
            try
            {
                await ReapplyVmrPatchesAsync(vmrPatchesToReapply.DistinctBy(p => p.Path).ToArray(), cancellationToken);
            }
            catch (Exception)
            {
                _logger.LogWarning(
                    InterruptedSyncExceptionMessage,
                    workBranch.OriginalBranch.StartsWith("sync") || workBranch.OriginalBranch.StartsWith("init")
                        ? "the original"
                        : workBranch.OriginalBranch);
                throw;
            }

            await CommitAsync("[VMR patches] Re-apply VMR patches");
        }

        await CleanUpRemovedRepos(readmeTemplatePath, tpnTemplatePath);

        var commitMessage = PrepareCommitMessage(
            MergeCommitMessage,
            rootUpdate.Mapping.Name,
            rootUpdate.Mapping.DefaultRemote,
            originalRootSha,
            finalRootSha,
            summaryMessage.ToString());
        
        await workBranch.MergeBackAsync(commitMessage);

        _logger.LogInformation("Recursive update for {repo} finished.{newLine}{message}",
            rootUpdate.Mapping.Name,
            Environment.NewLine,
            summaryMessage);

        return updatedDependencies.Any();
    }

    /// <summary>
    /// Detects VMR patches affected by a given set of patches and restores files patched by these
    /// VMR patches into their original state.
    /// Detects whether patched files are coming from a mapped repository or a submodule too.
    /// </summary>
    /// <param name="updatedMapping">Mapping that is currently being updated (so we get its patches)</param>
    /// <param name="patches">Patches with incoming changes to be checked whether they affect some VMR patch</param>
    protected override async Task<IReadOnlyCollection<VmrIngestionPatch>> RestoreVmrPatchedFilesAsync(
        SourceMapping updatedMapping,
        IReadOnlyCollection<VmrIngestionPatch> patches,
        IReadOnlyCollection<AdditionalRemote> additionalRemotes,
        CancellationToken cancellationToken)
    {
        IReadOnlyCollection<VmrIngestionPatch> vmrPatchesToRestore = await GetVmrPatchesToRestore(
            updatedMapping,
            patches,
            cancellationToken);

        if (vmrPatchesToRestore.Count == 0)
        {
            return vmrPatchesToRestore;
        }

        // We order the possible sources by length so that when a patch applies onto a submodule we will
        // detect the most nested one
        List<ISourceComponent> sources = _sourceManifest.Submodules
            .Concat(_sourceManifest.Repositories)
            .OrderByDescending(s => s.Path.Length)
            .ToList();

        ISourceComponent FindComponentForFile(string file)
        {
            return sources.FirstOrDefault(component => file.StartsWith("src/" + component.Path))
                ?? throw new Exception($"Failed to find mapping/submodule for file '{file}'");
        }

        _logger.LogInformation("Found {count} VMR patches to restore. Getting affected files...",
            vmrPatchesToRestore.Count);

        // First we collect all files that are affected + their origin (repo or submodule)
        var affectedFiles = new List<(UnixPath RepoPath, UnixPath VmrPath, ISourceComponent Origin)>();
        foreach (VmrIngestionPatch patch in vmrPatchesToRestore)
        {
            if (!_fileSystem.FileExists(patch.Path))
            {
                // Patch is being added, so it doesn't exist yet
                _logger.LogDebug("Not restoring {patch} as it will be added during the sync", patch.Path);
                continue;
            }

            cancellationToken.ThrowIfCancellationRequested();

            _logger.LogDebug("Detecting patched files from a VMR patch `{patch}`..", patch.Path);

            IReadOnlyCollection<UnixPath> patchedFiles = await _patchHandler.GetPatchedFiles(patch.Path, cancellationToken);

            foreach (UnixPath patchedFile in patchedFiles)
            {
                UnixPath vmrPath = patch.ApplicationPath != null ? patch.ApplicationPath / patchedFile : new UnixPath("");
                ISourceComponent parentComponent = FindComponentForFile(vmrPath);
                UnixPath repoPath = new(vmrPath.Path.Replace(VmrInfo.SourcesDir / parentComponent.Path + '/', null));

                affectedFiles.Add((repoPath, vmrPath, parentComponent));
            }

            _logger.LogDebug("{count} files restored from a VMR patch `{patch}`..", patchedFiles.Count, patch.Path);
        }

        _logger.LogInformation("Found {count} files affected by VMR patches. Restoring original files...",
            affectedFiles.Count);

        // We will group files by where they come from (remote URI + SHA) so that we do as few clones as possible
        var groups = affectedFiles.GroupBy(x => x.Origin, x => (x.RepoPath, x.VmrPath));
        foreach (var group in groups)
        {
            var source = group.Key;
            _logger.LogDebug("Restoring {count} patched files from {uri} / {sha}...",
                group.Count(),
                source.RemoteUri,
                source.CommitSha);

            // If we are restoring from a mapped repo, we need to respect additional remotes and also use public/local repos first
            NativePath clonePath;
            if (source is IVersionedSourceComponent repo)
            {
                var sourceMapping = _dependencyTracker.Mappings.First(m => m.Name == repo.Path);
                var remotes = additionalRemotes
                    .Where(r => r.Mapping == sourceMapping.Name)
                    .Select(r => r.RemoteUri)
                    .Prepend(sourceMapping.DefaultRemote)
                    .Append(source.RemoteUri)
                    .OrderBy(GitRepoUrlParser.ParseTypeFromUri, Comparer<GitRepoType>.Create(GitRepoUrlParser.OrderByLocalPublicOther))
                    .Distinct()
                    .ToList();

                clonePath = await _cloneManager.PrepareCloneAsync(sourceMapping, remotes, new[] { source.CommitSha }, source.CommitSha, cancellationToken);
            }
            else
            {
                clonePath = await _cloneManager.PrepareCloneAsync(source.RemoteUri, source.CommitSha, cancellationToken);
            }

            foreach ((UnixPath repoPath, UnixPath pathInVmr) in group)
            {
                cancellationToken.ThrowIfCancellationRequested();

                LocalPath originalFile = clonePath / repoPath;
                LocalPath destination = _vmrInfo.VmrPath / pathInVmr;

                if (_fileSystem.FileExists(originalFile))
                {
                    // Copy old revision to VMR
                    _logger.LogDebug("Restoring file `{destination}` from original at `{originalFile}`..", destination, originalFile);
                    _fileSystem.CopyFile(originalFile, destination, overwrite: true);
                    await _localGitClient.StageAsync(_vmrInfo.VmrPath, new string[] { pathInVmr }, cancellationToken);
                }
                else if (_fileSystem.FileExists(destination))
                {
                    // File is being added by the patch - we need to remove it
                    _logger.LogDebug("Removing file `{destination}` which is added by a patch..", destination);
                    _fileSystem.DeleteFile(destination);
                    await _localGitClient.StageAsync(_vmrInfo.VmrPath, new string[] { pathInVmr }, cancellationToken);
                }
                // else file is being added together with a patch at the same time
            }
        }

        _logger.LogInformation("Files affected by VMR patches restored");

        return vmrPatchesToRestore;
    }

    /// <summary>
    /// Gets a list of VMR patches that need to be reverted for a given mapping update so that repo changes can be applied.
    /// Usually, this just returns all VMR patches for that given mapping (e.g. for the aspnetcore returns all aspnetcore only patches).
    /// 
    /// One exception is when the updated mapping is the one that the VMR patches come from into the VMR (e.g. dotnet/installer).
    /// In this case, we also check which VMR patches are modified by the change and we also returns those.
    /// Examples:
    ///   - An aspnetcore VMR patch is removed from installer - we must remove it from the files it is applied to in the VMR.
    ///   - A new version of patch is synchronized from installer - we must remove the old version and apply the new.
    /// </summary>
    /// <param name="updatedMapping">Currently synchronized mapping</param>
    /// <param name="patches">Patches of currently synchronized changes</param>
    private async Task<IReadOnlyCollection<VmrIngestionPatch>> GetVmrPatchesToRestore(
        SourceMapping updatedMapping,
        IReadOnlyCollection<VmrIngestionPatch> patches,
        CancellationToken cancellationToken)
    {
        _logger.LogInformation("Getting a list of VMR patches to restore for {repo} before we ingest new changes...", updatedMapping.Name);

        var patchesToRestore = new List<VmrIngestionPatch>();

        // Always restore all patches belonging to the currently updated mapping
        foreach (var vmrPatch in _patchHandler.GetVmrPatches(updatedMapping))
        {
            patchesToRestore.Add(new VmrIngestionPatch(vmrPatch, updatedMapping));
        }

        // If we are not updating the mapping that the VMR patches come from, we're done
        if (_vmrInfo.PatchesPath == null || !_vmrInfo.PatchesPath.StartsWith(VmrInfo.GetRelativeRepoSourcesPath(updatedMapping)))
        {
            return patchesToRestore;
        }

        _logger.LogInformation("Repo {repo} contains VMR patches, checking which VMR patches have changes...", updatedMapping.Name);

        // Check which files are modified by every of the patches that bring new changes into the VMR
        foreach (var patch in patches)
        {
            cancellationToken.ThrowIfCancellationRequested();

            IReadOnlyCollection<UnixPath> patchedFiles = await _patchHandler.GetPatchedFiles(patch.Path, cancellationToken);
            IEnumerable<LocalPath> affectedPatches = patchedFiles
                .Select(path => VmrInfo.GetRelativeRepoSourcesPath(updatedMapping) / path)
                .Where(path => path.Path.StartsWith(_vmrInfo.PatchesPath) && path.Path.EndsWith(".patch"))
                .Select(path => _vmrInfo.VmrPath / path);

            foreach (LocalPath affectedPatch in affectedPatches)
            {
                // patch is in the folder named as the mapping for which it is applied
                var affectedRepo = affectedPatch.Path.Split(_fileSystem.DirectorySeparatorChar)[^2];
                var affectedMapping = _dependencyTracker.Mappings.First(m => m.Name == affectedRepo);

                _logger.LogInformation("Detected a change of a VMR patch {patch} for {repo}", affectedPatch, affectedRepo);
                patchesToRestore.Add(new VmrIngestionPatch(affectedPatch, affectedMapping));
            }
        }

        return patchesToRestore;
    }

    private string GetCurrentVersion(SourceMapping mapping)
    {
        var version = _dependencyTracker.GetDependencyVersion(mapping);

        if (version is null)
        {
            throw new RepositoryNotInitializedException($"Repository {mapping.Name} has not been initialized yet");
        }

        return version.Sha;
    }

    private async Task CleanUpRemovedRepos(string? readmeTemplatePath, string? tpnTemplatePath)
    {
        var deletedRepos = _sourceManifest
            .Repositories
            .Where(r => _dependencyTracker.Mappings.FirstOrDefault(m => m.Name == r.Path) == null)
            .ToList();

        if (!deletedRepos.Any())
        {
            return;
        }

        foreach (var repo in deletedRepos)
        {
            _logger.LogWarning("The mapping for {name} was deleted. Removing the repository from the VMR.", repo.Path);
            DeleteRepository(repo.Path);
        }

        var sourceManifestPath = _vmrInfo.SourceManifestPath;
        _fileSystem.WriteToFile(sourceManifestPath, _sourceManifest.ToJson());

        if (readmeTemplatePath != null)
        {
            await _readmeComponentListGenerator.UpdateReadme(readmeTemplatePath);
        }

        if (tpnTemplatePath != null)
        {
            await _thirdPartyNoticesGenerator.UpdateThirdPartyNotices(tpnTemplatePath);
        }

        await _localGitClient.StageAsync(_vmrInfo.VmrPath, new string[] { "*" });
        var commitMessage = "Delete " + string.Join(", ", deletedRepos.Select(r => r.Path));
        await CommitAsync(commitMessage);
    }

    private void DeleteRepository(string repo)
    {
        var repoSourcesDir = _vmrInfo.GetRepoSourcesPath(repo);
        try
        {
            _fileSystem.DeleteDirectory(repoSourcesDir, true);
            _logger.LogInformation("Deleted directory {dir}", repoSourcesDir);
        }
        catch (DirectoryNotFoundException)
        {
            _logger.LogInformation("Directory {dir} is already deleted", repoSourcesDir);
        }

        _sourceManifest.RemoveRepository(repo);
        _logger.LogInformation("Removed record for repository {name} from {file}", repo, _vmrInfo.SourceManifestPath);

        if (_dependencyTracker.RemoveRepositoryVersion(repo))
        {
            _logger.LogInformation("Deleted {repo} version information from git-info", repo);
        } 
        else
        {
            _logger.LogInformation("{repo} version information is already deleted", repo);
        }
    }

    /// <summary>
    /// This method is called in cases when a repository is already at the target revision but the package version
    /// differs. This can happen when a new build from the same commit is synchronized to the VMR.
    /// </summary>
    private async Task UpdateTargetVersionOnly(
        string targetRevision,
        string targetVersion,
        SourceMapping mapping,
        VmrDependencyVersion currentVersion,
        CancellationToken cancellationToken)
    {
        _logger.LogWarning(
            "Repository {repo} is already at {sha} but differs in package version ({old} vs {new}). Updating metadata...",
            mapping.Name,
            targetRevision,
            currentVersion.PackageVersion,
            targetVersion);

        _dependencyTracker.UpdateDependencyVersion(new VmrDependencyUpdate(
            Mapping: mapping,
            TargetRevision: targetRevision,
            TargetVersion: targetVersion,
            Parent: null,
            RemoteUri: _sourceManifest.Repositories.First(r => r.Path == mapping.Name).RemoteUri));

        var filesToAdd = new List<string>
        {
            VmrInfo.GitInfoSourcesDir,
            _vmrInfo.SourceManifestPath
        };

        cancellationToken.ThrowIfCancellationRequested();
        await _localGitClient.StageAsync(_vmrInfo.VmrPath, filesToAdd, cancellationToken);
        cancellationToken.ThrowIfCancellationRequested();
        await CommitAsync($"Updated package version of {mapping.Name} to {targetVersion}", author: null);
    }

    private async Task<SourceMapping> LoadNewSourceMappings(
        SourceMapping mapping,
        string relativePath,
        string? targetRevision,
        IReadOnlyCollection<AdditionalRemote> additionalRemotes)
    {
        var remotes = additionalRemotes
            .Where(r => r.Mapping == mapping.Name)
            .Select(r => r.RemoteUri)
            .Prepend(mapping.DefaultRemote);

        string? sourceMappingContent = null;

        foreach (var remote in remotes)
        {
            IGitRepo gitClient = _gitRepoFactory.CreateClient(remote);

            try
            {
                _logger.LogDebug("Looking for a new version of {file} in {repo}", relativePath, remote);
                sourceMappingContent = await gitClient.GetFileContentsAsync(relativePath, remote, targetRevision);

                if (sourceMappingContent != null)
                {
                    _logger.LogDebug("Found new version of {file} in {repo}", relativePath, remote);
                    break;
                }
            }
            catch
            {
                _logger.LogDebug("Failed to find {revision} in {repo}", targetRevision, remote);
            }
        }

        if (sourceMappingContent is null)
        {
            throw new Exception($"Failed to find version {targetRevision} of {relativePath} in any of the {mapping.Name} remotes");
        }

        _logger.LogDebug($"Loading a new version of source mappings...");

        var tempFile = _fileSystem.GetTempFileName();

        try
        {
            _fileSystem.WriteToFile(tempFile, sourceMappingContent);
            await _dependencyTracker.InitializeSourceMappings(tempFile);
            _logger.LogInformation("Initialized a new version of {file}", relativePath);
        }
        catch (Exception e)
        {
            _logger.LogError(e, "Failed to initialize a new version of {file}", relativePath);
        }
        finally
        {
            _fileSystem.DeleteFile(tempFile);
        }

        return _dependencyTracker.Mappings.FirstOrDefault(m => m.Name.Equals(mapping.Name, StringComparison.InvariantCultureIgnoreCase))
            ?? throw new Exception($"No mapping named '{mapping.Name}' found");
    }

    private class RepositoryNotInitializedException(string message) : Exception(message)
    {
    }
}<|MERGE_RESOLUTION|>--- conflicted
+++ resolved
@@ -152,10 +152,6 @@
             }
             catch (EmptySyncException e)
             {
-<<<<<<< HEAD
-                // TODO: Clean up the work branch?
-=======
->>>>>>> 6a46b22f
                 _logger.LogInformation(e.Message);
                 return false;
             }
@@ -189,11 +185,7 @@
                 return Array.Empty<VmrIngestionPatch>();
             }
 
-<<<<<<< HEAD
-            throw new EmptySyncException($"Repository {update.Mapping} is already at {update.TargetRevision}");
-=======
             throw new EmptySyncException($"Repository {update.Mapping.Name} is already at {update.TargetRevision}");
->>>>>>> 6a46b22f
         }
 
         _logger.LogInformation("Synchronizing {name} from {current} to {repo} / {revision}",
@@ -349,11 +341,7 @@
             catch (EmptySyncException e)
             {
                 _logger.LogWarning(e.Message);
-<<<<<<< HEAD
-                return false;
-=======
                 continue;
->>>>>>> 6a46b22f
             }
             catch (Exception)
             {
