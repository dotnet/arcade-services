﻿// Licensed to the .NET Foundation under one or more agreements.
// The .NET Foundation licenses this file to you under the MIT license.

using System;
using System.Collections.Generic;
using System.IO;
using System.Linq;
using System.Threading.Tasks;
using Microsoft.DotNet.DarcLib.Helpers;
using Microsoft.DotNet.DarcLib.Models;
using Microsoft.DotNet.DarcLib.Models.Darc;
using Microsoft.DotNet.DarcLib.Models.VirtualMonoRepo;
using Microsoft.Extensions.Logging;
using NuGet.Versioning;

#nullable enable
namespace Microsoft.DotNet.DarcLib.VirtualMonoRepo;

public interface IVmrVersionFileMerger
{
    /// <summary>
    /// Merges the changes in a JSON file between two references in the source and target repo.
    /// </summary>
    Task MergeJsonAsync(
        Codeflow lastFlow,
        ILocalGitRepo targetRepo,
        string targetRepoJsonRelativePath,
        string targetRepoPreviousRef,
        string targetRepoCurrentRef,
        ILocalGitRepo sourceRepo,
        string sourceRepoJsonRelativePath,
        string sourceRepoPreviousRef,
        string sourceRepoCurrentRef,
        bool allowMissingFiles = false);

    Task<VersionFileChanges<DependencyUpdate>> MergeVersionDetails(
        Codeflow lastFlow,
        ILocalGitRepo targetRepo,
        string targetRepoVersionDetailsRelativePath,
        string targetRepoPreviousRef,
        string targetRepoCurrentRef,
        ILocalGitRepo sourceRepo,
        string sourceRepoVersionDetailsRelativePath,
        string sourceRepoPreviousRef,
        string sourceRepoCurrentRef,
        string? mappingToApplyChanges);
}

public class VmrVersionFileMerger : IVmrVersionFileMerger
{
    private readonly IGitRepoFactory _gitRepoFactory;
    private readonly ILogger<VmrVersionFileMerger> _logger;
    private readonly ILocalGitRepoFactory _localGitRepoFactory;
    private readonly IVersionDetailsParser _versionDetailsParser;
    private readonly IDependencyFileManager _dependencyFileManager;
    private const string EmptyJsonString = "{}";

    public VmrVersionFileMerger(
        IGitRepoFactory gitRepoFactory,
        ILogger<VmrVersionFileMerger> logger,
        ILocalGitRepoFactory localGitRepoFactory,
        IVersionDetailsParser versionDetailsParser,
        IDependencyFileManager dependencyFileManager)
    {
        _gitRepoFactory = gitRepoFactory;
        _logger = logger;
        _localGitRepoFactory = localGitRepoFactory;
        _versionDetailsParser = versionDetailsParser;
        _dependencyFileManager = dependencyFileManager;
    }

    public async Task MergeJsonAsync(
        Codeflow lastFlow,
        ILocalGitRepo targetRepo,
        string targetRepoJsonRelativePath,
        string targetRepoPreviousRef,
        string targetRepoCurrentRef,
        ILocalGitRepo sourceRepo,
        string sourceRepoJsonRelativePath,
        string sourceRepoPreviousRef,
        string sourceRepoCurrentRef,
        bool allowMissingFiles = false)
    {
        var targetRepoPreviousJson = await GetJsonFromGit(targetRepo, targetRepoJsonRelativePath, targetRepoPreviousRef, allowMissingFiles);
        var targetRepoCurrentJson = await GetJsonFromGit(targetRepo, targetRepoJsonRelativePath, targetRepoCurrentRef, allowMissingFiles);

        var sourcePreviousJson = lastFlow is Backflow
            ? await GetJsonFromGit(sourceRepo, sourceRepoJsonRelativePath, sourceRepoPreviousRef, allowMissingFiles)
            : targetRepoPreviousJson;
        var sourceCurrentJson = await GetJsonFromGit(sourceRepo, sourceRepoJsonRelativePath, sourceRepoCurrentRef, allowMissingFiles);

        var targetRepoChanges = SimpleConfigJson.Parse(targetRepoPreviousJson).GetDiff(SimpleConfigJson.Parse(targetRepoCurrentJson));
        var sourceChanges = SimpleConfigJson.Parse(sourcePreviousJson).GetDiff(SimpleConfigJson.Parse(sourceCurrentJson));

        VersionFileChanges<JsonVersionProperty> mergedChanges = MergeVersionFileChanges(targetRepoChanges, sourceChanges, JsonVersionProperty.SelectJsonVersionProperty);

        var currentJson = await GetJsonFromGit(targetRepo, targetRepoJsonRelativePath, "HEAD", allowMissingFiles);
        var mergedJson = SimpleConfigJson.ApplyJsonChanges(currentJson, mergedChanges);

        var newJson = new GitFile(targetRepo.Path / targetRepoJsonRelativePath, mergedJson);
        await _localGitRepoFactory.Create(targetRepo.Path).StageAsync(["."]);

        await _gitRepoFactory.CreateClient(targetRepo.Path)
            .CommitFilesAsync(
                [newJson],
                targetRepo.Path,
                targetRepoCurrentRef,
                $"Merge {targetRepoJsonRelativePath} changes");
    }

    public async Task<VersionFileChanges<DependencyUpdate>> MergeVersionDetails(
        Codeflow lastFlow,
        ILocalGitRepo targetRepo,
        string targetRepoVersionDetailsRelativePath,
        string targetRepoPreviousRef,
        string targetRepoCurrentRef,
        ILocalGitRepo sourceRepo,
        string sourceRepoVersionDetailsRelativePath,
        string sourceRepoPreviousRef,
        string sourceRepoCurrentRef,
        string? mappingToApplyChanges)
    {
        _logger.LogInformation(
            "Resolving dependency updates between {sourceRepo} {sourceSha1}..{sourceSha2} and {targetRepo} {targetSha1}..{targetSha2}",
            sourceRepo.Path,
            sourceRepoPreviousRef,
            Constants.HEAD,
            targetRepo.Path,
            targetRepoPreviousRef,
            targetRepoCurrentRef);

        var previousTargetRepoChanges = await GetDependencies(targetRepo, targetRepoPreviousRef, targetRepoVersionDetailsRelativePath);
        var currentTargetRepoChanges = await GetDependencies(targetRepo, targetRepoCurrentRef, targetRepoVersionDetailsRelativePath);

        // Similarly to the code flow algorithm, we compare the corresponding commits
        // and the contents of the version files inside.
        // We distinguish the direction of the previous flow vs the current flow.
        var previousSourceRepoChanges = lastFlow is Backflow
            ? await GetDependencies(sourceRepo, sourceRepoPreviousRef, sourceRepoVersionDetailsRelativePath)
            : previousTargetRepoChanges;
        var currentSourceRepoChanges = await GetDependencies(sourceRepo, sourceRepoCurrentRef, sourceRepoVersionDetailsRelativePath);

        List<DependencyUpdate> targetChanges = ComputeChanges(
            previousTargetRepoChanges,
            currentTargetRepoChanges);

        List<DependencyUpdate> sourceChanges = ComputeChanges(
            previousSourceRepoChanges,
            currentSourceRepoChanges);

        VersionFileChanges<DependencyUpdate> mergedChanges = MergeVersionFileChanges(targetChanges, sourceChanges, SelectDependencyUpdate);

        await ApplyVersionDetailsChangesAsync(targetRepo.Path, mergedChanges, mappingToApplyChanges);

        return mergedChanges;
    }

    private VersionFileChanges<T> MergeVersionFileChanges<T>(
        IReadOnlyCollection<T> targetChanges,
        IReadOnlyCollection<T> sourceChanges,
        Func<T, T, T> selector) where T : IVersionFileProperty
    {
        var changedProperties = targetChanges
            .Concat(sourceChanges)
            .Select(c => c.Name)
            .Distinct(StringComparer.OrdinalIgnoreCase);

        var removals = new List<string>();
        var additions = new Dictionary<string, T>();
        var updates = new Dictionary<string, T>();
        
        foreach (var property in changedProperties)
        {
            var targetChange = targetChanges.FirstOrDefault(c => c.Name == property);
            var sourceChange = sourceChanges.FirstOrDefault(c => c.Name == property);

            var addedInTarget = targetChange != null && targetChange.IsAdded();
            var addedInSource = sourceChange != null && sourceChange.IsAdded();
            var removedInTarget = targetChange != null && targetChange.IsRemoved();
            var removedInSource = sourceChange != null && sourceChange.IsRemoved();
            var updateInTarget = targetChange != null && targetChange.IsUpdated();
            var updatedInSource = sourceChange != null && sourceChange.IsUpdated();

            if (removedInTarget)
            {
                if (addedInSource)
                {
                    throw new ConflictingDependencyUpdateException(targetChange!, sourceChange!);
                }
                // we don't have to do anything since the property is removed in the repo
                continue;
            }

            if (removedInSource)
            {
                if (addedInTarget)
                {
                    throw new ConflictingDependencyUpdateException(targetChange!, sourceChange!);
                }
                removals.Add(property);
                continue;
            }

            if (addedInTarget && addedInSource)
            {
                additions[property] = selector(targetChange!, sourceChange!);
                continue;
            }
            if (addedInTarget)
            {
                additions[property] = targetChange!;
                continue;
            }
            if (addedInSource)
            {
                additions[property] = sourceChange!;
                continue;
            }

            if (updateInTarget && updatedInSource)
            {
                updates[property] = selector(targetChange!, sourceChange!);
                continue;
            }
            if (updateInTarget)
            {
                updates[property] = targetChange!;
                continue;
            }
            if (updatedInSource)
            {
                updates[property] = sourceChange!;
                continue;
            }
        }

        return new VersionFileChanges<T>(removals, additions, updates);
    }

    private async Task<VersionDetails> GetDependencies(ILocalGitRepo repo, string commit, string relativePath)
    {
        var content = await repo.GetFileFromGitAsync(relativePath, commit);
        return content == null
            ? new VersionDetails([], null)
            : _versionDetailsParser.ParseVersionDetailsXml(content, includePinned: false);
    }

    private static List<DependencyUpdate> ComputeChanges(VersionDetails before, VersionDetails after)
    {
        var dependencyChanges = before.Dependencies
            .Select(dep => new DependencyUpdate()
            {
                From = dep,
            })
            .ToList();

        // Pair dependencies with the same name
        foreach (var dep in after.Dependencies)
        {

            var existing = dependencyChanges.FirstOrDefault(d => d.From?.Name == dep.Name);
            if (existing != null)
            {
                existing.To = dep;
            }
            else
            {
                dependencyChanges.Add(new DependencyUpdate()
                {
                    From = null,
                    To = dep,
                });
            }
        }

        // Check if there are any actual changes
        return dependencyChanges
            .Where(change => change.From?.Version != change.To?.Version
                || change.From?.Commit != change.To?.Commit
                || change.From?.RepoUri != change.To?.RepoUri)
            .ToList();
    }

    private async Task ApplyVersionDetailsChangesAsync(string repoPath, VersionFileChanges<DependencyUpdate> changes, string? mapping = null)
    {
        bool versionDetailsPropsExists = await _dependencyFileManager.VersionDetailsPropsExistsAsync(repoPath, null!, mapping);
        foreach (var removal in changes.Removals)
        {
            // Remove the property from the version details
            await _dependencyFileManager.RemoveDependencyAsync(removal, repoPath, null!, mapping, versionDetailsPropsExists);
        }
        foreach ((var _, var update) in changes.Additions.Concat(changes.Updates))
        {
            await _dependencyFileManager.AddDependencyAsync(
                (DependencyDetail)update.Value!,
                repoPath,
                null!,
<<<<<<< HEAD
                mapping,
                versionDetailsPropsExists);
=======
                versionDetailsOnly: true,
                repoHasVersionDetailsProps: versionDetailsPropsExists);
>>>>>>> 412c9802
        }
    }

    private static async Task<string> GetJsonFromGit(ILocalGitRepo repo, string jsonRelativePath, string reference, bool allowMissingFile) =>
        await repo.GetFileFromGitAsync(jsonRelativePath, reference)
            ?? (allowMissingFile
                ? EmptyJsonString
                : throw new FileNotFoundException($"File not found at {repo.Path / jsonRelativePath} for reference {reference}"));

    private static DependencyUpdate SelectDependencyUpdate(DependencyUpdate repo1Change, DependencyUpdate repo2Change)
    {
        if (SemanticVersion.TryParse(repo1Change.To?.Version!, out var repo1Version) &&
            SemanticVersion.TryParse(repo2Change.To?.Version!, out var repo2Version))
        {
            return repo1Version > repo2Version ? repo1Change : repo2Change;
        }
        
        throw new ArgumentException($"Cannot compare {repo1Change.To?.Version} with {repo2Change.To?.Version} because they are not valid semantic versions.");
    }
}
<|MERGE_RESOLUTION|>--- conflicted
+++ resolved
@@ -295,13 +295,9 @@
                 (DependencyDetail)update.Value!,
                 repoPath,
                 null!,
-<<<<<<< HEAD
                 mapping,
+                versionDetailsOnly: true,
                 versionDetailsPropsExists);
-=======
-                versionDetailsOnly: true,
-                repoHasVersionDetailsProps: versionDetailsPropsExists);
->>>>>>> 412c9802
         }
     }
 
