﻿// Licensed to the .NET Foundation under one or more agreements.
// The .NET Foundation licenses this file to you under the MIT license.

using System;
using System.Collections.Generic;
using System.IO;
using System.Linq;
using System.Threading.Tasks;
using Microsoft.DotNet.DarcLib.Helpers;
using Microsoft.DotNet.DarcLib.Models;
using Microsoft.DotNet.DarcLib.Models.Darc;
using Microsoft.DotNet.DarcLib.Models.VirtualMonoRepo;
using Microsoft.Extensions.Logging;
using NuGet.Versioning;

#nullable enable
namespace Microsoft.DotNet.DarcLib.VirtualMonoRepo;

public interface IVmrVersionFileMerger
{
    /// <summary>
    /// Merges the changes in a JSON file between two references in the source and target repo.
    /// </summary>
    Task MergeJsonAsync(
        Codeflow lastFlow,
        ILocalGitRepo targetRepo,
        string targetRepoJsonRelativePath,
        string targetRepoPreviousRef,
        string targetRepoCurrentRef,
        ILocalGitRepo sourceRepo,
        string sourceRepoJsonRelativePath,
        string sourceRepoPreviousRef,
        string sourceRepoCurrentRef,
        bool allowMissingFiles = false);

    Task<VersionFileChanges<DependencyUpdate>> MergeVersionDetails(
        Codeflow lastFlow,
        ILocalGitRepo targetRepo,
        string targetRepoVersionDetailsRelativePath,
        string targetRepoPreviousRef,
        string targetRepoCurrentRef,
        ILocalGitRepo sourceRepo,
        string sourceRepoVersionDetailsRelativePath,
        string sourceRepoPreviousRef,
        string sourceRepoCurrentRef,
        string? mappingToApplyChanges);
}

public class VmrVersionFileMerger : IVmrVersionFileMerger
{
    private readonly IGitRepoFactory _gitRepoFactory;
    private readonly ILogger<VmrVersionFileMerger> _logger;
    private readonly ILocalGitRepoFactory _localGitRepoFactory;
    private readonly IVersionDetailsParser _versionDetailsParser;
    private readonly IDependencyFileManager _dependencyFileManager;
    private const string EmptyJsonString = "{}";

    public VmrVersionFileMerger(
        IGitRepoFactory gitRepoFactory,
        ILogger<VmrVersionFileMerger> logger,
        ILocalGitRepoFactory localGitRepoFactory,
        IVersionDetailsParser versionDetailsParser,
        IDependencyFileManager dependencyFileManager)
    {
        _gitRepoFactory = gitRepoFactory;
        _logger = logger;
        _localGitRepoFactory = localGitRepoFactory;
        _versionDetailsParser = versionDetailsParser;
        _dependencyFileManager = dependencyFileManager;
    }

    public async Task MergeJsonAsync(
        Codeflow lastFlow,
        ILocalGitRepo targetRepo,
        string targetRepoJsonRelativePath,
        string targetRepoPreviousRef,
        string targetRepoCurrentRef,
        ILocalGitRepo sourceRepo,
        string sourceRepoJsonRelativePath,
        string sourceRepoPreviousRef,
        string sourceRepoCurrentRef,
        bool allowMissingFiles = false)
    {
        var targetRepoPreviousJson = await GetJsonFromGit(targetRepo, targetRepoJsonRelativePath, targetRepoPreviousRef, allowMissingFiles);
        var targetRepoCurrentJson = await GetJsonFromGit(targetRepo, targetRepoJsonRelativePath, targetRepoCurrentRef, allowMissingFiles);

        var sourcePreviousJson = lastFlow is Backflow
            ? await GetJsonFromGit(sourceRepo, sourceRepoJsonRelativePath, sourceRepoPreviousRef, allowMissingFiles)
            : targetRepoPreviousJson;
        var sourceCurrentJson = await GetJsonFromGit(sourceRepo, sourceRepoJsonRelativePath, sourceRepoCurrentRef, allowMissingFiles);

<<<<<<< HEAD
        var targetRepoChanges = SimpleConfigJson.Parse(targetRepoPreviousJson).GetDiff(SimpleConfigJson.Parse(targetRepoCurrentJson));
        var sourceChanges = SimpleConfigJson.Parse(sourcePreviousJson).GetDiff(SimpleConfigJson.Parse(sourceCurrentJson));

        VersionFileChanges<JsonVersionProperty> mergedChanges = MergeVersionFileChanges(targetRepoChanges, sourceChanges, JsonVersionProperty.SelectJsonVersionProperty);

        var currentJson = await GetJsonFromGit(targetRepo, targetRepoJsonRelativePath, "HEAD", allowMissingFiles);
        var mergedJson = SimpleConfigJson.ApplyJsonChanges(currentJson, mergedChanges);

        var newJson = new GitFile(targetRepo.Path / targetRepoJsonRelativePath, mergedJson);
        await _localGitRepoFactory.Create(targetRepo.Path).StageAsync(["."]);

        await _gitRepoFactory.CreateClient(targetRepo.Path)
            .CommitFilesAsync(
                [newJson],
                targetRepo.Path,
                targetRepoCurrentRef,
                $"Merge {targetRepoJsonRelativePath} changes");
=======
        if (!allowMissingFiles || !(await DeleteFileIfRequiredAsync(
                targetRepoPreviousJson,
                targetRepoCurrentJson,
                vmrPreviousJson,
                vmrCurrentJson,
                targetRepo.Path,
                jsonRelativePath,
                targetRepoCurrentRef,
                EmptyJsonString)))
        {
            var targetRepoChanges = SimpleConfigJson.Parse(targetRepoPreviousJson).GetDiff(SimpleConfigJson.Parse(targetRepoCurrentJson));
            var vmrChanges = SimpleConfigJson.Parse(vmrPreviousJson).GetDiff(SimpleConfigJson.Parse(vmrCurrentJson));

            VersionFileChanges<JsonVersionProperty> mergedChanges = MergeVersionFileChanges(targetRepoChanges, vmrChanges, JsonVersionProperty.SelectJsonVersionProperty);

            var currentJson = await GetJsonFromGit(targetRepo, jsonRelativePath, "HEAD", allowMissingFiles);
            var mergedJson = SimpleConfigJson.ApplyJsonChanges(currentJson, mergedChanges);

            var newJson = new GitFile(targetRepo.Path / jsonRelativePath, mergedJson);

            await _gitRepoFactory.CreateClient(targetRepo.Path)
                .CommitFilesAsync(
                    [newJson],
                    targetRepo.Path,
                    targetRepoCurrentRef,
                    $"Merge {jsonRelativePath} changes from VMR");
        }
      
        await targetRepo.StageAsync(["."]);
>>>>>>> 817b6f31
    }

    public async Task<VersionFileChanges<DependencyUpdate>> MergeVersionDetails(
        Codeflow lastFlow,
        ILocalGitRepo targetRepo,
        string targetRepoVersionDetailsRelativePath,
        string targetRepoPreviousRef,
        string targetRepoCurrentRef,
        ILocalGitRepo sourceRepo,
        string sourceRepoVersionDetailsRelativePath,
        string sourceRepoPreviousRef,
        string sourceRepoCurrentRef,
        string? mappingToApplyChanges)
    {
        _logger.LogInformation(
            "Resolving dependency updates between {sourceRepo} {sourceSha1}..{sourceSha2} and {targetRepo} {targetSha1}..{targetSha2}",
            sourceRepo.Path,
            sourceRepoPreviousRef,
            Constants.HEAD,
            targetRepo.Path,
            targetRepoPreviousRef,
            targetRepoCurrentRef);

        var previousTargetRepoChanges = await GetDependencies(targetRepo, targetRepoPreviousRef, targetRepoVersionDetailsRelativePath);
        var currentTargetRepoChanges = await GetDependencies(targetRepo, targetRepoCurrentRef, targetRepoVersionDetailsRelativePath);

        // Similarly to the code flow algorithm, we compare the corresponding commits
        // and the contents of the version files inside.
        // We distinguish the direction of the previous flow vs the current flow.
        var previousSourceRepoChanges = lastFlow is Backflow
            ? await GetDependencies(sourceRepo, sourceRepoPreviousRef, sourceRepoVersionDetailsRelativePath)
            : previousTargetRepoChanges;
        var currentSourceRepoChanges = await GetDependencies(sourceRepo, sourceRepoCurrentRef, sourceRepoVersionDetailsRelativePath);

        List<DependencyUpdate> targetChanges = ComputeChanges(
            previousTargetRepoChanges,
            currentTargetRepoChanges);

        List<DependencyUpdate> sourceChanges = ComputeChanges(
            previousSourceRepoChanges,
            currentSourceRepoChanges);

        VersionFileChanges<DependencyUpdate> mergedChanges = MergeVersionFileChanges(targetChanges, sourceChanges, SelectDependencyUpdate);

<<<<<<< HEAD
        await ApplyVersionDetailsChangesAsync(targetRepo.Path, mergedChanges, mappingToApplyChanges);
=======
        await ApplyVersionDetailsChangesAsync(targetRepo, mergedChanges);
>>>>>>> 817b6f31

        return mergedChanges;
    }

    private async Task<bool> DeleteFileIfRequiredAsync(
        string targetRepoPreviousJson,
        string targetRepoCurrentJson,
        string sourceRepoPreviousJson,
        string sourceRepoCurrentJson,
        NativePath repoPath,
        string filePath,
        string targetRepoCurrentRef,
        string emptyContent)
    {
        // was it deleted in the target repo?
        if (targetRepoPreviousJson != EmptyJsonString && targetRepoCurrentJson == emptyContent)
        {
            // no need to do anything, it's already deleted
            return true;
        }
        // was it deleted in the source repo?
        if (sourceRepoPreviousJson != EmptyJsonString && sourceRepoCurrentJson == emptyContent)
        {
            var deletedJson = new GitFile(repoPath / filePath, targetRepoCurrentJson, ContentEncoding.Utf8, operation: GitFileOperation.Delete);
            await _gitRepoFactory.CreateClient(repoPath)
                .CommitFilesAsync(
                    [deletedJson],
                    repoPath,
                    targetRepoCurrentRef,
                    $"Delete {filePath} in target repo");
            return true;
        }

        return false;
    }

    private VersionFileChanges<T> MergeVersionFileChanges<T>(
        IReadOnlyCollection<T> targetChanges,
        IReadOnlyCollection<T> sourceChanges,
        Func<T, T, T> selector) where T : IVersionFileProperty
    {
        var changedProperties = targetChanges
            .Concat(sourceChanges)
            .Select(c => c.Name)
            .Distinct(StringComparer.OrdinalIgnoreCase);

        var removals = new List<string>();
        var additions = new Dictionary<string, T>();
        var updates = new Dictionary<string, T>();
        
        foreach (var property in changedProperties)
        {
            var targetChange = targetChanges.FirstOrDefault(c => c.Name == property);
            var sourceChange = sourceChanges.FirstOrDefault(c => c.Name == property);

            var addedInTarget = targetChange != null && targetChange.IsAdded();
            var addedInSource = sourceChange != null && sourceChange.IsAdded();
            var removedInTarget = targetChange != null && targetChange.IsRemoved();
            var removedInSource = sourceChange != null && sourceChange.IsRemoved();
            var updateInTarget = targetChange != null && targetChange.IsUpdated();
            var updatedInSource = sourceChange != null && sourceChange.IsUpdated();

            if (removedInTarget)
            {
                if (addedInSource)
                {
                    throw new ConflictingDependencyUpdateException(targetChange!, sourceChange!);
                }
                // we don't have to do anything since the property is removed in the repo
                continue;
            }

            if (removedInSource)
            {
                if (addedInTarget)
                {
                    throw new ConflictingDependencyUpdateException(targetChange!, sourceChange!);
                }
                removals.Add(property);
                continue;
            }

            if (addedInTarget && addedInSource)
            {
                additions[property] = selector(targetChange!, sourceChange!);
                continue;
            }
            if (addedInTarget)
            {
                additions[property] = targetChange!;
                continue;
            }
            if (addedInSource)
            {
                additions[property] = sourceChange!;
                continue;
            }

            if (updateInTarget && updatedInSource)
            {
                updates[property] = selector(targetChange!, sourceChange!);
                continue;
            }
            if (updateInTarget)
            {
                updates[property] = targetChange!;
                continue;
            }
            if (updatedInSource)
            {
                updates[property] = sourceChange!;
                continue;
            }
        }

        return new VersionFileChanges<T>(removals, additions, updates);
    }

    private async Task<VersionDetails> GetDependencies(ILocalGitRepo repo, string commit, string relativePath)
    {
        var content = await repo.GetFileFromGitAsync(relativePath, commit);
        return content == null
            ? new VersionDetails([], null)
            : _versionDetailsParser.ParseVersionDetailsXml(content, includePinned: false);
    }

    private static List<DependencyUpdate> ComputeChanges(VersionDetails before, VersionDetails after)
    {
        var dependencyChanges = before.Dependencies
            .Select(dep => new DependencyUpdate()
            {
                From = dep,
            })
            .ToList();

        // Pair dependencies with the same name
        foreach (var dep in after.Dependencies)
        {

            var existing = dependencyChanges.FirstOrDefault(d => d.From?.Name == dep.Name);
            if (existing != null)
            {
                existing.To = dep;
            }
            else
            {
                dependencyChanges.Add(new DependencyUpdate()
                {
                    From = null,
                    To = dep,
                });
            }
        }

        // Check if there are any actual changes
        return dependencyChanges
            .Where(change => change.From?.Version != change.To?.Version
                || change.From?.Commit != change.To?.Commit
                || change.From?.RepoUri != change.To?.RepoUri)
            .ToList();
    }

<<<<<<< HEAD
    private async Task ApplyVersionDetailsChangesAsync(string repoPath, VersionFileChanges<DependencyUpdate> changes, string? mapping = null)
    {
        var versionFilesBasePath = mapping != null
            ? VmrInfo.GetRelativeRepoSourcesPath(mapping)
            : null;
        bool versionDetailsPropsExists = await _dependencyFileManager.VersionDetailsPropsExistsAsync(repoPath, null!, versionFilesBasePath);
        foreach (var removal in changes.Removals)
        {
            // Remove the property from the version details
            await _dependencyFileManager.RemoveDependencyAsync(removal, repoPath, null!, versionFilesBasePath, versionDetailsPropsExists);
=======
    private async Task ApplyVersionDetailsChangesAsync(ILocalGitRepo repo, VersionFileChanges<DependencyUpdate> changes)
    {
        bool versionDetailsPropsExists = await _dependencyFileManager.VersionDetailsPropsExistsAsync(repo.Path, null!);
        foreach (var removal in changes.Removals)
        {
            // Remove the property from the version details
            await _dependencyFileManager.RemoveDependencyAsync(removal, repo.Path, null!, repoHasVersionDetailsProps: versionDetailsPropsExists);
>>>>>>> 817b6f31
        }
        foreach ((var _, var update) in changes.Additions.Concat(changes.Updates))
        {
            await _dependencyFileManager.AddDependencyAsync(
                (DependencyDetail)update.Value!,
                repo.Path,
                null!,
                versionFilesBasePath,
                versionDetailsOnly: true,
                versionDetailsPropsExists);
        }

        await repo.StageAsync(["."]);
    }

    private static async Task<string> GetJsonFromGit(ILocalGitRepo repo, string jsonRelativePath, string reference, bool allowMissingFile) =>
        await repo.GetFileFromGitAsync(jsonRelativePath, reference)
            ?? (allowMissingFile
                ? EmptyJsonString
                : throw new FileNotFoundException($"File not found at {repo.Path / jsonRelativePath} for reference {reference}"));

    private static DependencyUpdate SelectDependencyUpdate(DependencyUpdate repo1Change, DependencyUpdate repo2Change)
    {
        if (SemanticVersion.TryParse(repo1Change.To?.Version!, out var repo1Version) &&
            SemanticVersion.TryParse(repo2Change.To?.Version!, out var repo2Version))
        {
            return repo1Version > repo2Version ? repo1Change : repo2Change;
        }
        
        throw new ArgumentException($"Cannot compare {repo1Change.To?.Version} with {repo2Change.To?.Version} because they are not valid semantic versions.");
    }
}
<|MERGE_RESOLUTION|>--- conflicted
+++ resolved
@@ -89,55 +89,35 @@
             : targetRepoPreviousJson;
         var sourceCurrentJson = await GetJsonFromGit(sourceRepo, sourceRepoJsonRelativePath, sourceRepoCurrentRef, allowMissingFiles);
 
-<<<<<<< HEAD
-        var targetRepoChanges = SimpleConfigJson.Parse(targetRepoPreviousJson).GetDiff(SimpleConfigJson.Parse(targetRepoCurrentJson));
-        var sourceChanges = SimpleConfigJson.Parse(sourcePreviousJson).GetDiff(SimpleConfigJson.Parse(sourceCurrentJson));
-
-        VersionFileChanges<JsonVersionProperty> mergedChanges = MergeVersionFileChanges(targetRepoChanges, sourceChanges, JsonVersionProperty.SelectJsonVersionProperty);
-
-        var currentJson = await GetJsonFromGit(targetRepo, targetRepoJsonRelativePath, "HEAD", allowMissingFiles);
-        var mergedJson = SimpleConfigJson.ApplyJsonChanges(currentJson, mergedChanges);
-
-        var newJson = new GitFile(targetRepo.Path / targetRepoJsonRelativePath, mergedJson);
-        await _localGitRepoFactory.Create(targetRepo.Path).StageAsync(["."]);
-
-        await _gitRepoFactory.CreateClient(targetRepo.Path)
-            .CommitFilesAsync(
-                [newJson],
-                targetRepo.Path,
-                targetRepoCurrentRef,
-                $"Merge {targetRepoJsonRelativePath} changes");
-=======
         if (!allowMissingFiles || !(await DeleteFileIfRequiredAsync(
                 targetRepoPreviousJson,
                 targetRepoCurrentJson,
-                vmrPreviousJson,
-                vmrCurrentJson,
+                sourcePreviousJson,
+                sourceCurrentJson,
                 targetRepo.Path,
-                jsonRelativePath,
+                targetRepoJsonRelativePath,
                 targetRepoCurrentRef,
                 EmptyJsonString)))
         {
             var targetRepoChanges = SimpleConfigJson.Parse(targetRepoPreviousJson).GetDiff(SimpleConfigJson.Parse(targetRepoCurrentJson));
-            var vmrChanges = SimpleConfigJson.Parse(vmrPreviousJson).GetDiff(SimpleConfigJson.Parse(vmrCurrentJson));
+            var vmrChanges = SimpleConfigJson.Parse(sourcePreviousJson).GetDiff(SimpleConfigJson.Parse(sourceCurrentJson));
 
             VersionFileChanges<JsonVersionProperty> mergedChanges = MergeVersionFileChanges(targetRepoChanges, vmrChanges, JsonVersionProperty.SelectJsonVersionProperty);
 
-            var currentJson = await GetJsonFromGit(targetRepo, jsonRelativePath, "HEAD", allowMissingFiles);
+            var currentJson = await GetJsonFromGit(targetRepo, targetRepoJsonRelativePath, "HEAD", allowMissingFiles);
             var mergedJson = SimpleConfigJson.ApplyJsonChanges(currentJson, mergedChanges);
 
-            var newJson = new GitFile(targetRepo.Path / jsonRelativePath, mergedJson);
+            var newJson = new GitFile(targetRepo.Path / targetRepoJsonRelativePath, mergedJson);
 
             await _gitRepoFactory.CreateClient(targetRepo.Path)
                 .CommitFilesAsync(
                     [newJson],
                     targetRepo.Path,
                     targetRepoCurrentRef,
-                    $"Merge {jsonRelativePath} changes from VMR");
+                    $"Merge {targetRepoJsonRelativePath} changes from VMR");
         }
       
         await targetRepo.StageAsync(["."]);
->>>>>>> 817b6f31
     }
 
     public async Task<VersionFileChanges<DependencyUpdate>> MergeVersionDetails(
@@ -182,11 +162,7 @@
 
         VersionFileChanges<DependencyUpdate> mergedChanges = MergeVersionFileChanges(targetChanges, sourceChanges, SelectDependencyUpdate);
 
-<<<<<<< HEAD
-        await ApplyVersionDetailsChangesAsync(targetRepo.Path, mergedChanges, mappingToApplyChanges);
-=======
-        await ApplyVersionDetailsChangesAsync(targetRepo, mergedChanges);
->>>>>>> 817b6f31
+        await ApplyVersionDetailsChangesAsync(targetRepo, mergedChanges, mappingToApplyChanges);
 
         return mergedChanges;
     }
@@ -202,13 +178,13 @@
         string emptyContent)
     {
         // was it deleted in the target repo?
-        if (targetRepoPreviousJson != EmptyJsonString && targetRepoCurrentJson == emptyContent)
+        if (targetRepoPreviousJson != emptyContent && targetRepoCurrentJson == emptyContent)
         {
             // no need to do anything, it's already deleted
             return true;
         }
         // was it deleted in the source repo?
-        if (sourceRepoPreviousJson != EmptyJsonString && sourceRepoCurrentJson == emptyContent)
+        if (sourceRepoPreviousJson != emptyContent && sourceRepoCurrentJson == emptyContent)
         {
             var deletedJson = new GitFile(repoPath / filePath, targetRepoCurrentJson, ContentEncoding.Utf8, operation: GitFileOperation.Delete);
             await _gitRepoFactory.CreateClient(repoPath)
@@ -349,26 +325,16 @@
             .ToList();
     }
 
-<<<<<<< HEAD
-    private async Task ApplyVersionDetailsChangesAsync(string repoPath, VersionFileChanges<DependencyUpdate> changes, string? mapping = null)
+    private async Task ApplyVersionDetailsChangesAsync(ILocalGitRepo repo, VersionFileChanges<DependencyUpdate> changes, string? mapping = null)
     {
         var versionFilesBasePath = mapping != null
             ? VmrInfo.GetRelativeRepoSourcesPath(mapping)
             : null;
-        bool versionDetailsPropsExists = await _dependencyFileManager.VersionDetailsPropsExistsAsync(repoPath, null!, versionFilesBasePath);
+        bool versionDetailsPropsExists = await _dependencyFileManager.VersionDetailsPropsExistsAsync(repo.Path, null!, versionFilesBasePath);
         foreach (var removal in changes.Removals)
         {
             // Remove the property from the version details
-            await _dependencyFileManager.RemoveDependencyAsync(removal, repoPath, null!, versionFilesBasePath, versionDetailsPropsExists);
-=======
-    private async Task ApplyVersionDetailsChangesAsync(ILocalGitRepo repo, VersionFileChanges<DependencyUpdate> changes)
-    {
-        bool versionDetailsPropsExists = await _dependencyFileManager.VersionDetailsPropsExistsAsync(repo.Path, null!);
-        foreach (var removal in changes.Removals)
-        {
-            // Remove the property from the version details
-            await _dependencyFileManager.RemoveDependencyAsync(removal, repo.Path, null!, repoHasVersionDetailsProps: versionDetailsPropsExists);
->>>>>>> 817b6f31
+            await _dependencyFileManager.RemoveDependencyAsync(removal, repo.Path, null!, versionFilesBasePath, versionDetailsPropsExists);
         }
         foreach ((var _, var update) in changes.Additions.Concat(changes.Updates))
         {
