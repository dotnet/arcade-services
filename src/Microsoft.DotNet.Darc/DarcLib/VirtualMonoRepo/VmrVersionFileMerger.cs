﻿// Licensed to the .NET Foundation under one or more agreements.
// The .NET Foundation licenses this file to you under the MIT license.

using System;
using System.Collections.Generic;
using System.IO;
<<<<<<< HEAD
using System.Linq;
using System.Text.Json;
using System.Text.Json.Nodes;
=======
using System.Threading;
>>>>>>> 131724a0
using System.Threading.Tasks;
using Microsoft.DotNet.DarcLib.Helpers;
using Microsoft.DotNet.DarcLib.Models;
using Microsoft.DotNet.DarcLib.Models.Darc;
using Microsoft.DotNet.DarcLib.Models.VirtualMonoRepo;
using Microsoft.Extensions.Logging;
using VersionFileChanges = (System.Collections.Generic.List<string> removals,
        System.Collections.Generic.List<Microsoft.DotNet.DarcLib.Models.VirtualMonoRepo.VersionFileProperty> additions,
        System.Collections.Generic.List<Microsoft.DotNet.DarcLib.Models.VirtualMonoRepo.VersionFileProperty> updates);

#nullable enable
namespace Microsoft.DotNet.DarcLib.VirtualMonoRepo;

public interface IVmrVersionFileMerger
{
    /// <summary>
    /// Merges the changes in a JSON file between two references in the target repo and the VMR.
    /// </summary>
    Task MergeJsonAsync(
        Codeflow lastFlow,
        ILocalGitRepo targetRepo,
        string targetRepoPreviousRef,
        string targetRepoCurrentRef,
        ILocalGitRepo vmr,
        string vmrPreviousRef,
        string vmrCurrentRef,
        string mapping,
        string jsonRelativePath,
        CancellationToken cancellationToken);
}

public class VmrVersionFileMerger : IVmrVersionFileMerger
{
    private readonly IGitRepoFactory _gitRepoFactory;
    private readonly ILogger<VmrVersionFileMerger> _logger;
    private readonly IVmrInfo _vmrInfo;
    private readonly ILocalGitRepoFactory _localGitRepoFactory;
    private readonly IVersionDetailsParser _versionDetailsParser;
    private readonly IDependencyFileManager _dependencyFileManager;

    public VmrVersionFileMerger(IGitRepoFactory gitRepoFactory,
        ILogger<VmrVersionFileMerger> logger,
        IVmrInfo vmrInfo,
        ILocalGitRepoFactory localGitRepoFactory,
        IVersionDetailsParser versionDetailsParser,
        IDependencyFileManager dependencyFileManager)
    {
        _gitRepoFactory = gitRepoFactory;
        _logger = logger;
        _vmrInfo = vmrInfo;
        _localGitRepoFactory = localGitRepoFactory;
        _versionDetailsParser = versionDetailsParser;
        _dependencyFileManager = dependencyFileManager;
    }

    public async Task MergeJsonAsync(
        Codeflow lastFlow,
        ILocalGitRepo targetRepo,
        string targetRepoPreviousRef,
        string targetRepoCurrentRef,
        ILocalGitRepo vmr,
        string vmrPreviousRef,
        string vmrCurrentRef,
<<<<<<< HEAD
        string mappingName,
        string jsonRelativePath)
=======
        string mapping,
        string jsonRelativePath,
        CancellationToken cancellationToken)
>>>>>>> 131724a0
    {
        var targetRepoPreviousJson = await targetRepo.GetFileFromGitAsync(jsonRelativePath, targetRepoPreviousRef)
            ?? throw new FileNotFoundException($"File not found at {targetRepo.Path / jsonRelativePath} for reference {targetRepoPreviousRef}");
<<<<<<< HEAD
        var targetRepoCurrentJson = await targetRepo.GetFileFromGitAsync(jsonRelativePath, targetRepoCurrentRef)
            ?? throw new FileNotFoundException($"File not found at {targetRepo.Path / jsonRelativePath} for reference {targetRepoCurrentRef}"); ;
=======
        var targetRepoCurrentGlobalJson = await targetRepo.GetFileFromGitAsync(jsonRelativePath, targetRepoCurrentRef)
            ?? throw new FileNotFoundException($"File not found at {targetRepo.Path / jsonRelativePath} for reference {targetRepoCurrentRef}");
>>>>>>> 131724a0

        var vmrPreviousJson = lastFlow is Backflow 
            ? await vmr.GetFileFromGitAsync(VmrInfo.GetRelativeRepoSourcesPath(mappingName) / jsonRelativePath, vmrPreviousRef)
                ?? throw new FileNotFoundException($"File not found at {vmr.Path / (VmrInfo.GetRelativeRepoSourcesPath(mappingName) / jsonRelativePath)} for reference {vmrPreviousRef}")
            : targetRepoPreviousJson;
        var vmrCurrentJson = await vmr.GetFileFromGitAsync(VmrInfo.GetRelativeRepoSourcesPath(mappingName) / jsonRelativePath, vmrCurrentRef)
            ?? throw new FileNotFoundException($"File not found at {vmr.Path / (VmrInfo.GetRelativeRepoSourcesPath(mappingName) / jsonRelativePath)} for reference {vmrCurrentRef}");

        var targetRepoChanges = FlatJsonComparer.CompareFlatJsons(
            JsonFlattener.FlattenJsonToDictionary(targetRepoPreviousJson),
            JsonFlattener.FlattenJsonToDictionary(targetRepoCurrentJson));
        var vmrChanges = FlatJsonComparer.CompareFlatJsons(
            JsonFlattener.FlattenJsonToDictionary(vmrPreviousJson),
            JsonFlattener.FlattenJsonToDictionary(vmrCurrentJson));

        var finalChanges = MergeDependencyChanges(targetRepoChanges, vmrChanges);

<<<<<<< HEAD
        var mergedJson = ApplyJsonChanges(targetRepoCurrentJson, finalChanges);

        var newJson = new GitFile(jsonRelativePath, mergedJson);
        await _gitRepoFactory.CreateClient(targetRepo.Path)
            .CommitFilesAsync(
                [newJson],
=======
        var mergedGlobalJson = FlatJsonChangeComparer.ApplyChanges(
            targetRepoCurrentGlobalJson,
            globalJsonChanges);

        var newGlobalJson = new GitFile(jsonRelativePath, mergedGlobalJson);
        var repoClient = _gitRepoFactory.CreateClient(targetRepo.Path);
        // This doesn't actually commit the changes, it just adds them to the working tree
        await repoClient.CommitFilesAsync(
                [newGlobalJson],
>>>>>>> 131724a0
                targetRepo.Path,
                targetRepoCurrentRef,
                $"Merge {jsonRelativePath} changes from VMR");
    }

    public async Task MergeVersionDetails(
        Codeflow lastFlow,
        Codeflow currentFlow,
        string mappingName,
        ILocalGitRepo targetRepo,
        string targetBranch,
        IReadOnlyCollection<string>? excludedAssets)
    {
        _logger.LogInformation(
            "Resolving backflow dependency updates between VMR {vmrSha1}..{vmrSha2} and {repo} {repoSha1}..{repoSha2}",
            lastFlow.VmrSha,
            Constants.HEAD,
            mappingName,
            lastFlow.RepoSha,
            targetBranch);

        var previousRepoDependencies = await GetRepoDependencies(targetRepo, lastFlow.RepoSha);
        var currentRepoDependencies = await GetRepoDependencies(targetRepo, targetBranch);

        // Similarly to the code flow algorithm, we compare the corresponding commits
        // and the contents of the version files inside.
        // We distinguish the direction of the previous flow vs the current flow.
        var vmr = _localGitRepoFactory.Create(_vmrInfo.VmrPath);
        var previousVmrDependencies = lastFlow is Backflow
            ? await GetVmrDependencies(vmr, mappingName, lastFlow.VmrSha)
            : previousRepoDependencies;
        var currentVmrDependencies = await GetVmrDependencies(vmr, mappingName, currentFlow.VmrSha);

        var excludedAssetsMatcher = excludedAssets.GetAssetMatcher();

        List<DependencyUpdate> repoChanges = ComputeChanges(
            excludedAssetsMatcher,
            previousRepoDependencies,
            currentRepoDependencies);

        List<DependencyUpdate> vmrChanges = ComputeChanges(
            excludedAssetsMatcher,
            previousVmrDependencies,
            currentVmrDependencies);

        var mergedChanges = MergeDependencyChanges(repoChanges, vmrChanges);

        await ApplyVersionDetailsChangesAsync(targetRepo.Path, mergedChanges);
    }

    private VersionFileChanges MergeDependencyChanges(
        IReadOnlyCollection<VersionFileProperty> repoChanges,
        IReadOnlyCollection<VersionFileProperty> vmrChanges)
    {
        var changedProperties = repoChanges
            .Concat(vmrChanges)
            .Select(c => c.Name);

        var removals = new List<string>();
        var additions = new List<VersionFileProperty>();
        var updates = new List<VersionFileProperty>();
        foreach (var property in changedProperties)
        {
            var repoChange = repoChanges.FirstOrDefault(c => c.Name == property);
            var vmrChange = vmrChanges.FirstOrDefault(c => c.Name == property);

            var addedInRepo = repoChange != null && repoChange.IsAdded();
            var addedInVmr = vmrChange != null && vmrChange.IsAdded();
            var removedInRepo = repoChange != null && repoChange.IsRemoved();
            var removedInVmr = vmrChange != null && vmrChange.IsRemoved();
            var updatedInRepo = repoChange != null && repoChange.IsUpdated();
            var updatedInVmr = vmrChange != null && vmrChange.IsUpdated();

            if (removedInRepo)
            {
                if (addedInVmr)
                {
                    throw new ArgumentException($"Key {property} is added in one repo and removed in the other json, which is not allowed.");
                }
                // we don't have to do anything since the property is removed in the repo
                continue;
            }

            if (removedInVmr)
            {
                if (addedInRepo)
                {
                    throw new ArgumentException($"Key {property} is added in one repo and removed in the other json, which is not allowed.");
                }
                removals.Add(property);
                continue;
            }

            if (addedInRepo && addedInVmr)
            {
                additions.Add(repoChange! > vmrChange! ? vmrChange! : repoChange!);
                continue;
            }
            if (addedInRepo)
            {
                // we don't have to do anything since the property is added in the repo
                continue;
            }
            if (addedInVmr)
            {
                additions.Add(vmrChange!);
                continue;
            }

            if (updatedInRepo && updatedInVmr)
            {
                updates.Add(repoChange! > vmrChange! ? vmrChange! : repoChange!);
                continue;
            }
            if (updatedInRepo)
            {
                // we don't have to do anything since the property is updated in the repo
                continue;
            }
            if (updatedInVmr)
            {
                updates.Add(vmrChange!);
                continue;
            }
        }

        return (removals, additions, updates);
    }

    private async Task<VersionDetails> GetRepoDependencies(ILocalGitRepo repo, string commit)
        => GetDependencies(await repo.GetFileFromGitAsync(VersionFiles.VersionDetailsXml, commit));

    private async Task<VersionDetails> GetVmrDependencies(ILocalGitRepo vmr, string mapping, string commit)
        => GetDependencies(await vmr.GetFileFromGitAsync(VmrInfo.GetRelativeRepoSourcesPath(mapping) / VersionFiles.VersionDetailsXml, commit));

    private VersionDetails GetDependencies(string? content)
        => content == null
            ? new VersionDetails([], null)
            : _versionDetailsParser.ParseVersionDetailsXml(content, includePinned: false);

    private static List<DependencyUpdate> ComputeChanges(IAssetMatcher excludedAssetsMatcher, VersionDetails before, VersionDetails after)
    {
        var dependencyChanges = before.Dependencies
            .Where(dep => !excludedAssetsMatcher.IsExcluded(dep.Name))
            .Select(dep => new DependencyUpdate()
            {
                From = dep,
            })
            .ToList();

        // Pair dependencies with the same name
        foreach (var dep in after.Dependencies.Where(dep => !excludedAssetsMatcher.IsExcluded(dep.Name)))
        {
            var existing = dependencyChanges.FirstOrDefault(d => d.From?.Name == dep.Name);
            if (existing != null)
            {
                existing.To = dep;
            }
            else
            {
                dependencyChanges.Add(new DependencyUpdate()
                {
                    From = null,
                    To = dep,
                });
            }
        }

        // Check if there are any actual changes
        return dependencyChanges
            .Where(change => change.From?.Version != change.To?.Version
                || change.From?.Commit != change.To?.Commit
                || change.From?.RepoUri != change.To?.RepoUri)
            .ToList();
    }

    private string ApplyJsonChanges(
        string file,
        VersionFileChanges changes)
    {
        JsonNode rootNode = JsonNode.Parse(file) ?? throw new InvalidOperationException("Failed to parse JSON file.");

        foreach (string removal in changes.removals)
        {
            RemoveJsonProperty(rootNode, removal);
        }
        foreach (var change in changes.additions.Concat(changes.updates))
        {
            AddOrUpdateJsonProperty(rootNode, (JsonVersionProperty)change);
        }

        return rootNode.ToJsonString(new JsonSerializerOptions
        {
            WriteIndented = true
        });
    }

    private static void RemoveJsonProperty(JsonNode root, string path)
    {
        var segments = path.Split(':', StringSplitOptions.RemoveEmptyEntries);

        JsonNode currentNode = root;
        for (int i = 0; i < segments.Length - 1; i++)
        {
            if (currentNode is not JsonObject obj || !obj.ContainsKey(segments[i]))
            {
                throw new InvalidOperationException($"Cannot navigate to {segments[i]} in JSON structure.");
            }

            currentNode = obj[segments[i]]!;
        }

        // Remove the property from its parent
        if (currentNode is JsonObject parentObject)
        {
            string propertyToRemove = segments[segments.Length - 1];
            parentObject.Remove(propertyToRemove);
        }
    }

    private static void AddOrUpdateJsonProperty(JsonNode root, JsonVersionProperty property)
    {
        var segments = property.Name.Split(':', StringSplitOptions.RemoveEmptyEntries);
        JsonNode currentNode = root;
        for (int i = 0; i < segments.Length - 1; i++)
        {
            if (currentNode is not JsonObject obj)
            {
                throw new InvalidOperationException($"Cannot navigate to {segments[i]} in JSON structure.");
            }
            if (!obj.ContainsKey(segments[i]))
            {
                obj[segments[i]] = new JsonObject();
            }
            currentNode = obj[segments[i]]!;
        }
        // Add the property to its parent
        if (currentNode is JsonObject parentObject)
        {
            string propertyToAdd = segments[segments.Length - 1];
            parentObject[propertyToAdd] = JsonValue.Create(property.Value);
        }
    }

    private async Task ApplyVersionDetailsChangesAsync(string repoPath, VersionFileChanges changes)
    {
        foreach (var removal in changes.removals)
        {
            // Remove the property from the version details
            await _dependencyFileManager.RemoveDependencyAsync(removal, repoPath, null!);
        }
        foreach (var update in changes.additions.Concat(changes.updates))
        {
            await _dependencyFileManager.AddDependencyAsync(
                (DependencyDetail)update.Value!,
                repoPath,
                null!);
        }
    }
}
<|MERGE_RESOLUTION|>--- conflicted
+++ resolved
@@ -4,13 +4,10 @@
 using System;
 using System.Collections.Generic;
 using System.IO;
-<<<<<<< HEAD
 using System.Linq;
 using System.Text.Json;
 using System.Text.Json.Nodes;
-=======
-using System.Threading;
->>>>>>> 131724a0
+using System.Text.Json.Serialization.Metadata;
 using System.Threading.Tasks;
 using Microsoft.DotNet.DarcLib.Helpers;
 using Microsoft.DotNet.DarcLib.Models;
@@ -38,8 +35,7 @@
         string vmrPreviousRef,
         string vmrCurrentRef,
         string mapping,
-        string jsonRelativePath,
-        CancellationToken cancellationToken);
+        string jsonRelativePath);
 }
 
 public class VmrVersionFileMerger : IVmrVersionFileMerger
@@ -74,24 +70,13 @@
         ILocalGitRepo vmr,
         string vmrPreviousRef,
         string vmrCurrentRef,
-<<<<<<< HEAD
         string mappingName,
         string jsonRelativePath)
-=======
-        string mapping,
-        string jsonRelativePath,
-        CancellationToken cancellationToken)
->>>>>>> 131724a0
     {
         var targetRepoPreviousJson = await targetRepo.GetFileFromGitAsync(jsonRelativePath, targetRepoPreviousRef)
             ?? throw new FileNotFoundException($"File not found at {targetRepo.Path / jsonRelativePath} for reference {targetRepoPreviousRef}");
-<<<<<<< HEAD
         var targetRepoCurrentJson = await targetRepo.GetFileFromGitAsync(jsonRelativePath, targetRepoCurrentRef)
-            ?? throw new FileNotFoundException($"File not found at {targetRepo.Path / jsonRelativePath} for reference {targetRepoCurrentRef}"); ;
-=======
-        var targetRepoCurrentGlobalJson = await targetRepo.GetFileFromGitAsync(jsonRelativePath, targetRepoCurrentRef)
             ?? throw new FileNotFoundException($"File not found at {targetRepo.Path / jsonRelativePath} for reference {targetRepoCurrentRef}");
->>>>>>> 131724a0
 
         var vmrPreviousJson = lastFlow is Backflow 
             ? await vmr.GetFileFromGitAsync(VmrInfo.GetRelativeRepoSourcesPath(mappingName) / jsonRelativePath, vmrPreviousRef)
@@ -109,24 +94,12 @@
 
         var finalChanges = MergeDependencyChanges(targetRepoChanges, vmrChanges);
 
-<<<<<<< HEAD
         var mergedJson = ApplyJsonChanges(targetRepoCurrentJson, finalChanges);
 
         var newJson = new GitFile(jsonRelativePath, mergedJson);
         await _gitRepoFactory.CreateClient(targetRepo.Path)
             .CommitFilesAsync(
                 [newJson],
-=======
-        var mergedGlobalJson = FlatJsonChangeComparer.ApplyChanges(
-            targetRepoCurrentGlobalJson,
-            globalJsonChanges);
-
-        var newGlobalJson = new GitFile(jsonRelativePath, mergedGlobalJson);
-        var repoClient = _gitRepoFactory.CreateClient(targetRepo.Path);
-        // This doesn't actually commit the changes, it just adds them to the working tree
-        await repoClient.CommitFilesAsync(
-                [newGlobalJson],
->>>>>>> 131724a0
                 targetRepo.Path,
                 targetRepoCurrentRef,
                 $"Merge {jsonRelativePath} changes from VMR");
@@ -320,7 +293,8 @@
 
         return rootNode.ToJsonString(new JsonSerializerOptions
         {
-            WriteIndented = true
+            WriteIndented = true,
+            TypeInfoResolver = new DefaultJsonTypeInfoResolver()
         });
     }
 
