﻿// Licensed to the .NET Foundation under one or more agreements.
// The .NET Foundation licenses this file to you under the MIT license.

using System.Collections.Generic;
using System.Threading;
using System.Threading.Tasks;
using Microsoft.DotNet.DarcLib.Helpers;
using Microsoft.DotNet.DarcLib.Models;
using Microsoft.DotNet.DarcLib.Models.VirtualMonoRepo;
using Microsoft.DotNet.ProductConstructionService.Client.Models;
using Microsoft.Extensions.Logging;

#nullable enable
namespace Microsoft.DotNet.DarcLib.VirtualMonoRepo;

public interface IVmrCodeFlower
{
    Task<Codeflow> GetLastFlowAsync(
        SourceMapping mapping,
        ILocalGitRepo repoClone,
        bool currentIsBackflow);

    Task<bool> FlowCodeAsync(
        Codeflow lastFlow,
        Codeflow currentFlow,
        ILocalGitRepo repo,
        SourceMapping mapping,
        Build build,
        IReadOnlyCollection<string>? excludedAssets,
        string targetBranch,
        string headBranch,
        bool discardPatches,
        bool headBranchExisted,
        CancellationToken cancellationToken = default);
}

/// <summary>
/// This class is responsible for taking changes done to a repo in the VMR and backflowing them into the repo.
/// It only makes patches/changes locally, no other effects are done.
/// </summary>
public abstract class VmrCodeFlower : IVmrCodeFlower
{
    private readonly IVmrInfo _vmrInfo;
    private readonly ISourceManifest _sourceManifest;
    private readonly IVmrDependencyTracker _dependencyTracker;
    private readonly ILocalGitClient _localGitClient;
    private readonly ILocalGitRepoFactory _localGitRepoFactory;
    private readonly IVersionDetailsParser _versionDetailsParser;
    private readonly ILogger<VmrCodeFlower> _logger;

    protected VmrCodeFlower(
        IVmrInfo vmrInfo,
        ISourceManifest sourceManifest,
        IVmrDependencyTracker dependencyTracker,
        ILocalGitClient localGitClient,
        ILocalGitRepoFactory localGitRepoFactory,
        IVersionDetailsParser versionDetailsParser,
        ILogger<VmrCodeFlower> logger)
    {
        _vmrInfo = vmrInfo;
        _sourceManifest = sourceManifest;
        _dependencyTracker = dependencyTracker;
        _localGitClient = localGitClient;
        _localGitRepoFactory = localGitRepoFactory;
        _versionDetailsParser = versionDetailsParser;
        _logger = logger;
    }

    /// <summary>
    /// Main common entrypoint method that loads information about the last flow and calls the appropriate flow method.
    /// The algorithm is described in depth in the Unified Build documentation
    /// https://github.com/dotnet/arcade/blob/main/Documentation/UnifiedBuild/VMR-Full-Code-Flow.md#the-code-flow-algorithm
    /// </summary>
    /// <returns>True if there were changes to flow</returns>
    public async Task<bool> FlowCodeAsync(
        Codeflow lastFlow,
        Codeflow currentFlow,
        ILocalGitRepo repo,
        SourceMapping mapping,
        Build build,
        IReadOnlyCollection<string>? excludedAssets,
        string targetBranch,
        string headBranch,
        bool discardPatches,
        bool headBranchExisted,
        CancellationToken cancellationToken = default)
    {
        if (lastFlow.SourceSha == currentFlow.SourceSha)
        {
            _logger.LogInformation("No new commits to flow from {sourceRepo}", currentFlow is Backflow ? "VMR" : mapping.Name);
            return false;
        }

        _logger.LogInformation("Last flow was {type} flow: {sourceSha} -> {targetSha}",
            lastFlow.Name,
            lastFlow.SourceSha,
            lastFlow.TargetSha);

        bool hasChanges;
        if (lastFlow.Name == currentFlow.Name)
        {
            _logger.LogInformation("Current flow is in the same direction");
            hasChanges = await SameDirectionFlowAsync(
                mapping,
                lastFlow,
                currentFlow,
                repo,
                build,
                excludedAssets,
                targetBranch,
                headBranch,
                discardPatches,
                headBranchExisted,
                cancellationToken);
        }
        else
        {
            _logger.LogInformation("Current flow is in the opposite direction");
            hasChanges = await OppositeDirectionFlowAsync(
                mapping,
                lastFlow,
                currentFlow,
                repo,
                build,
                targetBranch,
                headBranch,
                discardPatches,
                headBranchExisted,
                cancellationToken);
        }

        if (!hasChanges)
        {
            // TODO: Clean up repos?
            _logger.LogInformation("Nothing to flow from {sourceRepo}", currentFlow is Backflow ? "VMR" : mapping.Name);
        }

        return hasChanges;
    }

    /// <summary>
    /// Handles flowing changes that succeed a flow that was in the same direction (outgoing from the source repo).
    /// The changes that are flown are taken from a simple patch of changes that occurred since the last flow.
    /// </summary>
    /// <param name="mapping">Mapping to flow</param>
    /// <param name="lastFlow">Last flow that happened for the given mapping</param>
    /// <param name="currentFlow">Current flow that is being flown</param>
    /// <param name="repo">Local git repo clone of the source repo</param>
    /// <param name="build">Build with assets (dependencies) that is being flown</param>
    /// <param name="excludedAssets">Assets to exclude from the dependency flow</param>
    /// <param name="targetBranch">Target branch to create the PR against. If target branch does not exist, it is created off of this branch</param>
    /// <param name="headBranch">New/existing branch to make the changes on</param>
    /// <param name="discardPatches">If true, patches are deleted after applying them</param>
    /// <param name="headBranchExisted">Did we just create the headbranch or are we updating an existing one?</param>
    /// <returns>True if there were changes to flow</returns>
    protected abstract Task<bool> SameDirectionFlowAsync(
        SourceMapping mapping,
        Codeflow lastFlow,
        Codeflow currentFlow,
        ILocalGitRepo repo,
        Build build,
        IReadOnlyCollection<string>? excludedAssets,
        string targetBranch,
        string headBranch,
        bool discardPatches,
        bool headBranchExisted,
        CancellationToken cancellationToken);

    /// <summary>
    /// Handles flowing changes that succeed a flow that was in the opposite direction (incoming in the source repo).
    /// The changes that are flown are taken from a diff of repo contents and the last sync point from the last flow.
    /// </summary>
    /// <param name="mapping">Mapping to flow</param>
    /// <param name="lastFlow">Last flow that happened for the given mapping</param>
    /// <param name="currentFlow">Current flow that is being flown</param>
    /// <param name="repo">Local git repo clone of the source repo</param>
    /// <param name="build">Build with assets (dependencies) that is being flown</param>
    /// <param name="targetBranch">Target branch to create the PR against. If target branch does not exist, it is created off of this branch</param>
    /// <param name="headBranch">New/existing branch to make the changes on</param>
    /// <param name="discardPatches">If true, patches are deleted after applying them</param>
    /// <param name="headBranchExisted">Did we just create the headbranch or are we updating an existing one?</param>
    /// <returns>True if there were changes to flow</returns>
    protected abstract Task<bool> OppositeDirectionFlowAsync(
        SourceMapping mapping,
        Codeflow lastFlow,
        Codeflow currentFlow,
        ILocalGitRepo repo,
        Build build,
        string targetBranch,
        string headBranch,
        bool discardPatches,
        bool headBranchExisted,
        CancellationToken cancellationToken);

    /// <summary>
    /// Checks the last flows between a repo and a VMR and returns the most recent one.
    /// </summary>
    public async Task<Codeflow> GetLastFlowAsync(SourceMapping mapping, ILocalGitRepo repoClone, bool currentIsBackflow)
    {
        await _dependencyTracker.RefreshMetadata();
        _sourceManifest.Refresh(_vmrInfo.SourceManifestPath);

        ForwardFlow lastForwardFlow = await GetLastForwardFlow(mapping.Name);
        Backflow? lastBackflow = await GetLastBackflow(repoClone.Path);

        if (lastBackflow is null)
        {
            return lastForwardFlow;
        }

        string backwardSha, forwardSha;
        ILocalGitRepo sourceRepo;
        if (currentIsBackflow)
        {
            (backwardSha, forwardSha) = (lastBackflow.VmrSha, lastForwardFlow.VmrSha);
            sourceRepo = _localGitRepoFactory.Create(_vmrInfo.VmrPath);
        }
        else
        {
            (backwardSha, forwardSha) = (lastBackflow.RepoSha, lastForwardFlow.RepoSha);
            sourceRepo = repoClone;
        }

        GitObjectType objectType1 = await sourceRepo.GetObjectTypeAsync(backwardSha);
        GitObjectType objectType2 = await sourceRepo.GetObjectTypeAsync(forwardSha);

        if (objectType1 != GitObjectType.Commit || objectType2 != GitObjectType.Commit)
        {
            throw new InvalidSynchronizationException($"Failed to find one or both commits {lastBackflow.VmrSha}, {lastForwardFlow.VmrSha} in {sourceRepo}");
        }

        // If the SHA's are the same, it's a commit created by inflow which was then flown out
        if (forwardSha == backwardSha)
        {
            return sourceRepo == repoClone ? lastForwardFlow : lastBackflow;
        }

        // Let's determine the last flow by comparing source commit of last backflow with target commit of last forward flow
        bool isForwardOlder = await sourceRepo.IsAncestorCommit(forwardSha, backwardSha);
        bool isBackwardOlder = await sourceRepo.IsAncestorCommit(backwardSha, forwardSha);

        // Commits not comparable. This can happen in situations such as trying to synchronize an old repo commit on top of
        // a new VMR commit which had other synchronization with the repo since.
        if (isBackwardOlder == isForwardOlder)
        {
            throw new InvalidSynchronizationException($"Failed to determine which commit of {sourceRepo} is older ({backwardSha}, {forwardSha})");
<<<<<<< HEAD
        }
        ;
=======
        };
>>>>>>> 123bc91d

        return isBackwardOlder ? lastForwardFlow : lastBackflow;
    }

    /// <summary>
    /// Finds the last backflow between a repo and a VMR.
    /// </summary>
    private async Task<Backflow?> GetLastBackflow(NativePath repoPath)
    {
        // Last backflow SHA comes from Version.Details.xml in the repo
        SourceDependency? source = _versionDetailsParser.ParseVersionDetailsFile(repoPath / VersionFiles.VersionDetailsXml).Source;
        if (source is null)
        {
            return null;
        }

        string lastBackflowVmrSha = source.Sha;
        string lastBackflowRepoSha = await _localGitClient.BlameLineAsync(
            repoPath / VersionFiles.VersionDetailsXml,
            line => line.Contains(VersionDetailsParser.SourceElementName) && line.Contains(lastBackflowVmrSha));

        return new Backflow(lastBackflowVmrSha, lastBackflowRepoSha);
    }

    /// <summary>
    /// Finds the last forward flow between a repo and a VMR.
    /// </summary>
    private async Task<ForwardFlow> GetLastForwardFlow(string mappingName)
    {
        ISourceComponent repoInVmr = _sourceManifest.GetRepoVersion(mappingName);

        // Last forward flow SHAs come from source-manifest.json in the VMR
        string lastForwardRepoSha = repoInVmr.CommitSha;
        string lastForwardVmrSha = await _localGitClient.BlameLineAsync(
            _vmrInfo.SourceManifestPath,
            line => line.Contains(lastForwardRepoSha));

        return new ForwardFlow(lastForwardRepoSha, lastForwardVmrSha);
    }

    protected abstract NativePath GetEngCommonPath(NativePath sourceRepo);
    protected abstract bool TargetRepoIsVmr();
}<|MERGE_RESOLUTION|>--- conflicted
+++ resolved
@@ -244,12 +244,7 @@
         if (isBackwardOlder == isForwardOlder)
         {
             throw new InvalidSynchronizationException($"Failed to determine which commit of {sourceRepo} is older ({backwardSha}, {forwardSha})");
-<<<<<<< HEAD
-        }
-        ;
-=======
-        };
->>>>>>> 123bc91d
+        }
 
         return isBackwardOlder ? lastForwardFlow : lastBackflow;
     }
