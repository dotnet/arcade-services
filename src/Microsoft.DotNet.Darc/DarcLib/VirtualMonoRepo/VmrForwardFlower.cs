﻿// Licensed to the .NET Foundation under one or more agreements.
// The .NET Foundation licenses this file to you under the MIT license.

using System;
using System.Collections.Generic;
using System.Linq;
using System.Threading;
using System.Threading.Tasks;
using LibGit2Sharp;
using Microsoft.DotNet.DarcLib.Helpers;
using Microsoft.DotNet.DarcLib.Models.VirtualMonoRepo;
using Microsoft.DotNet.ProductConstructionService.Client.Models;
using Microsoft.Extensions.Logging;

#nullable enable
namespace Microsoft.DotNet.DarcLib.VirtualMonoRepo;

/// <summary>
/// Class for flowing code from a source repo to the target branch of the VMR.
/// This class is used in the context of darc CLI as some behaviours around repo preparation differ.
/// </summary>
public interface IVmrForwardFlower : IVmrCodeFlower
{
    /// <summary>
    /// Flows forward the code from the source repo to the target branch of the VMR.
    /// This overload is used in the context of the darc CLI.
    /// </summary>
    /// <param name="mapping">Mapping to flow</param>
    /// <param name="sourceRepo">Local checkout of the repository</param>
    /// <param name="buildToFlow">Build to flow</param>
    /// <param name="excludedAssets">Assets to exclude from the dependency flow</param>
    /// <param name="targetBranch">Target branch to create the PR against. If target branch does not exist, it is created off of this branch</param>
    /// <param name="headBranch">New/existing branch to make the changes on</param>
    /// <param name="targetVmrUri">URI of the VMR to update</param>
    /// <param name="discardPatches">Keep patch files?</param>
    /// <param name="skipMeaninglessUpdates">Skip creating PR if only insignificant changes are present</param>
    /// <returns>CodeFlowResult containing information about the codeflow calculation</returns>
    Task<CodeFlowResult> FlowForwardAsync(
        string mapping,
        NativePath sourceRepo,
        Build buildToFlow,
        IReadOnlyCollection<string>? excludedAssets,
        string targetBranch,
        string headBranch,
        string targetVmrUri,
        bool discardPatches = false,
        bool skipMeaninglessUpdates = false,
        CancellationToken cancellationToken = default);
}

public class VmrForwardFlower : VmrCodeFlower, IVmrForwardFlower
{
    private readonly IVmrInfo _vmrInfo;
    private readonly ISourceManifest _sourceManifest;
    private readonly ICodeFlowVmrUpdater _vmrUpdater;
    private readonly IVmrDependencyTracker _dependencyTracker;
    private readonly IVmrCloneManager _vmrCloneManager;
    private readonly ILocalGitClient _localGitClient;
    private readonly ILocalGitRepoFactory _localGitRepoFactory;
    private readonly ICodeflowChangeAnalyzer _codeflowChangeAnalyzer;
    private readonly IProcessManager _processManager;
    private readonly IFileSystem _fileSystem;
    private readonly IBasicBarClient _barClient;
    private readonly ILogger<VmrCodeFlower> _logger;

    public VmrForwardFlower(
            IVmrInfo vmrInfo,
            ISourceManifest sourceManifest,
            ICodeFlowVmrUpdater vmrUpdater,
            IVmrDependencyTracker dependencyTracker,
            IVmrCloneManager vmrCloneManager,
            ILocalGitClient localGitClient,
            ILocalGitRepoFactory localGitRepoFactory,
            IVersionDetailsParser versionDetailsParser,
            ICodeflowChangeAnalyzer codeflowChangeAnalyzer,
            IProcessManager processManager,
            IFileSystem fileSystem,
            IBasicBarClient barClient,
            ILogger<VmrCodeFlower> logger)
        : base(vmrInfo, sourceManifest, dependencyTracker, localGitClient, localGitRepoFactory, versionDetailsParser, logger)
    {
        _vmrInfo = vmrInfo;
        _sourceManifest = sourceManifest;
        _vmrUpdater = vmrUpdater;
        _dependencyTracker = dependencyTracker;
        _vmrCloneManager = vmrCloneManager;
        _localGitClient = localGitClient;
        _localGitRepoFactory = localGitRepoFactory;
        _codeflowChangeAnalyzer = codeflowChangeAnalyzer;
        _processManager = processManager;
        _fileSystem = fileSystem;
        _barClient = barClient;
        _logger = logger;
    }

    public async Task<CodeFlowResult> FlowForwardAsync(
        string mappingName,
        NativePath repoPath,
        Build build,
        IReadOnlyCollection<string>? excludedAssets,
        string targetBranch,
        string headBranch,
        string targetVmrUri,
        bool discardPatches = false,
        bool skipMeaninglessUpdates = false,
        CancellationToken cancellationToken = default)
    {
        ILocalGitRepo sourceRepo = _localGitRepoFactory.Create(repoPath);
        var headBranchExisted = await PrepareHeadBranch(targetVmrUri, mappingName, sourceRepo, targetBranch, headBranch, cancellationToken);

        SourceMapping mapping = _dependencyTracker.GetMapping(mappingName);
        ISourceComponent repoInfo = _sourceManifest.GetRepoVersion(mapping.Name);
        await sourceRepo.FetchAllAsync([mapping.DefaultRemote, repoInfo.RemoteUri], cancellationToken);
        await sourceRepo.CheckoutAsync(build.Commit);

<<<<<<< HEAD
        LastFlows lastFlows = await GetLastFlowsAsync(mapping, sourceRepo, currentIsBackflow: false);
        ForwardFlow currentFlow = new(build.Commit, lastFlows.LastFlow.VmrSha);
=======
        (Codeflow lastFlow, _, _) = await GetLastFlowsAsync(mapping, sourceRepo, currentIsBackflow: false);
        ForwardFlow currentFlow = new(build.Commit, lastFlow.VmrSha);
>>>>>>> fdc3cddb

        bool hasChanges = await FlowCodeAsync(
            lastFlows,
            currentFlow,
            sourceRepo,
            mapping,
            build,
            excludedAssets,
            targetBranch,
            headBranch,
            discardPatches,
            headBranchExisted,
            cancellationToken);

        IReadOnlyCollection<UnixPath>? conflictedFiles = null;
        if (hasChanges)
        {
            // We try to merge the target branch so that we can potentially
            // resolve some expected conflicts in the version files
            ILocalGitRepo vmr = _localGitRepoFactory.Create(_vmrInfo.VmrPath);
            conflictedFiles = await TryMergingBranch(
                mapping.Name,
                vmr,
                build,
                excludedAssets,
                headBranch,
                targetBranch,
                cancellationToken);
        }

        // We try to detect if the changes were meaningful and it's worth creating a new PR
        if (conflictedFiles != null && skipMeaninglessUpdates && hasChanges && !headBranchExisted)
        {
            hasChanges &= await _codeflowChangeAnalyzer.ForwardFlowHasMeaningfulChangesAsync(mapping.Name, headBranch, targetBranch);
        }

        return new CodeFlowResult(
            hasChanges,
            conflictedFiles ?? [],
            sourceRepo.Path,
            DependencyUpdates: []);
    }

    /// <summary>
    /// Clones the VMR and tries to check out a given head branch.
    /// If fails, checks out the base branch instead, finds the last synchronization point
    /// and creates the head branch at that point.
    /// </summary>
    /// <returns>True if the head branch already existed</returns>
    protected async Task<bool> PrepareHeadBranch(
        string vmrUri,
        string mappingName,
        ILocalGitRepo sourceRepo,
        string baseBranch,
        string headBranch,
        CancellationToken cancellationToken)
    {
        _vmrInfo.VmrUri = vmrUri;
        try
        {
            await _vmrCloneManager.PrepareVmrAsync(
                [vmrUri],
                [baseBranch, headBranch],
                headBranch,
                ShouldResetVmr,
                cancellationToken);
            return true;
        }
        catch (NotFoundException)
        {
            // If the head branch does not exist, we need to create it at the point of the last sync
            ILocalGitRepo vmr;
            try
            {
                vmr = await _vmrCloneManager.PrepareVmrAsync(
                    [vmrUri],
                    [baseBranch],
                    baseBranch,
                    ShouldResetVmr,
                    cancellationToken);
            }
            catch (Exception e)
            {
                _logger.LogError(e, "Failed to find branch {branch} in {uri}", baseBranch, vmrUri);
                throw new TargetBranchNotFoundException($"Failed to find target branch {baseBranch} in {vmrUri}", e);
            }

            SourceMapping mapping = _dependencyTracker.GetMapping(mappingName);
            (Codeflow last, _, _) = await GetLastFlowsAsync(mapping, sourceRepo, currentIsBackflow: false);
            await vmr.CheckoutAsync(last.VmrSha);
            await vmr.CreateBranchAsync(headBranch, overwriteExistingBranch: true);
            return false;
        }
    }

    protected override async Task<bool> SameDirectionFlowAsync(
        SourceMapping mapping,
        Codeflow lastFlow,
        Codeflow currentFlow,
        ILocalGitRepo sourceRepo,
        Build build,
        IReadOnlyCollection<string>? excludedAssets,
        string targetBranch,
        string headBranch,
        bool discardPatches,
        bool headBranchExisted,
        CancellationToken cancellationToken)
    {
        bool hadUpdates;

        try
        {
            // If the build produced any assets, we use the number to update VMR's git info files
            // The git info files won't be important by then and probably removed but let's keep it for now
            string? targetVersion = build.Assets.FirstOrDefault()?.Version;

            hadUpdates = await _vmrUpdater.UpdateRepository(
                mapping,
                build,
                resetToRemoteWhenCloningRepo: ShouldResetClones,
                cancellationToken);
        }
        catch (PatchApplicationFailedException e)
        {
            // When we are updating an already existing PR branch, there can be conflicting changes in the PR from devs.
            if (headBranchExisted)
            {
                _logger.LogInformation("Failed to update a PR branch because of a conflict. Stopping the flow..");
                throw new ConflictInPrBranchException(e.Result.StandardError, targetBranch, mapping.Name, isForwardFlow: true);
            }

            // This happens when a conflicting change was made in the last backflow PR (before merging)
            // The scenario is described here: https://github.com/dotnet/dotnet/tree/main/docs/VMR-Full-Code-Flow.md#conflicts
            hadUpdates = await RecreatePreviousFlowAndApplyBuild(
                mapping,
                lastFlow,
                headBranch,
                sourceRepo,
                excludedAssets,
                targetBranch,
                build,
                discardPatches,
                headBranchExisted,
                cancellationToken);
        }

        return hadUpdates;
    }

    protected override async Task<bool> OppositeDirectionFlowAsync(
        SourceMapping mapping,
        Codeflow lastFlow,
        Codeflow currentFlow,
        ILocalGitRepo sourceRepo,
        Build build,
        string targetBranch,
        string headBranch,
        bool discardPatches,
        bool headBranchExisted,
        CancellationToken cancellationToken)
    {
        await sourceRepo.CheckoutAsync(lastFlow.RepoSha);

        var patchName = _vmrInfo.TmpPath / $"{headBranch.Replace('/', '-')}.patch";
        var branchName = currentFlow.GetBranchName();

        // We will remove everything not-cloaked and replace it with current contents of the source repo
        // When flowing to the VMR, we remove all files but the cloaked files
        List<string> removalFilters =
        [
            .. mapping.Include.Select(VmrPatchHandler.GetInclusionRule),
            .. mapping.Exclude.Select(VmrPatchHandler.GetExclusionRule)
        ];

        var result = await _processManager.Execute(
            _processManager.GitExecutable,
            ["rm", "-r", "-q", "--", .. removalFilters],
            workingDir: _vmrInfo.GetRepoSourcesPath(mapping),
            cancellationToken: cancellationToken);

        result.ThrowIfFailed($"Failed to remove files from {sourceRepo}");

        // We make the VMR believe it has the zero commit of the repo as it matches the dir/git state at the moment
        _dependencyTracker.UpdateDependencyVersion(new VmrDependencyUpdate(
            mapping,
            build.GetRepository(),
            Constants.EmptyGitObject,
            _dependencyTracker.GetDependencyVersion(mapping)!.PackageVersion,
            Parent: null,
            build.AzureDevOpsBuildNumber,
            build.Id));

        // TODO https://github.com/dotnet/arcade-services/issues/4178: Detect if no changes.
        // Technically, if we only changed metadata files, there are no updates still
        return await _vmrUpdater.UpdateRepository(
            mapping,
            build,
            resetToRemoteWhenCloningRepo: ShouldResetClones,
            cancellationToken);
    }

    protected override async Task<Codeflow?> DetectRecentFlow(LastFlows lastFlows, ILocalGitRepo repo)
    {
        if (lastFlows.LastFlow is not Backflow bf)
        {
            return null;
        }

        var vmr = _localGitRepoFactory.Create(_vmrInfo.VmrPath);
        return await vmr.IsAncestorCommit(bf.VmrSha, lastFlows.LastForwardFlow.VmrSha)
            ? lastFlows.LastForwardFlow
            : null;
    }

    /// <summary>
    /// Tries to resolve well-known conflicts that can occur during a code flow operation.
    /// The conflicts can happen when backward a forward flow PRs get merged out of order.
    /// This can be shown on the following schema (the order of events is numbered):
    /// 
    ///     repo                   VMR
    ///       O────────────────────►O
    ///       │  2.                 │ 1.
    ///       │   O◄────────────────O- - ┐
    ///       │   │            4.   │
    ///     3.O───┼────────────►O   │    │
    ///       │   │             │   │
    ///       │ ┌─┘             │   │    │
    ///       │ │               │   │
    ///     5.O◄┘               └──►O 6. │
    ///       │                 7.  │    O (actual branch for 7. is based on top of 1.)
    ///       |────────────────►O   │
    ///       │                 └──►O 8.
    ///       │                     │
    ///
    /// The conflict arises in step 8. and is caused by the fact that:
    ///   - When the forward flow PR branch is being opened in 7., the last sync (from the point of view of 5.) is from 1.
    ///   - This means that the PR branch will be based on 1. (the real PR branch is the "actual 7.")
    ///   - This means that when 6. merged, VMR's source-manifest.json got updated with the SHA of the 3.
    ///   - So the source-manifest in 6. contains the SHA of 3.
    ///   - The forward flow PR branch contains the SHA of 5.
    ///   - So the source-manifest file conflicts on the SHA (3. vs 5.)
    ///   - There's also a similar conflict in the git-info files.
    ///   - However, if only the version files are in conflict, we can try merging 6. into 7. and resolve the conflict.
    ///   - This is because basically we know we want to set the version files to point at 5.
    /// </summary>
    /// <returns>Conflicted files (if any)</returns>
    private async Task<IReadOnlyCollection<UnixPath>> TryMergingBranch(
        string mappingName,
        ILocalGitRepo repo,
        Build build,
        IReadOnlyCollection<string>? excludedAssets,
        string targetBranch,
        string branchToMerge,
        CancellationToken cancellationToken)
    {
        _logger.LogInformation("Checking if target branch {targetBranch} has conflicts with {headBranch}", branchToMerge, targetBranch);

        await repo.CheckoutAsync(targetBranch);
        var result = await repo.RunGitCommandAsync(["merge", "--no-commit", "--no-ff", branchToMerge], cancellationToken);
        if (result.Succeeded)
        {
            try
            {
                await repo.CommitAsync(
                    $"Merge {branchToMerge} into {targetBranch}",
                    allowEmpty: false,
                    cancellationToken: CancellationToken.None);

                _logger.LogInformation("Successfully merged the branch {targetBranch} into {headBranch} in {repoPath}",
                    branchToMerge,
                    targetBranch,
                    repo.Path);
            }
            catch (Exception e) when (e.Message.Contains("nothing to commit"))
            {
                // Our branch might be fast-forward and so no commit is needed
                _logger.LogInformation("Branch {targetBranch} had no updates since it was last merged into {headBranch}",
                    branchToMerge,
                    targetBranch);
            }

            return [];
        }
        else
        {
            result = await repo.RunGitCommandAsync(["diff", "--name-only", "--diff-filter=U", "--relative"], cancellationToken);
            if (!result.Succeeded)
            {
                var abort = await repo.RunGitCommandAsync(["merge", "--abort"], CancellationToken.None);
                abort.ThrowIfFailed("Failed to abort a merge when resolving version file conflicts");
                result.ThrowIfFailed("Failed to resolve version file conflicts - failed to get a list of conflicted files");
                throw new InvalidOperationException(); // the line above will throw, including more details
            }

            var conflictedFiles = result.StandardOutput
                .Split(Environment.NewLine, StringSplitOptions.RemoveEmptyEntries)
                .Select(line => new UnixPath(line.Trim()))
                .ToList();

            UnixPath[] allowedConflicts = [
                // source-manifest.json
                VmrInfo.DefaultRelativeSourceManifestPath,

                // git-info for the repo
                new UnixPath($"{VmrInfo.GitInfoSourcesDir}/{mappingName}.props"),

                // TODO https://github.com/dotnet/arcade-services/issues/4792: Do not ignore conflicts in version files
                ..DependencyFileManager.DependencyFiles.Select(
                    f => new UnixPath(VmrInfo.GetRelativeRepoSourcesPath(mappingName) / f)),
            ];

            var unresolvableConflicts = conflictedFiles
                .Except(allowedConflicts)
                .ToList();

            if (unresolvableConflicts.Count > 0)
            {
                _logger.LogInformation("Failed to merge the branch {targetBranch} into {headBranch} due to unresolvable conflicts: {conflicts}",
                    branchToMerge,
                    targetBranch,
                    string.Join(", ", unresolvableConflicts));

                result = await repo.RunGitCommandAsync(["merge", "--abort"], CancellationToken.None);
                return conflictedFiles;
            }

            if (!await TryResolveConflicts(
                mappingName,
                repo,
                build,
                excludedAssets,
                targetBranch,
                conflictedFiles,
                cancellationToken))
            {
                return conflictedFiles;
            }

            _logger.LogInformation("Successfully resolved file conflicts between branches {targetBranch} and {headBranch}",
                branchToMerge,
                targetBranch);

            try
            {
                await repo.CommitAsync(
                    $"Merge branch {branchToMerge} into {targetBranch}",
                    allowEmpty: true,
                    cancellationToken: CancellationToken.None);
            }
            catch (Exception e) when (e.Message.Contains("Your branch is ahead of"))
            {
                // There was no reason to merge, we're fast-forward ahead from the target branch
            }

            return [];
        }
    }

    protected virtual async Task<bool> TryResolveConflicts(
        string mappingName,
        ILocalGitRepo repo,
        Build build,
        IReadOnlyCollection<string>? excludedAssets,
        string targetBranch,
        IEnumerable<UnixPath> conflictedFiles,
        CancellationToken cancellationToken)
    {
        foreach (var filePath in conflictedFiles)
        {
            cancellationToken.ThrowIfCancellationRequested();
            try
            {
                if (await TryResolvingConflict(mappingName, repo, filePath, cancellationToken))
                {
                    continue;
                }
            }
            catch (Exception e)
            {
                _logger.LogError(e, "Failed to resolve conflicts in {filePath}", filePath);
            }

            await repo.RunGitCommandAsync(["merge", "--abort"], CancellationToken.None);
            return false;
        }

        return true;
    }

    private async Task<bool> TryResolvingConflict(
        string mappingName,
        ILocalGitRepo repo,
        string filePath,
        CancellationToken cancellationToken)
    {
        // Known conflict in source-manifest.json
        if (string.Equals(filePath, VmrInfo.DefaultRelativeSourceManifestPath, StringComparison.OrdinalIgnoreCase))
        {
            await TryResolvingSourceManifestConflict(repo, mappingName!, cancellationToken);
            return true;
        }

        // Git-info file conflict
        _logger.LogInformation("Auto-resolving conflict in {file} using PR version", filePath);
        await repo.RunGitCommandAsync(["checkout", "--ours", filePath], cancellationToken);
        await repo.StageAsync([filePath], cancellationToken);
        return true;
    }

    // TODO https://github.com/dotnet/arcade-services/issues/3378: This might not work for batched subscriptions
    private async Task TryResolvingSourceManifestConflict(ILocalGitRepo vmr, string mappingName, CancellationToken cancellationToken)
    {
        _logger.LogInformation("Auto-resolving conflict in {file}", VmrInfo.DefaultRelativeSourceManifestPath);

        // We load the source manifest from the target branch and replace the
        // current mapping (and its submodules) with our branches' information
        var result = await vmr.RunGitCommandAsync(
            ["show", "MERGE_HEAD:" + VmrInfo.DefaultRelativeSourceManifestPath],
            cancellationToken);

        var theirSourceManifest = SourceManifest.FromJson(result.StandardOutput);
        var ourSourceManifest = _sourceManifest;
        var updatedMapping = ourSourceManifest.Repositories.First(r => r.Path == mappingName);

        theirSourceManifest.UpdateVersion(
            mappingName,
            updatedMapping.RemoteUri,
            updatedMapping.CommitSha,
            updatedMapping.PackageVersion,
            updatedMapping.BarId);

        var theirAffectedSubmodules = theirSourceManifest.Submodules
            .Where(s => s.Path.StartsWith(mappingName + "/"))
            .ToList();
        foreach (var submodule in theirAffectedSubmodules)
        {
            theirSourceManifest.RemoveSubmodule(submodule);
        }

        var ourAffectedSubmodules = ourSourceManifest.Submodules
            .Where(s => s.Path.StartsWith(mappingName + "/"))
            .ToList();
        foreach (var submodule in ourAffectedSubmodules)
        {
            theirSourceManifest.UpdateSubmodule(submodule);
        }

        _fileSystem.WriteToFile(_vmrInfo.SourceManifestPath, theirSourceManifest.ToJson());
        _sourceManifest.Refresh(_vmrInfo.SourceManifestPath);
        await vmr.StageAsync([_vmrInfo.SourceManifestPath], cancellationToken);
    }

    private async Task<bool> RecreatePreviousFlowAndApplyBuild(
        SourceMapping mapping,
        Codeflow lastFlow,
        string headBranch,
        ILocalGitRepo sourceRepo,
        IReadOnlyCollection<string>? excludedAssets,
        string targetBranch,
        Build build,
        bool discardPatches,
        bool headBranchExisted,
        CancellationToken cancellationToken)
    {
        _logger.LogInformation("Failed to create PR branch because of a conflict. Re-creating the previous flow..");

<<<<<<< HEAD
        LastFlows lastLastFlows = await GetLastFlowsAsync(mapping, sourceRepo, currentIsBackflow: true);

        // Find the BarID of the last flown repo build
        RepositoryRecord previouslyAppliedRepositoryRecord = _sourceManifest.GetRepositoryRecord(mapping.Name);
        Build previouslyAppliedBuild;
        if (previouslyAppliedRepositoryRecord.BarId == null)
        {
            // If we don't find the previously applied build, we'll just use the previously flown sha to recreate the flow
            // We'll apply a new build on top of this one, so the source manifest will get updated anyway
            previouslyAppliedBuild = new(-1, DateTimeOffset.Now, 0, false, false, lastLastFlows.LastFlow.SourceSha, [], [], [], []);
        }
        else
        {
            previouslyAppliedBuild = await _barClient.GetBuildAsync(previouslyAppliedRepositoryRecord.BarId.Value);
        }
=======
        // Create a fake previously applied build. We only care about the sha here, because it will get overwritten anyway
        Build previouslyAppliedBuild = new(-1, DateTimeOffset.Now, 0, false, false, lastFlow.SourceSha, [], [], [], [])
        {
            GitHubRepository = build.GitHubRepository,
            AzureDevOpsRepository = build.AzureDevOpsRepository
        };
>>>>>>> fdc3cddb

        // Find the VMR sha before the last successful flow
        var previousFlowTargetSha = await _localGitClient.BlameLineAsync(
            _vmrInfo.SourceManifestPath,
            line => line.Contains(lastFlow.SourceSha),
            lastFlow.TargetSha);
        var vmr = await _vmrCloneManager.PrepareVmrAsync(
            [_vmrInfo.VmrUri],
            [previousFlowTargetSha],
            previousFlowTargetSha,
            resetToRemote: false,
            cancellationToken);
        await vmr.CreateBranchAsync(headBranch, overwriteExistingBranch: true);

        (Codeflow lastLastFlow, _, _) = await GetLastFlowsAsync(mapping, sourceRepo, currentIsBackflow: lastFlow is Backflow);

        // Reconstruct the previous flow's branch
        await FlowCodeAsync(
            lastLastFlows,
            lastFlow,
            sourceRepo,
            mapping,
            previouslyAppliedBuild,
            excludedAssets,
            targetBranch,
            headBranch,
            discardPatches,
            headBranchExisted,
            cancellationToken);

        // We apply the current changes on top again - they should apply now
        try
        {
            return await _vmrUpdater.UpdateRepository(
                mapping,
                build,
                resetToRemoteWhenCloningRepo: ShouldResetClones,
                cancellationToken);
        }
        catch (Exception e)
        {
            _logger.LogCritical("Failed to apply changes on top of previously recreated code flow: {message}", e.Message);
            throw;
        }
    }

    protected override NativePath GetEngCommonPath(NativePath sourceRepo) => sourceRepo / Constants.CommonScriptFilesPath;
    protected override bool TargetRepoIsVmr() => true;

    // When flowing local repos, we should never reset branches to the remote ones, we might lose some changes devs wanted
    protected virtual bool ShouldResetVmr => false;
    // In forward flow, we're flowing a specific commit, so we should just check it out, no need to sync local branch to remote
    protected virtual bool ShouldResetClones => false;
}<|MERGE_RESOLUTION|>--- conflicted
+++ resolved
@@ -113,13 +113,8 @@
         await sourceRepo.FetchAllAsync([mapping.DefaultRemote, repoInfo.RemoteUri], cancellationToken);
         await sourceRepo.CheckoutAsync(build.Commit);
 
-<<<<<<< HEAD
         LastFlows lastFlows = await GetLastFlowsAsync(mapping, sourceRepo, currentIsBackflow: false);
         ForwardFlow currentFlow = new(build.Commit, lastFlows.LastFlow.VmrSha);
-=======
-        (Codeflow lastFlow, _, _) = await GetLastFlowsAsync(mapping, sourceRepo, currentIsBackflow: false);
-        ForwardFlow currentFlow = new(build.Commit, lastFlow.VmrSha);
->>>>>>> fdc3cddb
 
         bool hasChanges = await FlowCodeAsync(
             lastFlows,
@@ -586,45 +581,29 @@
     {
         _logger.LogInformation("Failed to create PR branch because of a conflict. Re-creating the previous flow..");
 
-<<<<<<< HEAD
-        LastFlows lastLastFlows = await GetLastFlowsAsync(mapping, sourceRepo, currentIsBackflow: true);
-
-        // Find the BarID of the last flown repo build
-        RepositoryRecord previouslyAppliedRepositoryRecord = _sourceManifest.GetRepositoryRecord(mapping.Name);
-        Build previouslyAppliedBuild;
-        if (previouslyAppliedRepositoryRecord.BarId == null)
-        {
-            // If we don't find the previously applied build, we'll just use the previously flown sha to recreate the flow
-            // We'll apply a new build on top of this one, so the source manifest will get updated anyway
-            previouslyAppliedBuild = new(-1, DateTimeOffset.Now, 0, false, false, lastLastFlows.LastFlow.SourceSha, [], [], [], []);
-        }
-        else
-        {
-            previouslyAppliedBuild = await _barClient.GetBuildAsync(previouslyAppliedRepositoryRecord.BarId.Value);
-        }
-=======
         // Create a fake previously applied build. We only care about the sha here, because it will get overwritten anyway
         Build previouslyAppliedBuild = new(-1, DateTimeOffset.Now, 0, false, false, lastFlow.SourceSha, [], [], [], [])
         {
             GitHubRepository = build.GitHubRepository,
             AzureDevOpsRepository = build.AzureDevOpsRepository
         };
->>>>>>> fdc3cddb
 
         // Find the VMR sha before the last successful flow
         var previousFlowTargetSha = await _localGitClient.BlameLineAsync(
             _vmrInfo.SourceManifestPath,
             line => line.Contains(lastFlow.SourceSha),
             lastFlow.TargetSha);
+
         var vmr = await _vmrCloneManager.PrepareVmrAsync(
             [_vmrInfo.VmrUri],
             [previousFlowTargetSha],
             previousFlowTargetSha,
             resetToRemote: false,
             cancellationToken);
+
         await vmr.CreateBranchAsync(headBranch, overwriteExistingBranch: true);
 
-        (Codeflow lastLastFlow, _, _) = await GetLastFlowsAsync(mapping, sourceRepo, currentIsBackflow: lastFlow is Backflow);
+        LastFlows lastLastFlows = await GetLastFlowsAsync(mapping, sourceRepo, currentIsBackflow: lastFlow is Backflow);
 
         // Reconstruct the previous flow's branch
         await FlowCodeAsync(
