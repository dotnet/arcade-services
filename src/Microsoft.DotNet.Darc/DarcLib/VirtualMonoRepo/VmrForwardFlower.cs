--- conflicted
+++ resolved
@@ -320,7 +320,6 @@
             cancellationToken: cancellationToken);
     }
 
-<<<<<<< HEAD
     protected override async Task<Codeflow?> DetectCrossingFlow(
         Codeflow lastFlow,
         Backflow? lastBackFlow,
@@ -328,225 +327,6 @@
         ILocalGitRepo repo)
     {
         if (lastFlow is not Backflow bf)
-=======
-    /// <summary>
-    /// Tries to resolve well-known conflicts that can occur during a code flow operation.
-    /// The conflicts can happen when backward a forward flow PRs get merged out of order.
-    /// This can be shown on the following schema (the order of events is numbered):
-    /// 
-    ///     repo                   VMR
-    ///       O────────────────────►O
-    ///       │  2.                 │ 1.
-    ///       │   O◄────────────────O- - ┐
-    ///       │   │            4.   │
-    ///     3.O───┼────────────►O   │    │
-    ///       │   │             │   │
-    ///       │ ┌─┘             │   │    │
-    ///       │ │               │   │
-    ///     5.O◄┘               └──►O 6. │
-    ///       │                 7.  │    O (actual branch for 7. is based on top of 1.)
-    ///       |────────────────►O   │
-    ///       │                 └──►O 8.
-    ///       │                     │
-    ///
-    /// The conflict arises in step 8. and is caused by the fact that:
-    ///   - When the forward flow PR branch is being opened in 7., the last sync (from the point of view of 5.) is from 1.
-    ///   - This means that the PR branch will be based on 1. (the real PR branch is the "actual 7.")
-    ///   - This means that when 6. merged, VMR's source-manifest.json got updated with the SHA of the 3.
-    ///   - So the source-manifest in 6. contains the SHA of 3.
-    ///   - The forward flow PR branch contains the SHA of 5.
-    ///   - So the source-manifest file conflicts on the SHA (3. vs 5.)
-    ///   - There's also a similar conflict in the git-info files.
-    ///   - However, if only the version files are in conflict, we can try merging 6. into 7. and resolve the conflict.
-    ///   - This is because basically we know we want to set the version files to point at 5.
-    /// </summary>
-    /// <returns>Conflicted files (if any)</returns>
-    private async Task<IReadOnlyCollection<UnixPath>> TryMergingBranch(
-        string mappingName,
-        ILocalGitRepo repo,
-        Build build,
-        IReadOnlyCollection<string>? excludedAssets,
-        string targetBranch,
-        string branchToMerge,
-        CancellationToken cancellationToken)
-    {
-        _logger.LogInformation("Checking if target branch {targetBranch} has conflicts with {headBranch}", branchToMerge, targetBranch);
-
-        await repo.CheckoutAsync(targetBranch);
-        var result = await repo.RunGitCommandAsync(["merge", "--no-commit", "--no-ff", branchToMerge], cancellationToken);
-        if (result.Succeeded)
-        {
-            try
-            {
-                await repo.CommitAsync(
-                    $"Merge {branchToMerge} into {targetBranch}",
-                    allowEmpty: false,
-                    cancellationToken: CancellationToken.None);
-
-                _logger.LogInformation("Successfully merged the branch {targetBranch} into {headBranch} in {repoPath}",
-                    branchToMerge,
-                    targetBranch,
-                    repo.Path);
-            }
-            catch (Exception e) when (e.Message.Contains("nothing to commit"))
-            {
-                // Our branch might be fast-forward and so no commit is needed
-                _logger.LogInformation("Branch {targetBranch} had no updates since it was last merged into {headBranch}",
-                    branchToMerge,
-                    targetBranch);
-            }
-
-            return [];
-        }
-        else
-        {
-            result = await repo.RunGitCommandAsync(["diff", "--name-only", "--diff-filter=U", "--relative"], cancellationToken);
-            if (!result.Succeeded)
-            {
-                var abort = await repo.RunGitCommandAsync(["merge", "--abort"], CancellationToken.None);
-                abort.ThrowIfFailed("Failed to abort a merge when resolving version file conflicts");
-                result.ThrowIfFailed("Failed to resolve version file conflicts - failed to get a list of conflicted files");
-                throw new InvalidOperationException(); // the line above will throw, including more details
-            }
-
-            var conflictedFiles = result.StandardOutput
-                .Split(Environment.NewLine, StringSplitOptions.RemoveEmptyEntries)
-                .Select(line => new UnixPath(line.Trim()))
-                .ToList();
-
-            UnixPath[] allowedConflicts = [
-                // source-manifest.json
-                VmrInfo.DefaultRelativeSourceManifestPath,
-
-                // TODO https://github.com/dotnet/arcade-services/issues/4792: Do not ignore conflicts in version files
-                ..DependencyFileManager.DependencyFiles.Select(
-                    f => new UnixPath(VmrInfo.GetRelativeRepoSourcesPath(mappingName) / f)),
-            ];
-
-            var unresolvableConflicts = conflictedFiles
-                .Except(allowedConflicts)
-                .ToList();
-
-            if (unresolvableConflicts.Count > 0)
-            {
-                _logger.LogInformation("Failed to merge the branch {targetBranch} into {headBranch} due to unresolvable conflicts: {conflicts}",
-                    branchToMerge,
-                    targetBranch,
-                    string.Join(", ", unresolvableConflicts));
-
-                result = await repo.RunGitCommandAsync(["merge", "--abort"], CancellationToken.None);
-                return conflictedFiles;
-            }
-
-            if (!await TryResolveConflicts(
-                mappingName,
-                repo,
-                build,
-                excludedAssets,
-                targetBranch,
-                conflictedFiles,
-                cancellationToken))
-            {
-                return conflictedFiles;
-            }
-
-            _logger.LogInformation("Successfully resolved file conflicts between branches {targetBranch} and {headBranch}",
-                branchToMerge,
-                targetBranch);
-
-            try
-            {
-                await repo.CommitAsync(
-                    $"Merge branch {branchToMerge} into {targetBranch}",
-                    allowEmpty: true,
-                    cancellationToken: CancellationToken.None);
-            }
-            catch (Exception e) when (e.Message.Contains("Your branch is ahead of"))
-            {
-                // There was no reason to merge, we're fast-forward ahead from the target branch
-            }
-
-            return [];
-        }
-    }
-
-    protected virtual async Task<bool> TryResolveConflicts(
-        string mappingName,
-        ILocalGitRepo repo,
-        Build build,
-        IReadOnlyCollection<string>? excludedAssets,
-        string targetBranch,
-        IEnumerable<UnixPath> conflictedFiles,
-        CancellationToken cancellationToken)
-    {
-        foreach (var filePath in conflictedFiles)
-        {
-            cancellationToken.ThrowIfCancellationRequested();
-            try
-            {
-                if (await TryResolvingConflict(mappingName, repo, filePath, cancellationToken))
-                {
-                    continue;
-                }
-            }
-            catch (Exception e)
-            {
-                _logger.LogError(e, "Failed to resolve conflicts in {filePath}", filePath);
-            }
-
-            await repo.RunGitCommandAsync(["merge", "--abort"], CancellationToken.None);
-            return false;
-        }
-
-        return true;
-    }
-
-    private async Task<bool> TryResolvingConflict(
-        string mappingName,
-        ILocalGitRepo repo,
-        string filePath,
-        CancellationToken cancellationToken)
-    {
-        // Known conflict in source-manifest.json
-        if (string.Equals(filePath, VmrInfo.DefaultRelativeSourceManifestPath, StringComparison.OrdinalIgnoreCase))
-        {
-            await TryResolvingSourceManifestConflict(repo, mappingName!, cancellationToken);
-            return true;
-        }
-
-        // Git-info file conflict
-        _logger.LogInformation("Auto-resolving conflict in {file} using PR version", filePath);
-        await repo.RunGitCommandAsync(["checkout", "--ours", filePath], cancellationToken);
-        await repo.StageAsync([filePath], cancellationToken);
-        return true;
-    }
-
-    // TODO https://github.com/dotnet/arcade-services/issues/3378: This might not work for batched subscriptions
-    private async Task TryResolvingSourceManifestConflict(ILocalGitRepo vmr, string mappingName, CancellationToken cancellationToken)
-    {
-        _logger.LogInformation("Auto-resolving conflict in {file}", VmrInfo.DefaultRelativeSourceManifestPath);
-
-        // We load the source manifest from the target branch and replace the
-        // current mapping (and its submodules) with our branches' information
-        var result = await vmr.RunGitCommandAsync(
-            ["show", "MERGE_HEAD:" + VmrInfo.DefaultRelativeSourceManifestPath],
-            cancellationToken);
-
-        var theirSourceManifest = SourceManifest.FromJson(result.StandardOutput);
-        var ourSourceManifest = _sourceManifest;
-        var updatedMapping = ourSourceManifest.Repositories.First(r => r.Path == mappingName);
-
-        theirSourceManifest.UpdateVersion(
-            mappingName,
-            updatedMapping.RemoteUri,
-            updatedMapping.CommitSha,
-            updatedMapping.BarId);
-
-        var theirAffectedSubmodules = theirSourceManifest.Submodules
-            .Where(s => s.Path.StartsWith(mappingName + "/"))
-            .ToList();
-        foreach (var submodule in theirAffectedSubmodules)
->>>>>>> 073eb0d8
         {
             return null;
         }
