--- conflicted
+++ resolved
@@ -210,11 +210,7 @@
             if (!rebaseConflicts)
             {
                 _logger.LogInformation("Failed to update a PR branch because of a conflict. Stopping the flow..");
-<<<<<<< HEAD
                 throw new ConflictInPrBranchException(e.Result, targetBranch);
-=======
-                throw new ConflictInPrBranchException(e.Patch, headBranch);
->>>>>>> e714d0a1
             }
 
             // This happens when a conflicting change was made in the last backflow PR (before merging)
