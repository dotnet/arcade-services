--- conflicted
+++ resolved
@@ -59,11 +59,7 @@
             IFileSystem fileSystem,
             IBasicBarClient barClient,
             ILogger<VmrCodeFlower> logger)
-<<<<<<< HEAD
-        : base(vmrInfo, sourceManifest, dependencyTracker, vmrCloneManager, repositoryCloneManager, localGitClient, localGitRepoFactory, versionDetailsParser, vmrPatchHandler, workBranchFactory, versionFileConflictResolver, fileSystem, logger)
-=======
-        : base(vmrInfo, sourceManifest, dependencyTracker, dependencyFileManager, vmrCloneManager, repositoryCloneManager, localGitClient, localGitRepoFactory, versionDetailsParser, vmrPatchHandler, workBranchFactory, libGit2Client, coherencyUpdateResolver, assetLocationResolver, fileSystem, barClient, logger)
->>>>>>> ff9f61c5
+        : base(vmrInfo, sourceManifest, dependencyTracker, vmrCloneManager, repositoryCloneManager, localGitClient, localGitRepoFactory, versionDetailsParser, vmrPatchHandler, workBranchFactory, versionFileConflictResolver, fileSystem, barClient, logger)
     {
         _sourceManifest = sourceManifest;
         _dependencyTracker = dependencyTracker;
