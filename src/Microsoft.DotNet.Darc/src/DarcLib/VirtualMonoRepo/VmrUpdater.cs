--- conflicted
+++ resolved
@@ -290,20 +290,12 @@
         var workBranch = CreateWorkBranch($"sync/{rootMapping.Name}/{DarcLib.Commit.GetShortSha(GetCurrentVersion(rootMapping))}-{targetRevision}");
 
         // Collection of all affected VMR patches we will need to restore after the sync
-        var vmrPatchesToReapply = new List<(SourceMapping Mapping, string Path)>();
+        var vmrPatchesToReapply = new List<VmrIngestionPatch>();
 
         // Dependencies that were already updated during this run
         var updatedDependencies = new HashSet<DependencyUpdate>();
 
-<<<<<<< HEAD
-        // Dependencies that were already up-to-date so they won't be updated
-        var skippedDependencies = new HashSet<DependencyUpdate>();
-
-        var vmrPatchesToReapply = new List<VmrIngestionPatch>();
-        while (reposToUpdate.TryDequeue(out var repoToUpdate))
-=======
         foreach (DependencyUpdate update in updates)
->>>>>>> 6e174104
         {
             cancellationToken.ThrowIfCancellationRequested();
 
