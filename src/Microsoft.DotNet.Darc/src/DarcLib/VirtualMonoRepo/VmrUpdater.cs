// Licensed to the .NET Foundation under one or more agreements.
// The .NET Foundation licenses this file to you under the MIT license.
// See the LICENSE file in the project root for more information.

using System;
using System.Collections.Generic;
using System.Collections.Immutable;
using System.Linq;
using System.Text;
using System.Threading;
using System.Threading.Tasks;
using LibGit2Sharp;
using Microsoft.DotNet.Darc.Models.VirtualMonoRepo;
using Microsoft.DotNet.DarcLib.Helpers;
using Microsoft.Extensions.Logging;

#nullable enable
namespace Microsoft.DotNet.DarcLib.VirtualMonoRepo;

/// <summary>
/// This class is able to update an individual repository within the VMR from one commit to another.
/// It creates git diffs while adhering to cloaking rules, accommodating for patched files, resolving submodules.
/// It can also update other repositories recursively based on the dependencies stored in Version.Details.xml.
/// </summary>
public class VmrUpdater : VmrManagerBase, IVmrUpdater
{
    // Message used when synchronizing a single commit
    private const string SingleCommitMessage =
        $$"""
        [{name}] Sync {newShaShort}: {commitMessage}

        Original commit: {remote}/commit/{newSha}
        
        {{AUTOMATION_COMMIT_TAG}}
        """;

    // Message used when synchronizing multiple commits as one
    private const string SquashCommitMessage =
        $$"""
        [{name}] Sync {oldShaShort}{{Arrow}}{newShaShort}
        Diff: {remote}/compare/{oldSha}..{newSha}
        
        From: {remote}/commit/{oldSha}
        To: {remote}/commit/{newSha}
        
        Commits:
        {commitMessage}
        
        {{AUTOMATION_COMMIT_TAG}}
        """;

    // Message used when finalizing the sync with a merge commit
    private const string MergeCommitMessage =
        $$"""
        [Recursive sync] {name} / {oldShaShort}{{Arrow}}{newShaShort}
        
        Updated repositories:
        {commitMessage}
        
        {{AUTOMATION_COMMIT_TAG}}
        """;

    // Character we use in the commit messages to indicate the change
    private const string Arrow = " → ";

    private readonly IVmrInfo _vmrInfo;
    private readonly IVmrDependencyTracker _dependencyTracker;
    private readonly IRepositoryCloneManager _cloneManager;
    private readonly IVmrPatchHandler _patchHandler;
    private readonly IReadmeComponentListGenerator _readmeComponentListGenerator;
    private readonly IFileSystem _fileSystem;
    private readonly ILogger<VmrUpdater> _logger;
    private readonly ISourceManifest _sourceManifest;

    public VmrUpdater(
        IVmrDependencyTracker dependencyTracker,
        IVersionDetailsParser versionDetailsParser,
        IRepositoryCloneManager cloneManager,
        IVmrPatchHandler patchHandler,
        IThirdPartyNoticesGenerator thirdPartyNoticesGenerator,
        IReadmeComponentListGenerator readmeComponentListGenerator,
        ILocalGitRepo localGitClient,
        IFileSystem fileSystem,
        ILogger<VmrUpdater> logger,
        ISourceManifest sourceManifest,
        IVmrInfo vmrInfo)
        : base(vmrInfo, dependencyTracker, versionDetailsParser, thirdPartyNoticesGenerator, localGitClient, logger)
    {
        _logger = logger;
        _sourceManifest = sourceManifest;
        _vmrInfo = vmrInfo;
        _dependencyTracker = dependencyTracker;
        _cloneManager = cloneManager;
        _patchHandler = patchHandler;
        _readmeComponentListGenerator = readmeComponentListGenerator;
        _fileSystem = fileSystem;
    }

    public Task UpdateRepository(
        SourceMapping mapping,
        string? targetRevision,
        string? targetVersion,
        bool noSquash,
        bool updateDependencies,
        CancellationToken cancellationToken)
    {
        return updateDependencies
            ? UpdateRepositoryRecursively(mapping, targetRevision, targetVersion, noSquash, cancellationToken)
            : UpdateRepositoryInternal(mapping, targetRevision, targetVersion, noSquash, reapplyVmrPatches: true, cancellationToken);
    }

    private async Task<IReadOnlyCollection<(SourceMapping Mapping, string Path)>> UpdateRepositoryInternal(
        SourceMapping mapping,
        string? targetRevision,
        string? targetVersion,
        bool noSquash,
        bool reapplyVmrPatches,
        CancellationToken cancellationToken)
    {
        var currentSha = GetCurrentVersion(mapping);

        _logger.LogInformation("Synchronizing {name} from {current} to {repo} / {revision}{oneByOne}",
            mapping.Name, currentSha, mapping.DefaultRemote, targetRevision ?? HEAD, noSquash ? " one commit at a time" : string.Empty);

        LocalPath clonePath = await _cloneManager.PrepareClone(mapping.DefaultRemote, targetRevision ?? mapping.DefaultRef, cancellationToken);

        cancellationToken.ThrowIfCancellationRequested();

        targetRevision = GetShaForRef(clonePath, targetRevision);

        if (currentSha == targetRevision)
        {
            _logger.LogInformation("No new commits found to synchronize");
            return Array.Empty<(SourceMapping Mapping, string Path)>();
        }

        using var repo = new Repository(clonePath);
        ICommitLog commits = repo.Commits.QueryBy(new CommitFilter
        {
            FirstParentOnly = true,
            IncludeReachableFrom = targetRevision,
        });

        // Will contain SHAs in the order as we want to apply them
        var commitsToCopy = new Stack<LibGit2Sharp.Commit>();

        foreach (var commit in commits)
        {
            // Target revision goes first
            if (commit.Sha.StartsWith(targetRevision))
            {
                commitsToCopy.Push(commit);
                continue;
            }

            // If we reach current commit, stop adding
            if (commit.Sha.StartsWith(currentSha))
            {
                break;
            }

            // Otherwise add anything in between
            if (commitsToCopy.Count > 0)
            {
                commitsToCopy.Push(commit);
            }
        }

        // When no path between two commits is found, force synchronization between arbitrary commits
        // For this case, do not copy the commit with the same author so it doesn't seem like one commit
        // from the individual repo
        bool arbitraryCommits = commitsToCopy.Count == 0;
        if (arbitraryCommits)
        {
            commitsToCopy.Push(repo.Lookup<LibGit2Sharp.Commit>(targetRevision));
        }

        // When we don't need to copy the commits one by one and we have more than 1 to mirror,
        // do them in bulk
        if (!noSquash && commitsToCopy.Count != 1 || arbitraryCommits)
        {
            // We squash commits and list them in the message
            var commitMessages = new StringBuilder();
            var commitCount = 0;
            while (commitsToCopy.TryPop(out LibGit2Sharp.Commit? commit))
            {
                // Do not list over 23 commits in the message
                // If there are more, list first 20         
                if (commitCount == 20 && commitsToCopy.Count > 3)
                {
                    commitMessages.AppendLine("  [... commit list trimmed ...]");
                    break;
                }

                commitCount++;
                commitMessages
                    .AppendLine($"  - {commit.MessageShort}")
                    .AppendLine($"    {mapping.DefaultRemote}/commit/{commit.Id.Sha}");
            }

            var message = PrepareCommitMessage(
                SquashCommitMessage,
                mapping,
                currentSha,
                targetRevision,
                commitMessages.ToString());

            return await UpdateRepoToRevision(
                mapping,
                currentSha,
                targetRevision,
                targetVersion,
                clonePath,
                message,
                DotnetBotCommitSignature,
                reapplyVmrPatches,
                cancellationToken);
        }

        var vmrPatchesToRestore = new List<(SourceMapping Mapping, string Path)>();
        while (commitsToCopy.TryPop(out LibGit2Sharp.Commit? commitToCopy))
        {
            cancellationToken.ThrowIfCancellationRequested();

            _logger.LogInformation("Updating {repo} from {current} to {next}..",
                mapping.Name, DarcLib.Commit.GetShortSha(currentSha), DarcLib.Commit.GetShortSha(commitToCopy.Id.Sha));

            var message = PrepareCommitMessage(
                SingleCommitMessage,
                mapping,
                currentSha,
                commitToCopy.Id.Sha,
                commitToCopy.Message);

            var patches = await UpdateRepoToRevision(
                mapping,
                currentSha,
                commitToCopy.Sha,
                commitToCopy.Sha == targetRevision ? targetVersion : null,
                clonePath,
                message,
                commitToCopy.Author,
                reapplyVmrPatches,
                cancellationToken);

            vmrPatchesToRestore.AddRange(vmrPatchesToRestore);

            currentSha = commitToCopy.Id.Sha;
        }

        return vmrPatchesToRestore.DistinctBy(patch => patch.Path).ToImmutableList();
    }

    /// <summary>
    /// Updates a repository and all of it's dependencies recursively starting with a given mapping.
    /// Always updates to the first version found per repository in the dependency tree.
    /// </summary>
    private async Task UpdateRepositoryRecursively(
        SourceMapping rootMapping,
        string? targetRevision,
        string? targetVersion,
        bool noSquash,
        CancellationToken cancellationToken)
    {
        // Dependencies that will be updated during this run
        var reposToUpdate = new Queue<DependencyUpdate>();

        reposToUpdate.Enqueue(new DependencyUpdate(rootMapping, targetRevision, targetVersion, null));

        string originalRootSha = GetCurrentVersion(rootMapping);
        _logger.LogInformation("Recursive update for {repo} / {from}{arrow}{to}",
            rootMapping.Name,
            DarcLib.Commit.GetShortSha(originalRootSha),
            Arrow,
            targetRevision ?? HEAD);

        // When we synchronize in bulk, we do it in a separate branch that we then merge into the main one
        var workBranch = CreateWorkBranch($"sync/{rootMapping.Name}/{DarcLib.Commit.GetShortSha(GetCurrentVersion(rootMapping))}-{targetRevision}");

        // Dependencies that were already updated during this run
        var updatedDependencies = new HashSet<DependencyUpdate>();

        // Dependencies that were already up-to-date so they won't be updated
        var skippedDependencies = new HashSet<DependencyUpdate>();

        var vmrPatchesToReapply = new List<(SourceMapping Mapping, string Path)>();
        while (reposToUpdate.TryDequeue(out var repoToUpdate))
        {
            var mappingToUpdate = repoToUpdate.Mapping;
            string currentSha = GetCurrentVersion(mappingToUpdate);

            if (repoToUpdate.Parent is not null)
            {
                _logger.LogInformation("Recursively updating {parent}'s dependency {repo} / {from}{arrow}{to}",
                    repoToUpdate.Parent,
                    mappingToUpdate.Name,
                    currentSha,
                    Arrow,
                    repoToUpdate.TargetRevision ?? HEAD);
            }

            var patchesToReapply = await UpdateRepositoryInternal(
                mappingToUpdate,
                repoToUpdate.TargetRevision,
                repoToUpdate.TargetVersion,
                noSquash,
                false,
                cancellationToken);

            vmrPatchesToReapply.AddRange(patchesToReapply);

            updatedDependencies.Add(repoToUpdate with
            {
                // We the SHA again because original target could have been a branch name
                TargetRevision = GetCurrentVersion(mappingToUpdate),

                // We also store the original version so that later we use it in the commit message
                TargetVersion = currentSha,
            });

            foreach (var (dependency, dependencyMapping) in await GetDependencies(mappingToUpdate, cancellationToken))
            {
                var processedDependencies = reposToUpdate.Concat(updatedDependencies).Concat(skippedDependencies);
                if (processedDependencies.Any(d => d.Mapping == dependencyMapping))
                {
                    continue;
                }

                var dependencyUpdate = new DependencyUpdate(
                    Mapping: dependencyMapping,
                    TargetRevision: dependency.Commit,
                    TargetVersion: dependency.Version,
                    Parent: mappingToUpdate.Name);

                string dependencySha;
                try
                {
                    dependencySha = GetCurrentVersion(dependencyMapping);
                }
                catch (RepositoryNotInitializedException)
                {
                    _logger.LogWarning("{parent}'s dependency {repo} has not been initialized in the VMR yet, repository will be initialized",
                        mappingToUpdate.Name,
                        dependencyMapping.Name);

                    dependencySha = Constants.EmptyGitObject;
                    _dependencyTracker.UpdateDependencyVersion(dependencyMapping, new VmrDependencyVersion(dependencySha, null));
                }

                if (dependencySha == dependency.Commit)
                {
                    _logger.LogDebug("Dependency {name} is already at {sha}, skipping..", dependency.RepoUri, dependencySha);
                    skippedDependencies.Add(dependencyUpdate);
                    continue;
                }

                reposToUpdate.Enqueue(dependencyUpdate);
            }
        }

        string finalRootSha = GetCurrentVersion(rootMapping);
        var summaryMessage = new StringBuilder();

        foreach (var update in updatedDependencies)
        {
            var fromShort = DarcLib.Commit.GetShortSha(update.TargetVersion);
            var toShort = DarcLib.Commit.GetShortSha(update.TargetRevision);
            summaryMessage
                .AppendLine($"  - {update.Mapping.Name} / {fromShort}{Arrow}{toShort}")
                .AppendLine($"    {update.Mapping.DefaultRemote}/compare/{update.TargetVersion}..{update.TargetRevision}");
        }

        if (vmrPatchesToReapply.Any())
        {
            await ReapplyVmrPatches(vmrPatchesToReapply.DistinctBy(p => p.Path).ToArray(), cancellationToken);
            Commit("[VMR patches] Re-apply VMR patches", DotnetBotCommitSignature);
        }

        var commitMessage = PrepareCommitMessage(
            MergeCommitMessage,
            rootMapping,
            originalRootSha,
            finalRootSha,
            summaryMessage.ToString());
        
        workBranch.MergeBack(commitMessage);

        _logger.LogInformation("Recursive update for {repo} finished.{newLine}{message}",
            rootMapping.Name,
            Environment.NewLine,
            summaryMessage);
    }

    /// <summary>
    /// Synchronizes given repo in VMR onto given revision.
    /// </summary>
    private async Task<IReadOnlyCollection<(SourceMapping Mapping, string Path)>> UpdateRepoToRevision(
        SourceMapping mapping,
        string fromRevision,
        string toRevision,
        string? targetVersion,
        LocalPath clonePath,
        string commitMessage,
        Signature author,
        bool reapplyVmrPatches,
        CancellationToken cancellationToken)
    {
        IReadOnlyCollection<VmrIngestionPatch> patches = await _patchHandler.CreatePatches(
            mapping,
            clonePath,
            fromRevision,
            toRevision,
            _vmrInfo.TmpPath,
            _vmrInfo.TmpPath,
            cancellationToken);
        cancellationToken.ThrowIfCancellationRequested();

        // Get a list of patches that need to be reverted for this update so that repo changes can be applied
        // This includes all patches that are also modified by the current change
        // (happens when we update repo from which the VMR patches come)
        var vmrPatchesToRestore = await RestoreVmrPatchedFiles(mapping, patches, cancellationToken);

        foreach (var patch in patches)
        {
            await _patchHandler.ApplyPatch(patch, cancellationToken);
            cancellationToken.ThrowIfCancellationRequested();
        }

        _dependencyTracker.UpdateDependencyVersion(mapping, new VmrDependencyVersion(toRevision, targetVersion));
        await _readmeComponentListGenerator.UpdateReadme();
        
        Commands.Stage(new Repository(_vmrInfo.VmrPath), new string[]
        {
            VmrInfo.ReadmeFileName,
            VmrInfo.GitInfoSourcesDir,
            _vmrInfo.GetSourceManifestPath()
        });

        cancellationToken.ThrowIfCancellationRequested();

<<<<<<< HEAD
        // Re-apply VMR patches back
        foreach (var patch in vmrPatchesToRestore)
        {
            if (!_fileSystem.FileExists(patch.Path))
            {
                // Patch was removed, so it doesn't exist anymore
                _logger.LogDebug("Not re-applying {patch} as it was removed", patch.Path);
                continue;
            }

            await _patchHandler.ApplyPatch(patch, cancellationToken);
            cancellationToken.ThrowIfCancellationRequested();
=======
        if (reapplyVmrPatches)
        {
            await ReapplyVmrPatches(vmrPatchesToRestore.DistinctBy(p => p.Path).ToArray(), cancellationToken);
>>>>>>> eebf7e26
        }

        await UpdateThirdPartyNotices(cancellationToken);

        Commit(commitMessage, author);

        return vmrPatchesToRestore;
    }

    /// <summary>
    /// Detects VMR patches affected by a given set of patches and restores files patched by these
    /// VMR patches into their original state.
    /// Detects whether patched files are coming from a mapped repository or a submodule too.
    /// </summary>
    /// <param name="updatedMapping">Mapping that is currently being updated (so we get its patches)</param>
    /// <param name="patches">Patches with incoming changes to be checked whether they affect some VMR patch</param>
    private async Task<IReadOnlyCollection<VmrIngestionPatch>> RestoreVmrPatchedFiles(
        SourceMapping updatedMapping,
        IReadOnlyCollection<VmrIngestionPatch> patches,
        CancellationToken cancellationToken)
    {
        IReadOnlyCollection<VmrIngestionPatch> vmrPatchesToRestore = await GetVmrPatchesToRestore(
            updatedMapping,
            patches,
            cancellationToken);

        if (vmrPatchesToRestore.Count == 0)
        {
            return vmrPatchesToRestore;
        }

        // We order the possible sources by length so that when a patch applies onto a submodule we will
        // detect the most nested one
        List<ISourceComponent> sources = _sourceManifest.Submodules
            .Concat(_sourceManifest.Repositories)
            .OrderByDescending(s => s.Path.Length)
            .ToList();

        ISourceComponent FindComponentForFile(string file)
        {
            return sources.FirstOrDefault(component => ("src/" + component.Path).StartsWith(file))
                ?? throw new Exception($"Failed to find mapping/submodule for file '{file}'");
        }

        _logger.LogInformation("Found {count} VMR patches to restore. Getting affected files...",
            vmrPatchesToRestore.Count);

        // First we collect all files that are affected + their origin (repo or submodule)
        var affectedFiles = new List<(UnixPath RelativePath, UnixPath VmrPath, ISourceComponent Origin)>();
        foreach (VmrIngestionPatch patch in vmrPatchesToRestore)
        {
            if (!_fileSystem.FileExists(patch.Path))
            {
                // Patch is being added, so it doesn't exist yet
                _logger.LogDebug("Not applying {patch} as will be added", patch.Path);
                continue;
            }

            cancellationToken.ThrowIfCancellationRequested();

            _logger.LogDebug("Restoring patched files from a VMR patch `{patch}`..", patch.Path);

            IReadOnlyCollection<UnixPath> patchedFiles = await _patchHandler.GetPatchedFiles(patch.Path, cancellationToken);

            affectedFiles.AddRange(patchedFiles
               .Select(path => (RelativePath: path, VmrPath: patch.ApplicationPath != null ? patch.ApplicationPath / path : new UnixPath("")))
               .Select(p => (p.RelativePath, p.VmrPath, FindComponentForFile(p.VmrPath))));
        }

        _logger.LogInformation("Found {count} files affected by VMR patches. Restoring original files...",
            affectedFiles.Count);

        // We will group files by where they come from (remote URI + SHA) so that we do as few clones as possible
        var groups = affectedFiles.GroupBy(x => x.Origin, x => (x.RelativePath, x.VmrPath));
        foreach (var group in groups)
        {
            var source = group.Key;
            _logger.LogDebug("Restoring {count} patched files from {uri} / {sha}...",
                group.Count(),
                source.RemoteUri,
                source.CommitSha);

            var clonePath = await _cloneManager.PrepareClone(source.RemoteUri, source.CommitSha, cancellationToken);

            foreach ((UnixPath relativePath, UnixPath pathInVmr) in group)
            {
                cancellationToken.ThrowIfCancellationRequested();

                LocalPath originalFile = clonePath / relativePath;
                LocalPath destination = _vmrInfo.VmrPath / pathInVmr;

                if (_fileSystem.FileExists(originalFile))
                {
                    // Copy old revision to VMR
                    _logger.LogDebug("Restoring file `{destination}` from original at `{originalFile}`..", destination, originalFile);
                    _fileSystem.CopyFile(originalFile, destination, overwrite: true);
                }
                else
                {
                    // File is being added by the patch - we need to remove it
                    _logger.LogDebug("Removing file `{destination}` which is added by a patch..", destination);
                    _fileSystem.DeleteFile(destination);
                }
            }
        }

        _logger.LogInformation("Files affected by VMR patches restored");

        return vmrPatchesToRestore;
    }

    /// <summary>
    /// Gets a list of VMR patches that need to be reverted for a given mapping update so that repo changes can be applied.
    /// Usually, this just returns all VMR patches for that given mapping (e.g. for the aspnetcore returns all aspnetcore only patches).
    /// 
    /// One exception is when the updated mapping is the one that the VMR patches come from into the VMR (e.g. dotnet/installer).
    /// In this case, we also check which VMR patches are modified by the change and we also returns those.
    /// Examples:
    ///   - An aspnetcore VMR patch is removed from installer - we must remove it from the files it is applied to in the VMR.
    ///   - A new version of patch is synchronized from installer - we must remove the old version and apply the new.
    /// </summary>
    /// <param name="updatedMapping">Currently synchronized mapping</param>
    /// <param name="patches">Patches of currently synchronized changes</param>
    private async Task<IReadOnlyCollection<VmrIngestionPatch>> GetVmrPatchesToRestore(
        SourceMapping updatedMapping,
        IReadOnlyCollection<VmrIngestionPatch> patches,
        CancellationToken cancellationToken)
    {
        _logger.LogInformation("Getting a list of VMR patches to restore for {repo} before we ingest new changes...", updatedMapping.Name);

        var patchesToRestore = new List<VmrIngestionPatch>();

        // Always restore all patches belonging to the currently updated mapping
        foreach (var vmrPatch in _patchHandler.GetVmrPatches(updatedMapping))
        {
            patchesToRestore.Add(new VmrIngestionPatch(vmrPatch, updatedMapping));
        }

        // If we are not updating the mapping that the VMR patches come from, we're done
        if (_vmrInfo.PatchesPath == null || !_vmrInfo.PatchesPath.StartsWith(VmrInfo.GetRelativeRepoSourcesPath(updatedMapping)))
        {
            return patchesToRestore;
        }

        _logger.LogInformation("Repo {repo} contains VMR patches, checking which VMR patches have changes...", updatedMapping.Name);

        // Check which files are modified by every of the patches that bring new changes into the VMR
        foreach (var patch in patches)
        {
            cancellationToken.ThrowIfCancellationRequested();

            IReadOnlyCollection<UnixPath> patchedFiles = await _patchHandler.GetPatchedFiles(patch.Path, cancellationToken);
            IEnumerable<LocalPath> affectedPatches = patchedFiles
                .Select(path => VmrInfo.GetRelativeRepoSourcesPath(updatedMapping) / path)
                .Where(path => path.Path.StartsWith(_vmrInfo.PatchesPath) && path.Path.EndsWith(".patch"))
                .Select(path => _vmrInfo.VmrPath / path);

            foreach (LocalPath affectedPatch in affectedPatches)
            {
                // patch is in the folder named as the mapping for which it is applied
                var affectedRepo = affectedPatch.Path.Split(_fileSystem.DirectorySeparatorChar)[^2];
                var affectedMapping = _dependencyTracker.Mappings.First(m => m.Name == affectedRepo);

                _logger.LogInformation("Detected a change of a VMR patch {patch} for {repo}", affectedPatch, affectedRepo);
                patchesToRestore.Add(new VmrIngestionPatch(affectedPatch, affectedMapping));
            }
        }

        return patchesToRestore;
    }

    private async Task ReapplyVmrPatches(
        IReadOnlyCollection<(SourceMapping Mapping, string Path)> patches,
        CancellationToken cancellationToken)
    {
        if (patches.Count == 0)
        {
            return;
        }

        _logger.LogInformation("Re-applying {count} VMR patch{s}...",
            patches.Count,
            patches.Count > 1 ? "es" : string.Empty);

        foreach (var (affectedMapping, patchPath) in patches)
        {
            if (!_fileSystem.FileExists(patchPath))
            {
                // Patch was removed, so it doesn't exist anymore
                _logger.LogDebug("Not re-applying {patch} as it was removed", patchPath);
                continue;
            }

            // Re-apply VMR patch back
            await _patchHandler.ApplyPatch(affectedMapping, patchPath, cancellationToken);
            cancellationToken.ThrowIfCancellationRequested();
        }
    }

    private string GetCurrentVersion(SourceMapping mapping)
    {
        var version = _dependencyTracker.GetDependencyVersion(mapping);

        if (version is null)
        {
            throw new RepositoryNotInitializedException($"Repository {mapping.Name} has not been initialized yet");
        }

        return version.Sha;
    }

    private record DependencyUpdate(
        SourceMapping Mapping,
        string? TargetRevision,
        string? TargetVersion,
        string? Parent);

    private class RepositoryNotInitializedException : Exception
    {
        public RepositoryNotInitializedException(string message)
            : base(message)
        {
        }
    }
}<|MERGE_RESOLUTION|>--- conflicted
+++ resolved
@@ -109,7 +109,7 @@
             : UpdateRepositoryInternal(mapping, targetRevision, targetVersion, noSquash, reapplyVmrPatches: true, cancellationToken);
     }
 
-    private async Task<IReadOnlyCollection<(SourceMapping Mapping, string Path)>> UpdateRepositoryInternal(
+    private async Task<IReadOnlyCollection<VmrIngestionPatch>> UpdateRepositoryInternal(
         SourceMapping mapping,
         string? targetRevision,
         string? targetVersion,
@@ -131,7 +131,7 @@
         if (currentSha == targetRevision)
         {
             _logger.LogInformation("No new commits found to synchronize");
-            return Array.Empty<(SourceMapping Mapping, string Path)>();
+            return Array.Empty<VmrIngestionPatch>();
         }
 
         using var repo = new Repository(clonePath);
@@ -217,7 +217,7 @@
                 cancellationToken);
         }
 
-        var vmrPatchesToRestore = new List<(SourceMapping Mapping, string Path)>();
+        var vmrPatchesToRestore = new List<VmrIngestionPatch>();
         while (commitsToCopy.TryPop(out LibGit2Sharp.Commit? commitToCopy))
         {
             cancellationToken.ThrowIfCancellationRequested();
@@ -283,7 +283,7 @@
         // Dependencies that were already up-to-date so they won't be updated
         var skippedDependencies = new HashSet<DependencyUpdate>();
 
-        var vmrPatchesToReapply = new List<(SourceMapping Mapping, string Path)>();
+        var vmrPatchesToReapply = new List<VmrIngestionPatch>();
         while (reposToUpdate.TryDequeue(out var repoToUpdate))
         {
             var mappingToUpdate = repoToUpdate.Mapping;
@@ -394,7 +394,7 @@
     /// <summary>
     /// Synchronizes given repo in VMR onto given revision.
     /// </summary>
-    private async Task<IReadOnlyCollection<(SourceMapping Mapping, string Path)>> UpdateRepoToRevision(
+    private async Task<IReadOnlyCollection<VmrIngestionPatch>> UpdateRepoToRevision(
         SourceMapping mapping,
         string fromRevision,
         string toRevision,
@@ -438,24 +438,9 @@
 
         cancellationToken.ThrowIfCancellationRequested();
 
-<<<<<<< HEAD
-        // Re-apply VMR patches back
-        foreach (var patch in vmrPatchesToRestore)
-        {
-            if (!_fileSystem.FileExists(patch.Path))
-            {
-                // Patch was removed, so it doesn't exist anymore
-                _logger.LogDebug("Not re-applying {patch} as it was removed", patch.Path);
-                continue;
-            }
-
-            await _patchHandler.ApplyPatch(patch, cancellationToken);
-            cancellationToken.ThrowIfCancellationRequested();
-=======
         if (reapplyVmrPatches)
         {
             await ReapplyVmrPatches(vmrPatchesToRestore.DistinctBy(p => p.Path).ToArray(), cancellationToken);
->>>>>>> eebf7e26
         }
 
         await UpdateThirdPartyNotices(cancellationToken);
@@ -628,7 +613,7 @@
     }
 
     private async Task ReapplyVmrPatches(
-        IReadOnlyCollection<(SourceMapping Mapping, string Path)> patches,
+        IReadOnlyCollection<VmrIngestionPatch> patches,
         CancellationToken cancellationToken)
     {
         if (patches.Count == 0)
@@ -640,19 +625,21 @@
             patches.Count,
             patches.Count > 1 ? "es" : string.Empty);
 
-        foreach (var (affectedMapping, patchPath) in patches)
-        {
-            if (!_fileSystem.FileExists(patchPath))
+        foreach (var patch in patches)
+        {
+            if (!_fileSystem.FileExists(patch.Path))
             {
                 // Patch was removed, so it doesn't exist anymore
-                _logger.LogDebug("Not re-applying {patch} as it was removed", patchPath);
+                _logger.LogDebug("Not re-applying {patch} as it was removed", patch.Path);
                 continue;
             }
 
             // Re-apply VMR patch back
-            await _patchHandler.ApplyPatch(affectedMapping, patchPath, cancellationToken);
+            await _patchHandler.ApplyPatch(patch, cancellationToken);
             cancellationToken.ThrowIfCancellationRequested();
         }
+
+        _logger.LogInformation("VMR patches re-applied back onto the VMR");
     }
 
     private string GetCurrentVersion(SourceMapping mapping)
