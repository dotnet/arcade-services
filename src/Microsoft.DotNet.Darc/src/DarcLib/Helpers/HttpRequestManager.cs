--- conflicted
+++ resolved
@@ -50,11 +50,7 @@
                     {
                         if (!string.IsNullOrEmpty(_body))
                         {
-<<<<<<< HEAD
-                            message.Content = new StringContent(_body);
-=======
                             message.Content = new StringContent(_body, Encoding.UTF8, "application/json");
->>>>>>> 9e5f023e
                         }
 
                         HttpResponseMessage response = await _client.SendAsync(message);
