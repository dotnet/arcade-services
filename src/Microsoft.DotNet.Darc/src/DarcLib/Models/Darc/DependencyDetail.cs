--- conflicted
+++ resolved
@@ -6,7 +6,6 @@
 {
     public class DependencyDetail
     {
-<<<<<<< HEAD
         public DependencyDetail() { }
         public DependencyDetail(DependencyDetail other)
         {
@@ -18,17 +17,7 @@
             Type = other.Type;
             CoherentParentDependencyName = other.CoherentParentDependencyName;
         }
-        /// <summary>
-        ///     Name of dependency.
-        /// </summary>
-=======
-        public DependencyDetail()
-        {
-        }
 
-        public string Branch { get; set; }
-
->>>>>>> 6ada22da
         public string Name { get; set; }
 
         /// <summary>
@@ -51,14 +40,11 @@
         /// </summary>
         public bool Pinned { get; set; }
 
-<<<<<<< HEAD
+        public int SourceBuildId { get; set; }
+
         /// <summary>
         ///     Type of dependency (e.g. Product or Toolset).
         /// </summary>
-=======
-        public int SourceBuildId { get; set; }
-
->>>>>>> 6ada22da
         public DependencyType Type { get; set; }
 
         /// <summary>
