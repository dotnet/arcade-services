<Project Sdk="Microsoft.NET.Sdk">

  <PropertyGroup>
    <LangVersion>7.1</LangVersion>
    <NoWarn>$(NoWarn);NU1701</NoWarn>
    <SignAssembly>false</SignAssembly>
    <IsPackable>true</IsPackable>
    <Description>Darc Library</Description>
    <PackageTags>Arcade Darc Dependency Flow</PackageTags>
  </PropertyGroup>

  <ItemGroup>
    <PackageReference Include="Microsoft.AspNet.WebApi.Client" />
    <PackageReference Include="Microsoft.Extensions.Logging" />
    <PackageReference Include="Microsoft.TeamFoundationServer.Client" />
    <PackageReference Include="Newtonsoft.Json" />

    <!--
      Needed to appease Microsoft.TeamFoundationServer.Client package
      They don't actually use these references, but they have package dependencies on them
    -->
<<<<<<< HEAD
    <PackageReference Include="Microsoft.Bcl" ExcludeAssets="All" Condition="'$(TargetFramework)' == 'netstandard2.0'" />
    <PackageReference Include="Microsoft.Net.Http" ExcludeAssets="All" Condition="'$(TargetFramework)' == 'netstandard2.0'" />
=======
    <PackageReference Include="Microsoft.Bcl" Version="1.1.10" ExcludeAssets="All" Condition="'$(TargetFramework)' == 'netstandard2.0'" />
    <PackageReference Include="Microsoft.Net.Http" Version="2.2.29" ExcludeAssets="All" Condition="'$(TargetFramework)' == 'netstandard2.0'" />
>>>>>>> 49163954
  </ItemGroup>

  <ItemGroup>
    <ProjectReference Include="..\..\..\Maestro\Client\src\Microsoft.DotNet.Maestro.Client.csproj" />
    <ProjectReference Include="..\DarcLib\Microsoft.DotNet.DarcLib.csproj" />
  </ItemGroup>
</Project><|MERGE_RESOLUTION|>--- conflicted
+++ resolved
@@ -14,18 +14,6 @@
     <PackageReference Include="Microsoft.Extensions.Logging" />
     <PackageReference Include="Microsoft.TeamFoundationServer.Client" />
     <PackageReference Include="Newtonsoft.Json" />
-
-    <!--
-      Needed to appease Microsoft.TeamFoundationServer.Client package
-      They don't actually use these references, but they have package dependencies on them
-    -->
-<<<<<<< HEAD
-    <PackageReference Include="Microsoft.Bcl" ExcludeAssets="All" Condition="'$(TargetFramework)' == 'netstandard2.0'" />
-    <PackageReference Include="Microsoft.Net.Http" ExcludeAssets="All" Condition="'$(TargetFramework)' == 'netstandard2.0'" />
-=======
-    <PackageReference Include="Microsoft.Bcl" Version="1.1.10" ExcludeAssets="All" Condition="'$(TargetFramework)' == 'netstandard2.0'" />
-    <PackageReference Include="Microsoft.Net.Http" Version="2.2.29" ExcludeAssets="All" Condition="'$(TargetFramework)' == 'netstandard2.0'" />
->>>>>>> 49163954
   </ItemGroup>
 
   <ItemGroup>
