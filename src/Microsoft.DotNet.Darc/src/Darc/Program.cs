// Licensed to the .NET Foundation under one or more agreements.
// The .NET Foundation licenses this file to you under the MIT license.
// See the LICENSE file in the project root for more information.

using CommandLine;
using Microsoft.DotNet.Darc.Operations;
using Microsoft.DotNet.Darc.Options;
using System;

namespace Microsoft.DotNet.Darc
{
    class Program
    {
        static int Main(string[] args)
        {
            return Parser.Default.ParseArguments(args, GetOptions())
                .MapResult( (CommandLineOptions opts) => RunOperation(opts),
                    (errs => 1));
        }

        /// <summary>
        /// Runs the operation and calls dispose afterwards, returning the operation exit code.
        /// </summary>
        /// <param name="operation">Operation to run</param>
        /// <returns>Exit code of the operation</returns>
        /// <remarks>The primary reason for this is a workaround for an issue in the logging factory which
        /// causes it to not dispose the logging providers on process exit.  This causes missed logs, logs that end midway through
        /// and cause issues with the console coloring, etc.</remarks>
        private static int RunOperation(CommandLineOptions opts)
        {
            try
            {
                Operation operation = opts.GetOperation();

                int returnValue = operation.ExecuteAsync().GetAwaiter().GetResult();
                operation.Dispose();
                return returnValue;
            }
            catch (Exception e)
            {
                Console.WriteLine($"Unhandled exception while running {typeof(Operation).Name}");
                Console.WriteLine(e);
                return Constants.ErrorCode;
            }
        }

        private static Type[] GetOptions()
        {
            // This order will mandate the order in which the commands are displayed if typing just 'darc'
            // so keep these sorted.
            return new Type[]
                {
                    typeof(AddChannelCommandLineOptions),
                    typeof(AddCommandLineOptions),
                    typeof(AddDefaultChannelCommandLineOptions),
                    typeof(AddSubscriptionCommandLineOptions),
                    typeof(AuthenticateCommandLineOptions),
                    typeof(DeleteChannelCommandLineOptions),
                    typeof(DeleteDefaultChannelCommandLineOptions),
                    typeof(DeleteSubscriptionCommandLineOptions),
                    typeof(GatherDropCommandLineOptions),
                    typeof(GetChannelsCommandLineOptions),
                    typeof(GetDefaultChannelsCommandLineOptions),
                    typeof(GetDependenciesCommandLineOptions),
                    typeof(GetDependencyGraphCommandLineOptions),
                    typeof(GetSubscriptionsCommandLineOptions),
<<<<<<< HEAD
=======
                    typeof(RetrySubscriptionUpdateCommandLineOptions),
                    typeof(SubscriptionStatusCommandLineOptions),
>>>>>>> c6f69840
                    typeof(TriggerSubscriptionsCommandLineOptions),
                    typeof(UpdateDependenciesCommandLineOptions),
                    typeof(UpdateSubscriptionCommandLineOptions),
                    typeof(VerifyCommandLineOptions),
                };
        }
    }
}<|MERGE_RESOLUTION|>--- conflicted
+++ resolved
@@ -64,11 +64,7 @@
                     typeof(GetDependenciesCommandLineOptions),
                     typeof(GetDependencyGraphCommandLineOptions),
                     typeof(GetSubscriptionsCommandLineOptions),
-<<<<<<< HEAD
-=======
-                    typeof(RetrySubscriptionUpdateCommandLineOptions),
                     typeof(SubscriptionStatusCommandLineOptions),
->>>>>>> c6f69840
                     typeof(TriggerSubscriptionsCommandLineOptions),
                     typeof(UpdateDependenciesCommandLineOptions),
                     typeof(UpdateSubscriptionCommandLineOptions),
