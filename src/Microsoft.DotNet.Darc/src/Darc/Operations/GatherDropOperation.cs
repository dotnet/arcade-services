// Licensed to the .NET Foundation under one or more agreements.
// The .NET Foundation licenses this file to you under the MIT license.
// See the LICENSE file in the project root for more information.

using Microsoft.DotNet.Darc.Helpers;
using Microsoft.DotNet.Darc.Options;
using Microsoft.DotNet.DarcLib;
using Microsoft.DotNet.Maestro.Client.Models;
using Microsoft.Extensions.Logging;
using System;
using System.Collections;
using System.Collections.Generic;
using System.IO;
using System.Linq;
using System.Net;
using System.Net.Http;
using System.Threading.Tasks;

namespace Microsoft.DotNet.Darc.Operations
{
    internal class DownloadedAsset
    {
        public Asset Asset { get; set; }
        public string SourceLocation { get; set; }
        public string TargetLocation { get; set; }
        public bool Successful { get; set; }
    }

    internal class DownloadedBuild
    {
        public Build Build { get; set; }
        public bool Successful { get; set; }
        public List<DownloadedAsset> DownloadedAssets { get; set; }
    }

    internal class InputBuilds
    {
        public List<Build> Builds { get; set; }
        public bool Successful { get; set; }
    }

    internal class GatherDropOperation : Operation
    {
        GatherDropCommandLineOptions _options;
        public GatherDropOperation(GatherDropCommandLineOptions options)
            : base(options)
        {
            _options = options;
        }

        const string packagesSubPath = "packages";
        const string assetsSubPath = "assets";
        const string nonShippingSubPath = "nonshipping";
        const string shippingSubPath = "shipping";

        public override async Task<int> ExecuteAsync()
        {
            try
            {
                // Formalize the directory path.
                string rootOutputPath = Path.GetFullPath(_options.OutputDirectory);
                bool success = true;

                // Gather the list of builds that need to be downloaded.
                InputBuilds buildsToDownload = await GatherBuildsToDownloadAsync();

                if (!buildsToDownload.Successful)
                {
                    success = false;
                    if (!_options.ContinueOnError)
                    {
                        return Constants.ErrorCode;
                    }
                }

                Console.WriteLine();

                List<DownloadedBuild> downloadedBuilds = new List<DownloadedBuild>();

                foreach (var build in buildsToDownload.Builds)
                {
                    DownloadedBuild downloadedBuild = await GatherDropForBuildAsync(build, rootOutputPath);
                    if (!downloadedBuild.Successful)
                    {
                        success = false;
                        Console.WriteLine($"Failed to download build with id {build.Id}");
                        if (!_options.ContinueOnError)
                        {
                            return Constants.ErrorCode;
                        }
                    }
                    downloadedBuilds.Add(downloadedBuild);
                }

                // Write the unified drop manifest
                await WriteDropManifest(downloadedBuilds, _options.OutputDirectory);

                Console.WriteLine();
                if (!success)
                {
                    Console.WriteLine("One or more failures attempting to download the drop, please see output.");
                    return Constants.ErrorCode;
                }
                else
                {
                    Console.WriteLine("Download successful.");
                    return Constants.SuccessCode;
                }
            }
            catch (Exception e)
            {
                Logger.LogError(e, "Error: Failed to gather drop.");
                return Constants.ErrorCode;
            }
        }

        /// <summary>
        ///     Returns the repo uri if it's set explicity or one of the shorthand versions is used.
        /// </summary>
        /// <returns></returns>
        private string GetRepoUri()
        {
<<<<<<< HEAD
            IRemote remote = RemoteFactory.GetBarOnlyRemote(_options, Logger);

            Build rootBuild;
            if (_options.RootBuildId != 0)
=======
            const string sdkUri = "https://github.com/dotnet/core-sdk";
            const string runtimeUri = "https://github.com/dotnet/core-setup";
            const string aspnetUri = "https://github.com/aspnet/AspNetCore";
            string repoUri = _options.RepoUri;

            if (string.IsNullOrEmpty(repoUri))
>>>>>>> 350e42f9
            {
                if (_options.DownloadSdk)
                {
                    repoUri = sdkUri;
                }
                else if (_options.DownloadRuntime)
                {
                    repoUri = runtimeUri;
                }
                else if (_options.DownloadAspNet)
                {
                    repoUri = aspnetUri;
                }
            }
            return repoUri;
        }

        /// <summary>
        ///     Validate that the root build options are being used
        ///     properly.
        ///     
        ///     This could be partially covered by the SetName attributes, but they aren't
        ///     quite expressive enough for the options
        /// </summary>
        /// <returns>True if they are being used properly, false otherwise.</returns>
        private bool ValidateRootBuildOptions()
        {
            if (_options.RootBuildId != 0)
            {
                if (!string.IsNullOrEmpty(_options.RepoUri) ||
                  !string.IsNullOrEmpty(_options.Channel) ||
                  !string.IsNullOrEmpty(_options.Commit) ||
                  _options.DownloadSdk ||
                  _options.DownloadRuntime ||
                  _options.DownloadAspNet)
                {
                    Console.WriteLine("--id should not be specified with other options.");
                    return false;
                }
<<<<<<< HEAD
                Console.WriteLine($"Looking up builds of {_options.RepoUri}@{_options.Commit}");
                IEnumerable<Build> builds = await remote.GetBuildsAsync(_options.RepoUri, _options.Commit);
                int buildCount = builds.Count();
                // If more than one is available, print them with their IDs.
                if (buildCount > 1)
                {
                    Console.WriteLine($"There were {buildCount} potential root builds.  Please select one and pass it with --id");
                    foreach (var build in builds)
                    {
                        Console.WriteLine($"  {build.Id}: {build.AzureDevOpsBuildNumber} @ {build.DateProduced.Value.ToLocalTime()}");
                    }
                    return null;
=======
                return true;
            }
            else
            {
                // Should specify a repo uri or shorthand, and only one
                if (!(!string.IsNullOrEmpty(_options.RepoUri) ^
                    _options.DownloadSdk ^
                    _options.DownloadRuntime ^
                    _options.DownloadAspNet))
                {
                    Console.WriteLine("Please specify one of --id, --repo, --sdk, --runtime or --aspnet.");
                    return false;
>>>>>>> 350e42f9
                }
                // Check that commit or channel was specified but not both
                if (!(!string.IsNullOrEmpty(_options.Commit) ^
                    !string.IsNullOrEmpty(_options.Channel)))
                {
                    Console.WriteLine("Please specify either --channel or --commit.");
                    return false;
                }
                return true;
            }
        }

        /// <summary>
        ///     Obtain the root build.
        /// </summary>
        /// <returns>Root build to start with.</returns>
        private async Task<Build> GetRootBuildAsync()
        {
            if (!ValidateRootBuildOptions())
            {
                return null;
            }

            IRemote remote = RemoteFactory.GetBarOnlyRemote(_options, Logger);

            string repoUri = GetRepoUri();
            if (_options.RootBuildId != 0)
            {
                Console.WriteLine($"Looking up build by id {_options.RootBuildId}");
                Build rootBuild = await remote.GetBuildAsync(_options.RootBuildId);
                if (rootBuild == null)
                {
                    Console.WriteLine($"No build found with id {_options.RootBuildId}");
                    return null;
                }
                return rootBuild;
            }
            else if (!string.IsNullOrEmpty(repoUri))
            {
                if (!string.IsNullOrEmpty(_options.Channel))
                {
                    IEnumerable<Channel> channels = await remote.GetChannelsAsync();
                    IEnumerable<Channel> desiredChannels = channels.Where(channel => channel.Name.Contains(_options.Channel, StringComparison.OrdinalIgnoreCase));
                    if (desiredChannels.Count() != 1)
                    {
                        Console.WriteLine($"Channel name {_options.Channel} did not match a unique channel. Available channels:");
                        foreach (var channel in channels)
                        {
                            Console.WriteLine($"  {channel.Name}");
                        }
                        return null;
                    }
                    Channel targetChannel = desiredChannels.First();
                    Console.WriteLine($"Looking up latest build of '{repoUri}' on channel '{targetChannel.Name}'");
                    Build rootBuild = await remote.GetLatestBuildAsync(repoUri, targetChannel.Id.Value);
                    if (rootBuild == null)
                    {
                        Console.WriteLine($"No build of '{repoUri}' found on channel '{targetChannel.Name}'");
                        return null;
                    }
                    return rootBuild;
                }
                else if (!string.IsNullOrEmpty(_options.Commit))
                {
                    Console.WriteLine($"Looking up builds of {_options.RepoUri}@{_options.Commit}");
                    IEnumerable<Build> builds = await remote.GetBuildsAsync(_options.RepoUri, _options.Commit);
                    // If more than one is available, print them with their IDs.
                    if (builds.Count() > 1)
                    {
                        Console.WriteLine($"There were {builds.Count()} potential root builds.  Please select one and pass it with --id");
                        foreach (var build in builds)
                        {
                            Console.WriteLine($"  {build.Id}: {build.AzureDevOpsBuildNumber} @ {build.DateProduced.Value.ToLocalTime()}");
                        }
                        return null;
                    }
                    Build rootBuild = builds.SingleOrDefault();
                    if (rootBuild == null)
                    {
                        Console.WriteLine($"No builds were found of {_options.RepoUri}@{_options.Commit}");
                    }
                    return rootBuild;
                }
            }
            // Shouldn't get here if ValidateRootBuildOptions is correct.
            throw new DarcException("Options for root builds were not validated properly. Please contact @dnceng");
        }

        class BuildComparer : IEqualityComparer<Build>
        {
            public bool Equals(Build x, Build y)
            {
                return x.Id.Value == y.Id.Value;
            }

            public int GetHashCode(Build obj)
            {
                return obj.Id.Value;
            }
        }

        /// <summary>
        ///     Write out a manifest of the items in the drop
        /// </summary>
        /// <returns></returns>
        private async Task WriteDropManifest(List<DownloadedBuild> downloadedBuilds, string outputDirectory)
        {
            if (_options.DryRun)
            {
                return;
            }

            Directory.CreateDirectory(outputDirectory);
            string outputPath = Path.Combine(outputDirectory, "manifest.txt");
            if (_options.Overwrite)
            {
                File.Delete(outputPath);
            }
            using (StreamWriter writer = new StreamWriter(outputPath))
            {
                await writer.WriteLineAsync($"Builds:");
                foreach (DownloadedBuild build in downloadedBuilds)
                {
                    await writer.WriteLineAsync($"  - Repo:         {build.Build.AzureDevOpsRepository}");
                    await writer.WriteLineAsync($"    Commit:       {build.Build.Commit}");
                    await writer.WriteLineAsync($"    Branch:       {build.Build.AzureDevOpsBranch}");
                    await writer.WriteLineAsync($"    Produced:     {build.Build.DateProduced.Value}");
                    await writer.WriteLineAsync($"    Build Number: {build.Build.AzureDevOpsBuildNumber}");
                    await writer.WriteLineAsync($"    BAR Build ID: {build.Build.Id}");
                    await writer.WriteLineAsync($"    Assets:");
                    foreach (DownloadedAsset asset in build.DownloadedAssets)
                    {
                        await writer.WriteLineAsync($"      - Name:          {asset.Asset.Name}");
                        await writer.WriteLineAsync($"        Version:       {asset.Asset.Version}");
                        await writer.WriteLineAsync($"        NonShipping:   {asset.Asset.NonShipping.Value}");
                        await writer.WriteLineAsync($"        Source:        {asset.SourceLocation}");
                        await writer.WriteLineAsync($"        Target:        {asset.TargetLocation}");
                        await writer.WriteLineAsync($"        BAR Asset ID:  {asset.Asset.Id}");
                    }
                }
            }
        }

        /// <summary>
        ///     Build the list of builds that will need their assets downloaded.
        /// </summary>
        /// <returns>List of builds to download</returns>
        /// <remarks>
        ///     This can be pretty simple if a full build download is
        ///     not desired (just determine the root build and return it) or it could
        ///     be a matter of determining all builds that contributed to all dependencies.
        /// </remarks>
        private async Task<InputBuilds> GatherBuildsToDownloadAsync()
        {
            Console.WriteLine("Determining what builds to download...");
            List<string> errors = new List<string>();

            // Gather the root build 
            Build rootBuild = await GetRootBuildAsync();
            if (rootBuild == null)
            {
                return new InputBuilds { Successful = false };
            }
            Console.WriteLine($"Root build - Build number {rootBuild.AzureDevOpsBuildNumber} of {rootBuild.AzureDevOpsRepository} @ {rootBuild.Commit}");
            
            // If transitive (full tree) was not selected, we're done
            if (!_options.Transitive)
            {
                return new InputBuilds()
                {
                    Successful = (errors.Count == 0),
                    Builds = new List<Build>() { rootBuild }
                };
            }

            HashSet<Build> builds = new HashSet<Build>(new BuildComparer());
            builds.Add(rootBuild);
            RemoteFactory remoteFactory = new RemoteFactory(_options);
            // Grab dependencies
            IRemote rootBuildRemote = remoteFactory.GetRemote(rootBuild.AzureDevOpsRepository, Logger);

            Console.WriteLine($"Getting dependencies of root build...");

            // Flatten for convencience and remove dependencies of types that we don't want if need be.
            if (!_options.IncludeToolset)
            {
                Console.WriteLine("Filtering toolset dependencies from the graph...");
            }

            Console.WriteLine("Building graph of all dependencies under root build...");
            DependencyGraph graph = await DependencyGraph.BuildRemoteDependencyGraphAsync(
                remoteFactory,
                rootBuild.AzureDevOpsRepository,
                rootBuild.Commit,
                _options.IncludeToolset,
                Logger);

            Dictionary<DependencyDetail, Build> dependencyCache =
                new Dictionary<DependencyDetail, Build>(new DependencyDetailComparer());

            // Cache root build's assets
            foreach (Asset buildAsset in rootBuild.Assets)
            {
                dependencyCache.Add(
                    new DependencyDetail() { Name = buildAsset.Name, Version = buildAsset.Version, Commit = rootBuild.Commit },
                    rootBuild);
            }

            Console.WriteLine($"There are {graph.UniqueDependencies.Count()} unique dependencies in the graph.");
            Console.WriteLine($"Finding builds for all dependencies...");

            // Now go through the list of dependency graphs and look up builds for each one.
            foreach (DependencyDetail dependency in graph.UniqueDependencies)
            {
                Console.WriteLine($"Finding build for {dependency.Name}@{dependency.Version}...");
                Build assetBuild = null;

                // Figure out whether we've seen this dependency before by looking it up in the dependency
                // detail map.
                if (dependencyCache.TryGetValue(dependency, out Build existingBuild))
                {
                    assetBuild = existingBuild;
                }
                else
                {
                    // Go to the BAR to find out where the asset came from.  Every time we look up a new build,
                    // cache its assets in the map.

                    // Look up the asset by name and version.
                    Console.WriteLine($"Looking up {dependency.Name}@{dependency.Version} in Build Asset Registry...");
                    IEnumerable<Asset> matchingAssets = await rootBuildRemote.GetAssetsAsync(dependency.Name, dependency.Version);

                    // Because the same asset could be produced more than once by different builds (e.g. if you had
                    // a stable asset version), look up the builds by ID until we find one that built the right commit.
                    foreach (var asset in matchingAssets)
                    {
                        Console.WriteLine($"Looking up build {asset.BuildId.Value} in Build Asset Registry...");
                        Build potentialBuild = await rootBuildRemote.GetBuildAsync(asset.BuildId.Value);
                        // Do some quick caching after this lookup.
                        foreach (Asset buildAsset in potentialBuild.Assets)
                        {
                            dependencyCache.Add(
                                new DependencyDetail() {
                                    Name = buildAsset.Name,
                                    Version = buildAsset.Version,
                                    Commit = potentialBuild.Commit,
                                    RepoUri = potentialBuild.AzureDevOpsRepository
                                },
                                potentialBuild);
                        }

                        // Determine whether this build matches. Commit should be enough.  We could
                        // also test for repo uri here but I don't think its necessary.
                        if (potentialBuild.Commit == dependency.Commit)
                        {
                            assetBuild = potentialBuild;
                            break;
                        }
                    }
                }

                    
                if (assetBuild == null)
                {
                    errors.Add($"Could not find build that produced {dependency.Name}@{dependency.Version} @ {dependency.Commit}");
                    if (!_options.ContinueOnError)
                    {
                        break;
                    }
                }
                else
                {
                    builds.Add(assetBuild);
                }
            }

            List<Build> buildList = builds.ToList();

            Console.WriteLine("Full set of builds in graph:");
            foreach (var build in buildList)
            {
                Console.WriteLine($"  Build - {build.AzureDevOpsBuildNumber} of {build.AzureDevOpsRepository} @ {build.Commit}");
            }

            if (errors.Any())
            {
                Console.WriteLine($"Failed to obtain full list of builds.  See errors:");
                foreach (string error in errors)
                {
                    Console.WriteLine($" {error}");
                }
            }

            return new InputBuilds()
            {
                Successful = (errors.Count == 0),
                Builds = builds.ToList()
            };
        }

        /// <summary>
        /// Get an asset name that has the version (without it being double included)
        /// </summary>
        /// <param name="asset">Asset</param>
        /// <returns>Name for logging.</returns>
        private string GetAssetNameForLogging(Asset asset)
        {
            string assetNameAndVersion = asset.Name;
            if (!assetNameAndVersion.Contains(asset.Version))
            {
                assetNameAndVersion += $"@{asset.Version}";
            }
            return assetNameAndVersion;
        }

        /// <summary>
        ///     Gather the drop for a specific build.
        /// </summary>
        /// <param name="build">Build to gather drop for</param>
        /// <param name="rootOutputDirectory">Output directory. Must exist.</param>
        private async Task<DownloadedBuild> GatherDropForBuildAsync(Build build, string rootOutputDirectory)
        {
            IRemote remote = RemoteFactory.GetBarOnlyRemote(_options, Logger);
            bool success = true;

            // If the drop is separated, calculate the directory name based on the last element of the build
            // repo uri plus the build number (to disambiguate overlapping builds)
            string outputDirectory = rootOutputDirectory;
            string repoUri = build.AzureDevOpsRepository ?? build.GitHubRepository;
            if (_options.Separated)
            {
                int lastSlash = repoUri.LastIndexOf("/");
                if (lastSlash != -1 && lastSlash != repoUri.Length - 1)
                {
                    outputDirectory = Path.Combine(rootOutputDirectory, repoUri.Substring(lastSlash + 1), build.AzureDevOpsBuildNumber);
                }
                else
                {
                    // Might contain invalid path chars, this is currently unhandled.
                    outputDirectory = Path.Combine(rootOutputDirectory, repoUri, build.AzureDevOpsBuildNumber);
                }
                Directory.CreateDirectory(outputDirectory);
            }

            List<DownloadedAsset> downloadedAssets = new List<DownloadedAsset>();

            Console.WriteLine($"Gathering drop for build {build.AzureDevOpsBuildNumber} of {repoUri}");
            using (HttpClient client = new HttpClient())
            {
                var assets = await remote.GetAssetsAsync(buildId: build.Id, nonShipping: (!_options.IncludeNonShipping ? (bool?)false : null));
                foreach (var asset in assets)
                {
                    DownloadedAsset downloadedAsset = await DownloadAssetAsync(client, build, asset, outputDirectory);
                    if (downloadedAsset == null)
                    {
                        continue;
                    }
                    else if (!downloadedAsset.Successful)
                    {
                        success = false;
                        if (!_options.ContinueOnError)
                        {
                            Console.WriteLine($"Aborting download.");
                            break;
                        }
                    }
                    else
                    {
                        downloadedAssets.Add(downloadedAsset);
                    }
                }
            }

            DownloadedBuild newBuild = new DownloadedBuild
            {
                Successful = success,
                Build = build,
                DownloadedAssets = downloadedAssets
            };

            // If separated drop, generate a manifest per build
            if (_options.Separated)
            {
                await WriteDropManifest(new List<DownloadedBuild>() { newBuild }, outputDirectory);
            }

            return newBuild;
        }

        /// <summary>
        /// 
        /// </summary>
        /// <param name="client"></param>
        /// <param name="asset"></param>
        /// <param name="rootOutputDirectory"></param>
        /// <returns></returns>
        /// <remarks>
        ///     Layout:
        ///     {root dir}\shipping\assets - blobs
        ///     {root dir}\shipping\packages - packages
        ///     {root dir}\nonshipping\assets - blobs
        ///     {root dir}\nonshipping\packages - packages
        /// </remarks>
        private async Task<DownloadedAsset> DownloadAssetAsync(HttpClient client,
                                                                            Build build,
                                                                            Asset asset,
                                                                            string rootOutputDirectory)
        {
            string assetNameAndVersion = GetAssetNameForLogging(asset);
            if (_options.IncludeNonShipping || !asset.NonShipping.Value)
            {
                Console.WriteLine($"  Downloading asset {assetNameAndVersion}");
            }
            else
            {
                Console.WriteLine($"  Skipping non-shipping asset {assetNameAndVersion}");
                return null;
            }

            DownloadedAsset downloadedAsset = new DownloadedAsset()
            {
                Successful = false,
                Asset = asset
            };
            List<string> errors = new List<string>();

            if (asset.Locations.Count == 0)
            {
                errors.Add($"Asset '{assetNameAndVersion}' has no known location information.");
            }
            else
            {
                string subPath = Path.Combine(rootOutputDirectory, asset.NonShipping.Value ? nonShippingSubPath : shippingSubPath);

                // Walk the locations and attempt to gather the asset at each one, setting the output
                // path based on the type. Note that if there are multiple locations and their types don't
                // match, consider this an error.
                string locationType = asset.Locations[0].Type;
                foreach (AssetLocation location in asset.Locations)
                {
                    if (locationType != location.Type)
                    {
                        errors.Add($"Asset '{assetNameAndVersion}' has inconsistent location types ({locationType} vs. {location.Type})");
                        break;
                    }

                    switch (locationType)
                    {
                        case "nugetFeed":
                            downloadedAsset = await DownloadNugetPackageAsync(client, build, asset, location, subPath, errors);
                            break;
                        case "container":
                            downloadedAsset = await DownloadBlobAsync(client, build, asset, location, subPath, errors);
                            break;
                        default:
                            errors.Add($"Unexpected location type {locationType}");
                            break;
                    }

                    if (downloadedAsset.Successful)
                    {
                        return downloadedAsset;
                    }
                }
            }

            // If none of the download attempts succeeded, then we should print out all the error
            // information.
            Console.WriteLine($"    Failed to download asset, errors shown below:");
            foreach (string error in errors)
            {
                Console.WriteLine($"      {error}");
            }

            return downloadedAsset;
        }

        /// <summary>
        ///     Download a nuget package.
        /// </summary>
        /// <param name="client">Http client for use in downloading</param>
        /// <param name="asset">Asset to download</param>
        /// <param name="assetLocation">Asset location</param>
        /// <param name="subPath">Root path to download file to.</param>
        /// <returns>True if package could be downloaded, false otherwise.</returns>
        private async Task<DownloadedAsset> DownloadNugetPackageAsync(HttpClient client,
                                                                      Build build,
                                                                      Asset asset,
                                                                      AssetLocation assetLocation,
                                                                      string subPath,
                                                                      List<string> errors)
        {
            // Attempt to figure out how to download this. If the location is a blob storage account, then
            // strip off index.json, append 'flatcontainer', the asset name (lower case), then the version,
            // then {asset name}.{version}.nupkg

            if (IsBlobFeedUrl(assetLocation.Location))
            {
                // Construct the source uri.
                string name = asset.Name.ToLowerInvariant();
                string version = asset.Version.ToLowerInvariant();
                string finalUri = assetLocation.Location.Substring(0, assetLocation.Location.Length - "index.json".Length);
                finalUri += $"flatcontainer/{name}/{version}/{name}.{version}.nupkg";

                // Construct the final path, using the correct casing rather than the blob feed casing.
                string fullTargetPath = Path.Combine(subPath, packagesSubPath, $"{asset.Name}.{asset.Version}.nupkg");
                if (await DownloadFileAsync(client, finalUri, fullTargetPath, errors))
                {
                    return new DownloadedAsset()
                    {
                        Successful = true,
                        Asset = asset,
                        SourceLocation = finalUri,
                        TargetLocation = fullTargetPath
                    };
                }
            }
            else if (IsMyGetUrl(assetLocation.Location))
            {
                // Construct the download uri.  Make this:
                // https://dotnet.myget.org/F/aspnetcore-dev/api/v3/index.json
                // into this:
                // https://dotnet.myget.org/F/aspnetcore-dev/api/v2/package/AspNetCoreRuntime.3.0.x64/3.0.0-preview-19074-0437
                
                string finalUri = assetLocation.Location.Substring(0, assetLocation.Location.Length - "v3/index.json".Length);
                finalUri += $"v2/package/{asset.Name}/{asset.Version}";
                string fullTargetPath = Path.Combine(subPath, packagesSubPath, $"{asset.Name}.{asset.Version}.nupkg");
                if (await DownloadFileAsync(client, finalUri, fullTargetPath, errors))
                {
                    return new DownloadedAsset()
                    {
                        Successful = true,
                        Asset = asset,
                        SourceLocation = finalUri,
                        TargetLocation = fullTargetPath
                    };
                }
            }
            else
            {
                string assetNameAndVersion = GetAssetNameForLogging(asset);
                if (string.IsNullOrEmpty(assetLocation.Location))
                {
                    errors.Add($"Asset location for {assetNameAndVersion} is not available.");
                }
                else
                {
                    errors.Add($"Package uri '{assetLocation.Location} for {assetNameAndVersion} is of an unknown type.");
                }
            }

            return new DownloadedAsset()
            {
                Successful = false,
                Asset = asset
            };
        }

        /// <summary>
        ///     Determine whether this location is a blob feed (sleet) uri.
        /// </summary>
        /// <param name="location">Location</param>
        /// <returns>True if the location is a sleet uri, false otherwise.</returns>
        /// <remarks>
        ///     Blob feed uris look like: https://dotnetfeed.blob.core.windows.net/dotnet-core/index.json
        /// </remarks>
        private bool IsBlobFeedUrl(string location)
        {
            if (!Uri.TryCreate(location, UriKind.Absolute, out Uri locationUri))
            {
                // Can't parse the location as a URI.  Some other kind of location?
                return false;
            }

            return locationUri.Host.EndsWith("blob.core.windows.net") && location.EndsWith("/index.json");
        }

        /// <summary>
        ///     Returns true if the location is a myget url.
        /// </summary>
        /// <param name="location">Location</param>
        /// <returns>True if the location is a myget url, false otherwise.</returns>
        /// <remarks>
        ///     https://dotnet.myget.org/F/aspnetcore-dev/api/v3/index.json
        /// </remarks>
        private bool IsMyGetUrl(string location)
        {
            if (!Uri.TryCreate(location, UriKind.Absolute, out Uri locationUri))
            {
                // Can't parse the location as a URI.  Some other kind of location?
                return false;
            }

            return locationUri.Host == "dotnet.myget.org" && location.EndsWith("/api/v3/index.json");
        }

        private async Task<DownloadedAsset> DownloadBlobAsync(HttpClient client,
                                                                Build build,
                                                                Asset asset,
                                                                AssetLocation assetLocation,
                                                                string subPath,
                                                                List<string> errors)
        {
            // Normalize the asset name.  Sometimes the upload to the BAR will have
            // "assets/" prepended to it and sometimes not (depending on the Maestro tasks version).
            // Remove assets/ if it exists so we get consistent target paths.
            string normalizedAssetName = asset.Name;
            if (asset.Name.StartsWith("assets/"))
            {
                normalizedAssetName = asset.Name.Substring("assets/".Length);
            }

            string fullTargetPath = Path.Combine(subPath, assetsSubPath, normalizedAssetName);

            DownloadedAsset downloadedAsset = new DownloadedAsset()
            {
                Successful = false,
                Asset = asset,
                TargetLocation = fullTargetPath
            };
            // If the location is a blob storage account ending in index.json, as would be expected
            // if PushToBlobFeed was used, strip off the index.json and append the asset name. If that doesn't work,
            // prepend "assets/" to the asset name and try that.
            // When uploading assets via the PushToBlobFeed task, assets/ may be prepended (e.g. assets/symbols/)
            // upon upload, but may not be reported to the BAR, or may be reported to BAR.
            // Either way, normalize so that we end up with only one assets/ prepended.

            if (IsBlobFeedUrl(assetLocation.Location))
            {
                string finalBaseUri = assetLocation.Location.Substring(0, assetLocation.Location.Length - "index.json".Length);
                string finalUri1 = $"{finalBaseUri}{asset.Name}";
                string finalUri2 = $"{finalBaseUri}assets/{asset.Name}";
                if (await DownloadFileAsync(client, finalUri1, fullTargetPath, errors))
                {
                    downloadedAsset.Successful = true;
                    downloadedAsset.SourceLocation = finalUri1;
                    return downloadedAsset;
                }
                if (await DownloadFileAsync(client, finalUri2, fullTargetPath, errors))
                {
                    downloadedAsset.Successful = true;
                    downloadedAsset.SourceLocation = finalUri2;
                    return downloadedAsset;
                }
                return downloadedAsset;
            }
            // WORKAROUND: Right now we don't have the ability to have multiple root build locations
            // So the BAR location gets reported as the overall manifest location.  This isn't correct,
            // but we're stuck with it for now until we redesign how the manifest merging is done.
            // So if we see a myget url here, just look up the asset in the dotnetcli storage account.
            if (IsMyGetUrl(assetLocation.Location) && assetLocation.Location.Contains("aspnetcore-dev"))
            {
                // First try to grab the asset from the dotnetcli storage account
                string dotnetcliStorageUri = $"https://dotnetcli.blob.core.windows.net/dotnet/{asset.Name}";
                if (await DownloadFileAsync(client, $"{dotnetcliStorageUri}", fullTargetPath, errors))
                {
                    downloadedAsset.Successful = true;
                    downloadedAsset.SourceLocation = dotnetcliStorageUri;
                    return downloadedAsset;
                }
                // AspNet symbol packages have incorrect names right now.  They are found on the drop share.
                if (asset.Name.EndsWith(".symbols.nupkg"))
                {
                    string symbolPackageName = asset.Name;
                    int lastSlash = asset.Name.LastIndexOf("/");
                    if (lastSlash != -1)
                    {
                        symbolPackageName = asset.Name.Substring(lastSlash);
                    }
                    string shippingNonShippingFolder = asset.NonShipping.Value ? "NonShipping" : "Shipping";
                    string aspnetciSymbolSharePath = $@"\\aspnetci\drops\AspNetCore\master\{build.AzureDevOpsBuildNumber}\packages\Release\{shippingNonShippingFolder}\{symbolPackageName}";
                    if (await DownloadFromShareAsync(aspnetciSymbolSharePath, fullTargetPath, errors))
                    {
                        downloadedAsset.Successful = true;
                        downloadedAsset.SourceLocation = aspnetciSymbolSharePath;
                        return downloadedAsset;
                    }
                }
                return downloadedAsset;
            }
            else
            {
                if (string.IsNullOrEmpty(assetLocation.Location))
                {
                    errors.Add($"Asset location for {asset.Name} is not available.");
                }
                else
                {
                    errors.Add($"Blob uri '{assetLocation.Location} for {asset.Name} is of an unknown type");
                }
                return downloadedAsset;
            }
        }

        private async Task<bool> DownloadFromShareAsync(string sourceFile, string targetFile, List<string> errors)
        {
            if (_options.DryRun)
            {
                Console.WriteLine($"  {sourceFile} => {targetFile}.");
                return true;
            }

            try
            {
                string directory = Path.GetDirectoryName(targetFile);
                Directory.CreateDirectory(directory);
                
                // Web client will overwrite, so avoid this if not desired by checking for file existence.
                if (!_options.Overwrite && File.Exists(targetFile))
                {
                    errors.Add($"Failed to write {targetFile}. The file already exists.");
                    return false;
                }

                using (var wc = new WebClient())
                {
                    Uri sourceUri = new Uri(sourceFile);
                    await wc.DownloadFileTaskAsync(sourceUri, targetFile);
                    Console.WriteLine($"  {sourceFile} => {targetFile}.");
                }

                return true;
            }
            catch (Exception e)
            {
                errors.Add($"Failed to write {targetFile}: {e.Message}");
            }

            return false;
        }

        /// <summary>
        ///     Download a single file and write it to targetFile. For now we just support
        ///     unauthenticated blob storage. Later there could be a version that uses the storage
        ///     SDK.
        /// </summary>
        /// <param name="client">Http client</param>
        /// <param name="sourceUri">Source uri</param>
        /// <param name="targetFile">Target file path. Directories are created.</param>
        /// <returns>Error message if the </returns>
        private async Task<bool> DownloadFileAsync(HttpClient client, string sourceUri, string targetFile, List<string> errors)
        {
            if (_options.DryRun)
            {
                Console.WriteLine($"  {sourceUri} => {targetFile}.");
                return true;
            }

            try
            {
                string directory = Path.GetDirectoryName(targetFile);
                Directory.CreateDirectory(directory);

                // Ensure the parent target directory has been created.
                using (FileStream outStream = new FileStream(targetFile,
                                                      _options.Overwrite ? FileMode.Create : FileMode.CreateNew,
                                                      FileAccess.Write))
                {
                    using (var inStream = await client.GetStreamAsync(sourceUri))
                    {
                        Console.Write($"  {sourceUri} => {targetFile}...");
                        await inStream.CopyToAsync(outStream);
                        Console.WriteLine("Done");
                    }
                }
                return true;
            }
            catch (IOException e)
            {
                errors.Add($"Failed to write {targetFile}: {e.Message}");
            }
            catch (HttpRequestException e)
            {
                // Ensure we delete the file in this case, otherwise an attempt to download
                // from a separate location will fail.
                File.Delete(targetFile);
                errors.Add($"Failed to download {sourceUri}: {e.Message}");
            }
            return false;
        }
    }
}<|MERGE_RESOLUTION|>--- conflicted
+++ resolved
@@ -120,19 +120,12 @@
         /// <returns></returns>
         private string GetRepoUri()
         {
-<<<<<<< HEAD
-            IRemote remote = RemoteFactory.GetBarOnlyRemote(_options, Logger);
-
-            Build rootBuild;
-            if (_options.RootBuildId != 0)
-=======
             const string sdkUri = "https://github.com/dotnet/core-sdk";
             const string runtimeUri = "https://github.com/dotnet/core-setup";
             const string aspnetUri = "https://github.com/aspnet/AspNetCore";
             string repoUri = _options.RepoUri;
 
             if (string.IsNullOrEmpty(repoUri))
->>>>>>> 350e42f9
             {
                 if (_options.DownloadSdk)
                 {
@@ -172,20 +165,6 @@
                     Console.WriteLine("--id should not be specified with other options.");
                     return false;
                 }
-<<<<<<< HEAD
-                Console.WriteLine($"Looking up builds of {_options.RepoUri}@{_options.Commit}");
-                IEnumerable<Build> builds = await remote.GetBuildsAsync(_options.RepoUri, _options.Commit);
-                int buildCount = builds.Count();
-                // If more than one is available, print them with their IDs.
-                if (buildCount > 1)
-                {
-                    Console.WriteLine($"There were {buildCount} potential root builds.  Please select one and pass it with --id");
-                    foreach (var build in builds)
-                    {
-                        Console.WriteLine($"  {build.Id}: {build.AzureDevOpsBuildNumber} @ {build.DateProduced.Value.ToLocalTime()}");
-                    }
-                    return null;
-=======
                 return true;
             }
             else
@@ -198,7 +177,6 @@
                 {
                     Console.WriteLine("Please specify one of --id, --repo, --sdk, --runtime or --aspnet.");
                     return false;
->>>>>>> 350e42f9
                 }
                 // Check that commit or channel was specified but not both
                 if (!(!string.IsNullOrEmpty(_options.Commit) ^
