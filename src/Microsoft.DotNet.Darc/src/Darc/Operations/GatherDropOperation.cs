// Licensed to the .NET Foundation under one or more agreements.
// The .NET Foundation licenses this file to you under the MIT license.
// See the LICENSE file in the project root for more information.

using Microsoft.DotNet.Darc.Helpers;
using Microsoft.DotNet.Darc.Options;
using Microsoft.DotNet.DarcLib;
using Microsoft.DotNet.Maestro.Client.Models;
using Microsoft.Extensions.Logging;
using System;
using System.Collections;
using System.Collections.Generic;
using System.IO;
using System.Linq;
using System.Net;
using System.Net.Http;
using System.Threading.Tasks;

namespace Microsoft.DotNet.Darc.Operations
{
    internal class DownloadedAsset
    {
        public Asset Asset { get; set; }
        public string SourceLocation { get; set; }
        public string TargetLocation { get; set; }
        public bool Successful { get; set; }
    }

    internal class DownloadedBuild
    {
        public Build Build { get; set; }
        public bool Successful { get; set; }
        public IEnumerable<DownloadedAsset> DownloadedAssets { get; set; }
    }

    internal class InputBuilds
    {
        public IEnumerable<Build> Builds { get; set; }
        public bool Successful { get; set; }
    }

    internal class GatherDropOperation : Operation
    {
        GatherDropCommandLineOptions _options;
        public GatherDropOperation(GatherDropCommandLineOptions options)
            : base(options)
        {
            _options = options;
        }

        const string packagesSubPath = "packages";
        const string assetsSubPath = "assets";
        const string nonShippingSubPath = "nonshipping";
        const string shippingSubPath = "shipping";

        public override async Task<int> ExecuteAsync()
        {
            try
            {
                // Formalize the directory path.
                string rootOutputPath = Path.GetFullPath(_options.OutputDirectory);
                bool success = true;

                // Gather the list of builds that need to be downloaded.
                InputBuilds buildsToDownload = await GatherBuildsToDownloadAsync();

                if (!buildsToDownload.Successful)
                {
                    success = false;
                    if (!_options.ContinueOnError)
                    {
                        return Constants.ErrorCode;
                    }
                }

                Console.WriteLine();

                List<DownloadedBuild> downloadedBuilds = new List<DownloadedBuild>();

                foreach (var build in buildsToDownload.Builds)
                {
                    DownloadedBuild downloadedBuild = await GatherDropForBuildAsync(build, rootOutputPath);
                    if (!downloadedBuild.Successful)
                    {
                        success = false;
                        Console.WriteLine($"Failed to download build with id {build.Id}");
                        if (!_options.ContinueOnError)
                        {
                            return Constants.ErrorCode;
                        }
                    }
                    downloadedBuilds.Add(downloadedBuild);
                }

                // Write the unified drop manifest
                await WriteDropManifest(downloadedBuilds, _options.OutputDirectory);

                Console.WriteLine();
                if (!success)
                {
                    Console.WriteLine("One or more failures attempting to download the drop, please see output.");
                    return Constants.ErrorCode;
                }
                else
                {
                    Console.WriteLine("Download successful.");
                    return Constants.SuccessCode;
                }
            }
            catch (Exception e)
            {
                Logger.LogError(e, "Error: Failed to gather drop.");
                return Constants.ErrorCode;
            }
        }

        /// <summary>
        ///     Returns the repo uri if it's set explicity or one of the shorthand versions is used.
        /// </summary>
        /// <returns></returns>
        private string GetRepoUri()
        {
            const string sdkUri = "https://github.com/dotnet/core-sdk";
            const string runtimeUri = "https://github.com/dotnet/core-setup";
            const string aspnetUri = "https://github.com/aspnet/AspNetCore";
            string repoUri = _options.RepoUri;

            if (string.IsNullOrEmpty(repoUri))
            {
                if (_options.DownloadSdk)
                {
                    repoUri = sdkUri;
                }
                else if (_options.DownloadRuntime)
                {
                    repoUri = runtimeUri;
                }
                else if (_options.DownloadAspNet)
                {
                    repoUri = aspnetUri;
                }
            }
            return repoUri;
        }

        /// <summary>
        ///     Validate that the root build options are being used
        ///     properly.
        ///     
        ///     This could be partially covered by the SetName attributes, but they aren't
        ///     quite expressive enough for the options
        /// </summary>
        /// <returns>True if they are being used properly, false otherwise.</returns>
        private bool ValidateRootBuildOptions()
        {
            if (_options.RootBuildId != 0)
            {
                if (!string.IsNullOrEmpty(_options.RepoUri) ||
                  !string.IsNullOrEmpty(_options.Channel) ||
                  !string.IsNullOrEmpty(_options.Commit) ||
                  _options.DownloadSdk ||
                  _options.DownloadRuntime ||
                  _options.DownloadAspNet)
                {
                    Console.WriteLine("--id should not be specified with other options.");
                    return false;
                }
                return true;
            }
            else
            {
                // Should specify a repo uri or shorthand, and only one
                if (!(!string.IsNullOrEmpty(_options.RepoUri) ^
                    _options.DownloadSdk ^
                    _options.DownloadRuntime ^
                    _options.DownloadAspNet))
                {
                    Console.WriteLine("Please specify one of --id, --repo, --sdk, --runtime or --aspnet.");
                    return false;
                }
                // Check that commit or channel was specified but not both
                if (!(!string.IsNullOrEmpty(_options.Commit) ^
                    !string.IsNullOrEmpty(_options.Channel)))
                {
                    Console.WriteLine("Please specify either --channel or --commit.");
                    return false;
                }
                return true;
            }
        }

        /// <summary>
        ///     Obtain the root build.
        /// </summary>
        /// <returns>Root build to start with.</returns>
        private async Task<Build> GetRootBuildAsync()
        {
            if (!ValidateRootBuildOptions())
            {
                return null;
            }

            IRemote remote = RemoteFactory.GetBarOnlyRemote(_options, Logger);

            string repoUri = GetRepoUri();
            if (_options.RootBuildId != 0)
            {
                Console.WriteLine($"Looking up build by id {_options.RootBuildId}");
                Build rootBuild = await remote.GetBuildAsync(_options.RootBuildId);
                if (rootBuild == null)
                {
                    Console.WriteLine($"No build found with id {_options.RootBuildId}");
                    return null;
                }
                return rootBuild;
            }
            else if (!string.IsNullOrEmpty(repoUri))
            {
                if (!string.IsNullOrEmpty(_options.Channel))
                {
                    IEnumerable<Channel> channels = await remote.GetChannelsAsync();
                    IEnumerable<Channel> desiredChannels = channels.Where(channel => channel.Name.Contains(_options.Channel, StringComparison.OrdinalIgnoreCase));
                    if (desiredChannels.Count() != 1)
                    {
                        Console.WriteLine($"Channel name {_options.Channel} did not match a unique channel. Available channels:");
                        foreach (var channel in channels)
                        {
                            Console.WriteLine($"  {channel.Name}");
                        }
                        return null;
                    }
                    Channel targetChannel = desiredChannels.First();
                    Console.WriteLine($"Looking up latest build of '{repoUri}' on channel '{targetChannel.Name}'");
                    Build rootBuild = await remote.GetLatestBuildAsync(repoUri, targetChannel.Id);
                    if (rootBuild == null)
                    {
                        Console.WriteLine($"No build of '{repoUri}' found on channel '{targetChannel.Name}'");
                        return null;
                    }
                    return rootBuild;
                }
                else if (!string.IsNullOrEmpty(_options.Commit))
                {
                    Console.WriteLine($"Looking up builds of {_options.RepoUri}@{_options.Commit}");
                    IEnumerable<Build> builds = await remote.GetBuildsAsync(_options.RepoUri, _options.Commit);
                    // If more than one is available, print them with their IDs.
                    if (builds.Count() > 1)
                    {
                        Console.WriteLine($"There were {builds.Count()} potential root builds.  Please select one and pass it with --id");
                        foreach (var build in builds)
                        {
                            Console.WriteLine($"  {build.Id}: {build.AzureDevOpsBuildNumber} @ {build.DateProduced.ToLocalTime()}");
                        }
                        return null;
                    }
                    Build rootBuild = builds.SingleOrDefault();
                    if (rootBuild == null)
                    {
                        Console.WriteLine($"No builds were found of {_options.RepoUri}@{_options.Commit}");
                    }
                    return rootBuild;
                }
            }
            // Shouldn't get here if ValidateRootBuildOptions is correct.
            throw new DarcException("Options for root builds were not validated properly. Please contact @dnceng");
        }

        class BuildComparer : IEqualityComparer<Build>
        {
            public bool Equals(Build x, Build y)
            {
                return x.Id== y.Id;
            }

            public int GetHashCode(Build obj)
            {
                return obj.Id;
            }
        }

        /// <summary>
        ///     Write out a manifest of the items in the drop
        /// </summary>
        /// <returns></returns>
        private async Task WriteDropManifest(List<DownloadedBuild> downloadedBuilds, string outputDirectory)
        {
            if (_options.DryRun)
            {
                return;
            }

            Directory.CreateDirectory(outputDirectory);
            string outputPath = Path.Combine(outputDirectory, "manifest.txt");
            if (_options.Overwrite)
            {
                File.Delete(outputPath);
            }
            using (StreamWriter writer = new StreamWriter(outputPath))
            {
                await writer.WriteLineAsync($"Builds:");
                foreach (DownloadedBuild build in downloadedBuilds)
                {
                    await writer.WriteLineAsync($"  - Repo:         {build.Build.AzureDevOpsRepository}");
                    await writer.WriteLineAsync($"    Commit:       {build.Build.Commit}");
                    await writer.WriteLineAsync($"    Branch:       {build.Build.AzureDevOpsBranch}");
                    await writer.WriteLineAsync($"    Produced:     {build.Build.DateProduced}");
                    await writer.WriteLineAsync($"    Build Number: {build.Build.AzureDevOpsBuildNumber}");
                    await writer.WriteLineAsync($"    BAR Build ID: {build.Build.Id}");
                    await writer.WriteLineAsync($"    Assets:");
                    foreach (DownloadedAsset asset in build.DownloadedAssets)
                    {
                        await writer.WriteLineAsync($"      - Name:          {asset.Asset.Name}");
                        await writer.WriteLineAsync($"        Version:       {asset.Asset.Version}");
                        await writer.WriteLineAsync($"        NonShipping:   {asset.Asset.NonShipping}");
                        await writer.WriteLineAsync($"        Source:        {asset.SourceLocation}");
                        await writer.WriteLineAsync($"        Target:        {asset.TargetLocation}");
                        await writer.WriteLineAsync($"        BAR Asset ID:  {asset.Asset.Id}");
                    }
                }
            }
        }

        /// <summary>
        ///     Build the list of builds that will need their assets downloaded.
        /// </summary>
        /// <returns>List of builds to download</returns>
        /// <remarks>
        ///     This can be pretty simple if a full build download is
        ///     not desired (just determine the root build and return it) or it could
        ///     be a matter of determining all builds that contributed to all dependencies.
        /// </remarks>
        private async Task<InputBuilds> GatherBuildsToDownloadAsync()
        {
            Console.WriteLine("Determining what builds to download...");
            
            // Gather the root build 
            Build rootBuild = await GetRootBuildAsync();
            if (rootBuild == null)
            {
                return new InputBuilds { Successful = false };
            }
            Console.WriteLine($"Root build - Build number {rootBuild.AzureDevOpsBuildNumber} of {rootBuild.AzureDevOpsRepository} @ {rootBuild.Commit}");
            
            // If transitive (full tree) was not selected, we're done
            if (!_options.Transitive)
            {
                return new InputBuilds()
                {
                    Successful = true,
                    Builds = new List<Build>() { rootBuild }
                };
            }

            HashSet<Build> builds = new HashSet<Build>(new BuildComparer());
            builds.Add(rootBuild);
            RemoteFactory remoteFactory = new RemoteFactory(_options);
            // Grab dependencies
            IRemote rootBuildRemote = remoteFactory.GetRemote(rootBuild.AzureDevOpsRepository, Logger);

            Console.WriteLine($"Getting dependencies of root build...");

            // Flatten for convencience and remove dependencies of types that we don't want if need be.
            if (!_options.IncludeToolset)
            {
                Console.WriteLine("Filtering toolset dependencies from the graph...");
            }

            DependencyGraphBuildOptions buildOptions = new DependencyGraphBuildOptions()
            {
                IncludeToolset = _options.IncludeToolset,
                LookupBuilds = true,
                NodeDiff = NodeDiff.None
            };

            Console.WriteLine("Building graph of all dependencies under root build...");
            DependencyGraph graph = await DependencyGraph.BuildRemoteDependencyGraphAsync(
                remoteFactory,
                rootBuild.AzureDevOpsRepository ?? rootBuild.GitHubRepository,
                rootBuild.Commit,
                buildOptions,
                Logger);

            Dictionary<DependencyDetail, Build> dependencyCache =
                new Dictionary<DependencyDetail, Build>(new DependencyDetailComparer());

            // Cache root build's assets
            foreach (Asset buildAsset in rootBuild.Assets)
            {
                dependencyCache.Add(
                    new DependencyDetail
                    {
                        Name = buildAsset.Name,
                        Version = buildAsset.Version,
                        Commit = rootBuild.Commit,
                    },
                    rootBuild);
            }

            Console.WriteLine($"There are {graph.UniqueDependencies.Count()} unique dependencies in the graph.");
<<<<<<< HEAD
=======
            Console.WriteLine($"Finding builds for all dependencies...");

            // Now go through the list of dependency graphs and look up builds for each one.
            foreach (DependencyDetail dependency in graph.UniqueDependencies)
            {
                Console.WriteLine($"Finding build for {dependency.Name}@{dependency.Version}...");
                Build assetBuild = null;

                // Figure out whether we've seen this dependency before by looking it up in the dependency
                // detail map.
                if (dependencyCache.TryGetValue(dependency, out Build existingBuild))
                {
                    assetBuild = existingBuild;
                }
                else
                {
                    // Go to the BAR to find out where the asset came from.  Every time we look up a new build,
                    // cache its assets in the map.

                    // Look up the asset by name and version.
                    Console.WriteLine($"Looking up {dependency.Name}@{dependency.Version} in Build Asset Registry...");
                    IEnumerable<Asset> matchingAssets = await rootBuildRemote.GetAssetsAsync(dependency.Name, dependency.Version);

                    // Because the same asset could be produced more than once by different builds (e.g. if you had
                    // a stable asset version), look up the builds by ID until we find one that built the right commit.
                    foreach (var asset in matchingAssets)
                    {
                        Console.WriteLine($"Looking up build {asset.BuildId} in Build Asset Registry...");
                        Build potentialBuild = await rootBuildRemote.GetBuildAsync(asset.BuildId);
                        // Do some quick caching after this lookup.
                        foreach (Asset buildAsset in potentialBuild.Assets)
                        {
                            DependencyDetail dependencyDetail = new DependencyDetail
                            {
                                Name = buildAsset.Name,
                                Version = buildAsset.Version,
                                Commit = potentialBuild.Commit,
                                RepoUri = potentialBuild.AzureDevOpsRepository,
                            };

                            if (!dependencyCache.ContainsKey(dependencyDetail))
                            {
                                dependencyCache.Add(dependencyDetail, potentialBuild);
                            }
                        }

                        // Determine whether this build matches. Commit should be enough.  We could
                        // also test for repo uri here but I don't think its necessary.
                        if (potentialBuild.Commit == dependency.Commit)
                        {
                            assetBuild = potentialBuild;
                            break;
                        }
                    }
                }

                    
                if (assetBuild == null)
                {
                    errors.Add($"Could not find build that produced {dependency.Name}@{dependency.Version} @ {dependency.Commit}");
                    if (!_options.ContinueOnError)
                    {
                        break;
                    }
                }
                else
                {
                    builds.Add(assetBuild);
                }
            }

            List<Build> buildList = builds.ToList();

>>>>>>> 5579e904
            Console.WriteLine("Full set of builds in graph:");
            foreach (var build in graph.ContributingBuilds)
            {
                Console.WriteLine($"  Build - {build.AzureDevOpsBuildNumber} of {build.AzureDevOpsRepository ?? build.GitHubRepository} @ {build.Commit}");
                builds.Add(build);
            }

            if (graph.DependenciesMissingBuilds.Any())
            {
                Console.WriteLine("Dependencies missing builds:");
                foreach (DependencyDetail dependency in graph.DependenciesMissingBuilds)
                {
                    Console.WriteLine($"  {dependency.Name}@{dependency.Version} @ ({dependency.RepoUri}@{dependency.Commit})");
                }
                if (!_options.ContinueOnError)
                {
                    return new InputBuilds()
                    {
                        Successful = false,
                        Builds = builds
                    };
                }
            }

            return new InputBuilds()
            {
                Successful = true,
                Builds = builds.ToList()
            };
        }

        /// <summary>
        /// Get an asset name that has the version (without it being double included)
        /// </summary>
        /// <param name="asset">Asset</param>
        /// <returns>Name for logging.</returns>
        private string GetAssetNameForLogging(Asset asset)
        {
            string assetNameAndVersion = asset.Name;
            if (!assetNameAndVersion.Contains(asset.Version))
            {
                assetNameAndVersion += $"@{asset.Version}";
            }
            return assetNameAndVersion;
        }

        /// <summary>
        ///     Gather the drop for a specific build.
        /// </summary>
        /// <param name="build">Build to gather drop for</param>
        /// <param name="rootOutputDirectory">Output directory. Must exist.</param>
        private async Task<DownloadedBuild> GatherDropForBuildAsync(Build build, string rootOutputDirectory)
        {
            IRemote remote = RemoteFactory.GetBarOnlyRemote(_options, Logger);
            bool success = true;

            // If the drop is separated, calculate the directory name based on the last element of the build
            // repo uri plus the build number (to disambiguate overlapping builds)
            string outputDirectory = rootOutputDirectory;
            string repoUri = build.AzureDevOpsRepository ?? build.GitHubRepository;
            if (_options.Separated)
            {
                int lastSlash = repoUri.LastIndexOf("/");
                if (lastSlash != -1 && lastSlash != repoUri.Length - 1)
                {
                    outputDirectory = Path.Combine(rootOutputDirectory, repoUri.Substring(lastSlash + 1), build.AzureDevOpsBuildNumber);
                }
                else
                {
                    // Might contain invalid path chars, this is currently unhandled.
                    outputDirectory = Path.Combine(rootOutputDirectory, repoUri, build.AzureDevOpsBuildNumber);
                }
                Directory.CreateDirectory(outputDirectory);
            }

            List<DownloadedAsset> downloadedAssets = new List<DownloadedAsset>();

            Console.WriteLine($"Gathering drop for build {build.AzureDevOpsBuildNumber} of {repoUri}");
            using (HttpClient client = new HttpClient())
            {
                var assets = await remote.GetAssetsAsync(buildId: build.Id, nonShipping: (!_options.IncludeNonShipping ? (bool?)false : null));
                foreach (var asset in assets)
                {
                    DownloadedAsset downloadedAsset = await DownloadAssetAsync(client, build, asset, outputDirectory);
                    if (downloadedAsset == null)
                    {
                        continue;
                    }
                    else if (!downloadedAsset.Successful)
                    {
                        success = false;
                        if (!_options.ContinueOnError)
                        {
                            Console.WriteLine($"Aborting download.");
                            break;
                        }
                    }
                    else
                    {
                        downloadedAssets.Add(downloadedAsset);
                    }
                }
            }

            DownloadedBuild newBuild = new DownloadedBuild
            {
                Successful = success,
                Build = build,
                DownloadedAssets = downloadedAssets
            };

            // If separated drop, generate a manifest per build
            if (_options.Separated)
            {
                await WriteDropManifest(new List<DownloadedBuild>() { newBuild }, outputDirectory);
            }

            return newBuild;
        }

        /// <summary>
        /// 
        /// </summary>
        /// <param name="client"></param>
        /// <param name="asset"></param>
        /// <param name="rootOutputDirectory"></param>
        /// <returns></returns>
        /// <remarks>
        ///     Layout:
        ///     {root dir}\shipping\assets - blobs
        ///     {root dir}\shipping\packages - packages
        ///     {root dir}\nonshipping\assets - blobs
        ///     {root dir}\nonshipping\packages - packages
        /// </remarks>
        private async Task<DownloadedAsset> DownloadAssetAsync(HttpClient client,
                                                                            Build build,
                                                                            Asset asset,
                                                                            string rootOutputDirectory)
        {
            string assetNameAndVersion = GetAssetNameForLogging(asset);
            if (_options.IncludeNonShipping || !asset.NonShipping)
            {
                Console.WriteLine($"  Downloading asset {assetNameAndVersion}");
            }
            else
            {
                Console.WriteLine($"  Skipping non-shipping asset {assetNameAndVersion}");
                return null;
            }

            DownloadedAsset downloadedAsset = new DownloadedAsset()
            {
                Successful = false,
                Asset = asset
            };
            List<string> errors = new List<string>();

            if (asset.Locations.Count == 0)
            {
                errors.Add($"Asset '{assetNameAndVersion}' has no known location information.");
            }
            else
            {
                string subPath = Path.Combine(rootOutputDirectory, asset.NonShipping? nonShippingSubPath : shippingSubPath);

                // Walk the locations and attempt to gather the asset at each one, setting the output
                // path based on the type. Note that if there are multiple locations and their types don't
                // match, consider this an error.
                AssetLocationType locationType = asset.Locations[0].Type;
                foreach (AssetLocation location in asset.Locations)
                {
                    if (locationType != location.Type)
                    {
                        errors.Add($"Asset '{assetNameAndVersion}' has inconsistent location types ({locationType} vs. {location.Type})");
                        break;
                    }

                    switch (locationType)
                    {
                        case AssetLocationType.NugetFeed:
                            downloadedAsset = await DownloadNugetPackageAsync(client, build, asset, location, subPath, errors);
                            break;
                        case AssetLocationType.Container:
                            downloadedAsset = await DownloadBlobAsync(client, build, asset, location, subPath, errors);
                            break;
                        default:
                            errors.Add($"Unexpected location type {locationType}");
                            break;
                    }

                    if (downloadedAsset.Successful)
                    {
                        return downloadedAsset;
                    }
                }
            }

            // If none of the download attempts succeeded, then we should print out all the error
            // information.
            Console.WriteLine($"    Failed to download asset, errors shown below:");
            foreach (string error in errors)
            {
                Console.WriteLine($"      {error}");
            }

            return downloadedAsset;
        }

        /// <summary>
        ///     Download a nuget package.
        /// </summary>
        /// <param name="client">Http client for use in downloading</param>
        /// <param name="asset">Asset to download</param>
        /// <param name="assetLocation">Asset location</param>
        /// <param name="subPath">Root path to download file to.</param>
        /// <returns>True if package could be downloaded, false otherwise.</returns>
        private async Task<DownloadedAsset> DownloadNugetPackageAsync(HttpClient client,
                                                                      Build build,
                                                                      Asset asset,
                                                                      AssetLocation assetLocation,
                                                                      string subPath,
                                                                      List<string> errors)
        {
            // Attempt to figure out how to download this. If the location is a blob storage account, then
            // strip off index.json, append 'flatcontainer', the asset name (lower case), then the version,
            // then {asset name}.{version}.nupkg

            if (IsBlobFeedUrl(assetLocation.Location))
            {
                // Construct the source uri.
                string name = asset.Name.ToLowerInvariant();
                string version = asset.Version.ToLowerInvariant();
                string finalUri = assetLocation.Location.Substring(0, assetLocation.Location.Length - "index.json".Length);
                finalUri += $"flatcontainer/{name}/{version}/{name}.{version}.nupkg";

                // Construct the final path, using the correct casing rather than the blob feed casing.
                string fullTargetPath = Path.Combine(subPath, packagesSubPath, $"{asset.Name}.{asset.Version}.nupkg");
                if (await DownloadFileAsync(client, finalUri, fullTargetPath, errors))
                {
                    return new DownloadedAsset()
                    {
                        Successful = true,
                        Asset = asset,
                        SourceLocation = finalUri,
                        TargetLocation = fullTargetPath
                    };
                }
            }
            else if (IsMyGetUrl(assetLocation.Location))
            {
                // Construct the download uri.  Make this:
                // https://dotnet.myget.org/F/aspnetcore-dev/api/v3/index.json
                // into this:
                // https://dotnet.myget.org/F/aspnetcore-dev/api/v2/package/AspNetCoreRuntime.3.0.x64/3.0.0-preview-19074-0437
                
                string finalUri = assetLocation.Location.Substring(0, assetLocation.Location.Length - "v3/index.json".Length);
                finalUri += $"v2/package/{asset.Name}/{asset.Version}";
                string fullTargetPath = Path.Combine(subPath, packagesSubPath, $"{asset.Name}.{asset.Version}.nupkg");
                if (await DownloadFileAsync(client, finalUri, fullTargetPath, errors))
                {
                    return new DownloadedAsset()
                    {
                        Successful = true,
                        Asset = asset,
                        SourceLocation = finalUri,
                        TargetLocation = fullTargetPath
                    };
                }
            }
            else
            {
                string assetNameAndVersion = GetAssetNameForLogging(asset);
                if (string.IsNullOrEmpty(assetLocation.Location))
                {
                    errors.Add($"Asset location for {assetNameAndVersion} is not available.");
                }
                else
                {
                    errors.Add($"Package uri '{assetLocation.Location} for {assetNameAndVersion} is of an unknown type.");
                }
            }

            return new DownloadedAsset()
            {
                Successful = false,
                Asset = asset
            };
        }

        /// <summary>
        ///     Determine whether this location is a blob feed (sleet) uri.
        /// </summary>
        /// <param name="location">Location</param>
        /// <returns>True if the location is a sleet uri, false otherwise.</returns>
        /// <remarks>
        ///     Blob feed uris look like: https://dotnetfeed.blob.core.windows.net/dotnet-core/index.json
        /// </remarks>
        private bool IsBlobFeedUrl(string location)
        {
            if (!Uri.TryCreate(location, UriKind.Absolute, out Uri locationUri))
            {
                // Can't parse the location as a URI.  Some other kind of location?
                return false;
            }

            return locationUri.Host.EndsWith("blob.core.windows.net") && location.EndsWith("/index.json");
        }

        /// <summary>
        ///     Returns true if the location is a myget url.
        /// </summary>
        /// <param name="location">Location</param>
        /// <returns>True if the location is a myget url, false otherwise.</returns>
        /// <remarks>
        ///     https://dotnet.myget.org/F/aspnetcore-dev/api/v3/index.json
        /// </remarks>
        private bool IsMyGetUrl(string location)
        {
            if (!Uri.TryCreate(location, UriKind.Absolute, out Uri locationUri))
            {
                // Can't parse the location as a URI.  Some other kind of location?
                return false;
            }

            return locationUri.Host == "dotnet.myget.org" && location.EndsWith("/api/v3/index.json");
        }

        private async Task<DownloadedAsset> DownloadBlobAsync(HttpClient client,
                                                                Build build,
                                                                Asset asset,
                                                                AssetLocation assetLocation,
                                                                string subPath,
                                                                List<string> errors)
        {
            // Normalize the asset name.  Sometimes the upload to the BAR will have
            // "assets/" prepended to it and sometimes not (depending on the Maestro tasks version).
            // Remove assets/ if it exists so we get consistent target paths.
            string normalizedAssetName = asset.Name;
            if (asset.Name.StartsWith("assets/"))
            {
                normalizedAssetName = asset.Name.Substring("assets/".Length);
            }

            string fullTargetPath = Path.Combine(subPath, assetsSubPath, normalizedAssetName);

            DownloadedAsset downloadedAsset = new DownloadedAsset()
            {
                Successful = false,
                Asset = asset,
                TargetLocation = fullTargetPath
            };
            // If the location is a blob storage account ending in index.json, as would be expected
            // if PushToBlobFeed was used, strip off the index.json and append the asset name. If that doesn't work,
            // prepend "assets/" to the asset name and try that.
            // When uploading assets via the PushToBlobFeed task, assets/ may be prepended (e.g. assets/symbols/)
            // upon upload, but may not be reported to the BAR, or may be reported to BAR.
            // Either way, normalize so that we end up with only one assets/ prepended.

            if (IsBlobFeedUrl(assetLocation.Location))
            {
                string finalBaseUri = assetLocation.Location.Substring(0, assetLocation.Location.Length - "index.json".Length);
                string finalUri1 = $"{finalBaseUri}{asset.Name}";
                string finalUri2 = $"{finalBaseUri}assets/{asset.Name}";
                if (await DownloadFileAsync(client, finalUri1, fullTargetPath, errors))
                {
                    downloadedAsset.Successful = true;
                    downloadedAsset.SourceLocation = finalUri1;
                    return downloadedAsset;
                }
                if (await DownloadFileAsync(client, finalUri2, fullTargetPath, errors))
                {
                    downloadedAsset.Successful = true;
                    downloadedAsset.SourceLocation = finalUri2;
                    return downloadedAsset;
                }
                return downloadedAsset;
            }
            // WORKAROUND: Right now we don't have the ability to have multiple root build locations
            // So the BAR location gets reported as the overall manifest location.  This isn't correct,
            // but we're stuck with it for now until we redesign how the manifest merging is done.
            // So if we see a myget url here, just look up the asset in the dotnetcli storage account.
            if (IsMyGetUrl(assetLocation.Location) && assetLocation.Location.Contains("aspnetcore-dev"))
            {
                // First try to grab the asset from the dotnetcli storage account
                string dotnetcliStorageUri = $"https://dotnetcli.blob.core.windows.net/dotnet/{asset.Name}";
                if (await DownloadFileAsync(client, $"{dotnetcliStorageUri}", fullTargetPath, errors))
                {
                    downloadedAsset.Successful = true;
                    downloadedAsset.SourceLocation = dotnetcliStorageUri;
                    return downloadedAsset;
                }
                // AspNet symbol packages have incorrect names right now.  They are found on the drop share.
                if (asset.Name.EndsWith(".symbols.nupkg"))
                {
                    string symbolPackageName = asset.Name;
                    int lastSlash = asset.Name.LastIndexOf("/");
                    if (lastSlash != -1)
                    {
                        symbolPackageName = asset.Name.Substring(lastSlash);
                    }
                    string shippingNonShippingFolder = asset.NonShipping? "NonShipping" : "Shipping";
                    string aspnetciSymbolSharePath = $@"\\aspnetci\drops\AspNetCore\master\{build.AzureDevOpsBuildNumber}\packages\Release\{shippingNonShippingFolder}\{symbolPackageName}";
                    if (await DownloadFromShareAsync(aspnetciSymbolSharePath, fullTargetPath, errors))
                    {
                        downloadedAsset.Successful = true;
                        downloadedAsset.SourceLocation = aspnetciSymbolSharePath;
                        return downloadedAsset;
                    }
                }
                return downloadedAsset;
            }
            else
            {
                if (string.IsNullOrEmpty(assetLocation.Location))
                {
                    errors.Add($"Asset location for {asset.Name} is not available.");
                }
                else
                {
                    errors.Add($"Blob uri '{assetLocation.Location} for {asset.Name} is of an unknown type");
                }
                return downloadedAsset;
            }
        }

        private async Task<bool> DownloadFromShareAsync(string sourceFile, string targetFile, List<string> errors)
        {
            if (_options.DryRun)
            {
                Console.WriteLine($"  {sourceFile} => {targetFile}.");
                return true;
            }

            try
            {
                string directory = Path.GetDirectoryName(targetFile);
                Directory.CreateDirectory(directory);
                
                // Web client will overwrite, so avoid this if not desired by checking for file existence.
                if (!_options.Overwrite && File.Exists(targetFile))
                {
                    errors.Add($"Failed to write {targetFile}. The file already exists.");
                    return false;
                }

                using (var wc = new WebClient())
                {
                    Uri sourceUri = new Uri(sourceFile);
                    await wc.DownloadFileTaskAsync(sourceUri, targetFile);
                    Console.WriteLine($"  {sourceFile} => {targetFile}.");
                }

                return true;
            }
            catch (Exception e)
            {
                errors.Add($"Failed to write {targetFile}: {e.Message}");
            }

            return false;
        }

        /// <summary>
        ///     Download a single file and write it to targetFile. For now we just support
        ///     unauthenticated blob storage. Later there could be a version that uses the storage
        ///     SDK.
        /// </summary>
        /// <param name="client">Http client</param>
        /// <param name="sourceUri">Source uri</param>
        /// <param name="targetFile">Target file path. Directories are created.</param>
        /// <returns>Error message if the </returns>
        private async Task<bool> DownloadFileAsync(HttpClient client, string sourceUri, string targetFile, List<string> errors)
        {
            if (_options.DryRun)
            {
                Console.WriteLine($"  {sourceUri} => {targetFile}.");
                return true;
            }

            try
            {
                string directory = Path.GetDirectoryName(targetFile);
                Directory.CreateDirectory(directory);

                // Ensure the parent target directory has been created.
                using (FileStream outStream = new FileStream(targetFile,
                                                      _options.Overwrite ? FileMode.Create : FileMode.CreateNew,
                                                      FileAccess.Write))
                {
                    using (var inStream = await client.GetStreamAsync(sourceUri))
                    {
                        Console.Write($"  {sourceUri} => {targetFile}...");
                        await inStream.CopyToAsync(outStream);
                        Console.WriteLine("Done");
                    }
                }
                return true;
            }
            catch (IOException e)
            {
                errors.Add($"Failed to write {targetFile}: {e.Message}");
            }
            catch (HttpRequestException e)
            {
                // Ensure we delete the file in this case, otherwise an attempt to download
                // from a separate location will fail.
                File.Delete(targetFile);
                errors.Add($"Failed to download {sourceUri}: {e.Message}");
            }
            return false;
        }
    }
}<|MERGE_RESOLUTION|>--- conflicted
+++ resolved
@@ -397,82 +397,6 @@
             }
 
             Console.WriteLine($"There are {graph.UniqueDependencies.Count()} unique dependencies in the graph.");
-<<<<<<< HEAD
-=======
-            Console.WriteLine($"Finding builds for all dependencies...");
-
-            // Now go through the list of dependency graphs and look up builds for each one.
-            foreach (DependencyDetail dependency in graph.UniqueDependencies)
-            {
-                Console.WriteLine($"Finding build for {dependency.Name}@{dependency.Version}...");
-                Build assetBuild = null;
-
-                // Figure out whether we've seen this dependency before by looking it up in the dependency
-                // detail map.
-                if (dependencyCache.TryGetValue(dependency, out Build existingBuild))
-                {
-                    assetBuild = existingBuild;
-                }
-                else
-                {
-                    // Go to the BAR to find out where the asset came from.  Every time we look up a new build,
-                    // cache its assets in the map.
-
-                    // Look up the asset by name and version.
-                    Console.WriteLine($"Looking up {dependency.Name}@{dependency.Version} in Build Asset Registry...");
-                    IEnumerable<Asset> matchingAssets = await rootBuildRemote.GetAssetsAsync(dependency.Name, dependency.Version);
-
-                    // Because the same asset could be produced more than once by different builds (e.g. if you had
-                    // a stable asset version), look up the builds by ID until we find one that built the right commit.
-                    foreach (var asset in matchingAssets)
-                    {
-                        Console.WriteLine($"Looking up build {asset.BuildId} in Build Asset Registry...");
-                        Build potentialBuild = await rootBuildRemote.GetBuildAsync(asset.BuildId);
-                        // Do some quick caching after this lookup.
-                        foreach (Asset buildAsset in potentialBuild.Assets)
-                        {
-                            DependencyDetail dependencyDetail = new DependencyDetail
-                            {
-                                Name = buildAsset.Name,
-                                Version = buildAsset.Version,
-                                Commit = potentialBuild.Commit,
-                                RepoUri = potentialBuild.AzureDevOpsRepository,
-                            };
-
-                            if (!dependencyCache.ContainsKey(dependencyDetail))
-                            {
-                                dependencyCache.Add(dependencyDetail, potentialBuild);
-                            }
-                        }
-
-                        // Determine whether this build matches. Commit should be enough.  We could
-                        // also test for repo uri here but I don't think its necessary.
-                        if (potentialBuild.Commit == dependency.Commit)
-                        {
-                            assetBuild = potentialBuild;
-                            break;
-                        }
-                    }
-                }
-
-                    
-                if (assetBuild == null)
-                {
-                    errors.Add($"Could not find build that produced {dependency.Name}@{dependency.Version} @ {dependency.Commit}");
-                    if (!_options.ContinueOnError)
-                    {
-                        break;
-                    }
-                }
-                else
-                {
-                    builds.Add(assetBuild);
-                }
-            }
-
-            List<Build> buildList = builds.ToList();
-
->>>>>>> 5579e904
             Console.WriteLine("Full set of builds in graph:");
             foreach (var build in graph.ContributingBuilds)
             {
