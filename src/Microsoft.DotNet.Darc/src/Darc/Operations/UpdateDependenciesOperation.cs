// Licensed to the .NET Foundation under one or more agreements.
// The .NET Foundation licenses this file to you under the MIT license.
// See the LICENSE file in the project root for more information.

using Microsoft.DotNet.Darc.Helpers;
using Microsoft.DotNet.Darc.Options;
using Microsoft.DotNet.DarcLib;
using Microsoft.DotNet.DarcLib.Helpers;
using Microsoft.DotNet.Maestro.Client.Models;
using Microsoft.Extensions.Logging;
using NuGet.Packaging;
using System;
using System.Collections.Concurrent;
using System.Collections.Generic;
using System.IO;
using System.Linq;
using System.Threading.Tasks;

namespace Microsoft.DotNet.Darc.Operations
{
    class UpdateDependenciesOperation : Operation
    {
        UpdateDependenciesCommandLineOptions _options;
        public UpdateDependenciesOperation(UpdateDependenciesCommandLineOptions options)
            : base(options)
        {
            _options = options;
        }

        /// <summary>
        /// Update local dependencies based on a specific channel.
        /// </summary>
        /// <param name="options">Command line options</param>
        /// <returns>Process exit code.</returns>
        public override async Task<int> ExecuteAsync()
        {
            try
            {
                DarcSettings darcSettings = darcSettings = LocalSettings.GetDarcSettings(_options, Logger);

                // TODO: PAT only used for pulling the arcade eng/common dir,
                // so hardcoded to GitHub PAT right now. Must be more generic in the future.
                darcSettings.GitType = GitRepoType.GitHub;
                LocalSettings localSettings = LocalSettings.LoadSettingsFile(_options);

                darcSettings.GitRepoPersonalAccessToken = localSettings != null && !string.IsNullOrEmpty(localSettings.GitHubToken) ?
                                                    localSettings.GitHubToken :
                                                    _options.GitHubPat;

                IRemoteFactory remoteFactory = new RemoteFactory(_options);
                IRemote barOnlyRemote = remoteFactory.GetBarOnlyRemote(Logger);
                Local local = new Local(LocalHelpers.GetGitDir(Logger), Logger);
                List<DependencyDetail> dependenciesToUpdate = new List<DependencyDetail>();
                bool someUpToDate = false;
                string finalMessage = $"Local dependencies updated from channel '{_options.Channel}'.";

                // First we need to figure out what to query for.  Load Version.Details.xml and
                // find all repository uris, optionally restricted by the input dependency parameter.
                IEnumerable<DependencyDetail> localDependencies = await local.GetDependenciesAsync(_options.Name, false);

                // If the source repository was specified, filter away any local dependencies not from that
                // source repository.
                if (!string.IsNullOrEmpty(_options.SourceRepository))
                {
                    localDependencies = localDependencies.Where(
                        dependency => dependency.RepoUri.Contains(_options.SourceRepository, StringComparison.OrdinalIgnoreCase));
                }

                if (!localDependencies.Any())
                {
                    Console.WriteLine("Found no dependencies to update.");
                    return Constants.ErrorCode;
                }

                List<DependencyDetail> currentDependencies = localDependencies.ToList();

                if (!string.IsNullOrEmpty(_options.Name) && !string.IsNullOrEmpty(_options.Version))
                {
                    DependencyDetail dependency = currentDependencies.First();
                    dependency.Version = _options.Version;
                    dependenciesToUpdate.Add(dependency);

                    Console.WriteLine($"Updating '{dependency.Name}': '{dependency.Version}' => '{_options.Version}'");

                    finalMessage = $"Local dependency {_options.Name} updated to version '{_options.Version}'.";
                }
                else if (!string.IsNullOrEmpty(_options.PackagesFolder))
                {
                    try
                    {
                        dependenciesToUpdate.AddRange(GetDependenciesFromPackagesFolder(_options.PackagesFolder, currentDependencies));
                    }
                    catch (DarcException exc)
                    {
                        Logger.LogError(exc, $"Error: Failed to update dependencies based on folder '{_options.PackagesFolder}'");
                        return Constants.ErrorCode;
                    }

                    finalMessage = $"Local dependencies updated based on packages folder {_options.PackagesFolder}.";
                }
                else
                {
                    if (string.IsNullOrEmpty(_options.Channel))
                    {
                        Console.WriteLine($"Please suppy either a channel name (--channel), a packages folder (--packages-folder) " +
                            $"or a specific dependency name and version (--name and --version).");
                        return Constants.ErrorCode;
                    }

                    // Start channel query.
                    Task<Channel> channel = barOnlyRemote.GetChannelAsync(_options.Channel);

                    // Limit the number of BAR queries by grabbing the repo URIs and making a hash set.
                    // We gather the latest build for any dependencies that aren't marked with coherent parent
                    // dependencies, as those will be updated based on additional queries.
                    HashSet<string> repositoryUrisForQuery = currentDependencies
                        .Where(dependency => string.IsNullOrEmpty(dependency.CoherentParentDependencyName))
                        .Select(dependency => dependency.RepoUri)
                        .ToHashSet();

                    ConcurrentDictionary<string, Task<Build>> getLatestBuildTaskDictionary = new ConcurrentDictionary<string, Task<Build>>();

                    Channel channelInfo = await channel;
                    if (channelInfo == null)
                    {
                        Console.WriteLine($"Could not find a channel named '{_options.Channel}'.");
                        return Constants.ErrorCode;
                    }

                    foreach (string repoToQuery in repositoryUrisForQuery)
                    {
                        Console.WriteLine($"Looking up latest build of {repoToQuery} on {_options.Channel}");
                        var latestBuild = barOnlyRemote.GetLatestBuildAsync(repoToQuery, channelInfo.Id);
                        getLatestBuildTaskDictionary.TryAdd(repoToQuery, latestBuild);
                    }

                    // For each build, first go through and determine the required updates,
                    // updating the "live" dependency information as we go.
                    // Then run a second pass where we update any assets based on coherency information.
                    foreach (KeyValuePair<string, Task<Build>> buildKvPair in getLatestBuildTaskDictionary)
                    {
                        string repoUri = buildKvPair.Key;
                        Build build = await buildKvPair.Value;
                        if (build == null)
                        {
                            Logger.LogTrace($"No build of '{repoUri}' found on channel '{_options.Channel}'.");
                            continue;
                        }
                        IEnumerable<AssetData> assetData = build.Assets.Select(
                            a => new AssetData(a.NonShipping)
                            {
                                Name = a.Name,
                                Version = a.Version
                            });
                        
                        // Now determine what needs to be updated.
                        List<DependencyUpdate> updates = await barOnlyRemote.GetRequiredNonCoherencyUpdatesAsync(
                            repoUri, build.Commit, assetData, currentDependencies);

<<<<<<< HEAD
                        foreach (var update in updates)
=======
                        foreach (DependencyUpdate update in updates)
>>>>>>> decb25ae
                        {
                            DependencyDetail from = update.From;
                            DependencyDetail to = update.To;
                            // Print out what we are going to do.	
                            Console.WriteLine($"Updating '{from.Name}': '{from.Version}' => '{to.Version}'" +
                                $" (from build '{build.AzureDevOpsBuildNumber}' of '{repoUri}')");

                            // Final list of dependencies to update
                            dependenciesToUpdate.Add(to);
                            // Replace in the current dependencies list so the correct data is fed into the coherency pass.
                            currentDependencies.Remove(from);
                            currentDependencies.Add(to);
                        }
                    }

                    Console.WriteLine("Checking for coherency updates...");

                    // Now run a coherency update based on the current set of dependencies updated
                    // from the previous pass.
                    List<DependencyUpdate> coherencyUpdates =
                        await barOnlyRemote.GetRequiredCoherencyUpdatesAsync(currentDependencies, remoteFactory);

                    foreach (DependencyUpdate dependencyUpdate in coherencyUpdates)
                    {
                        DependencyDetail from = dependencyUpdate.From;
                        DependencyDetail to = dependencyUpdate.To;
                        DependencyDetail coherencyParent = currentDependencies.First(d =>
                            d.Name.Equals(from.CoherentParentDependencyName, StringComparison.OrdinalIgnoreCase));
                        // Print out what we are going to do.	
                        Console.WriteLine($"Updating '{from.Name}': '{from.Version}' => '{to.Version}' " +
                            $"to ensure coherency with {from.CoherentParentDependencyName}@{coherencyParent.Version}");

                        // Final list of dependencies to update
                        dependenciesToUpdate.Add(to);
                    }
                }

                if (!dependenciesToUpdate.Any())
                {
                    // If we found some dependencies already up to date,
                    // then we consider this a success. Otherwise, we didn't even
                    // find matching dependencies so we should let the user know.
                    if (someUpToDate)
                    {
                        Console.WriteLine($"All dependencies are up to date.");
                        return Constants.SuccessCode;
                    }
                    else
                    {
                        Console.WriteLine($"Found no dependencies to update.");
                        return Constants.ErrorCode;
                    }
                }

                if (_options.DryRun)
                {
                    return Constants.SuccessCode;
                }

                // Now call the local updater to run the update.
                await local.UpdateDependenciesAsync(dependenciesToUpdate, remoteFactory);

                Console.WriteLine(finalMessage);

                return Constants.SuccessCode;
            }
            catch (Exception e)
            {
                Logger.LogError(e, $"Error: Failed to update dependencies to channel {_options.Channel}");
                return Constants.ErrorCode;
            }
        }

        private IEnumerable<DependencyDetail> GetDependenciesFromPackagesFolder(string pathToFolder, IEnumerable<DependencyDetail> dependencies)
        {
            Dictionary<string, string> dependencyVersionMap = new Dictionary<string, string>();

            // Not using Linq to make sure there are no duplicates
            foreach (DependencyDetail dependency in dependencies)
            {
                if (!dependencyVersionMap.ContainsKey(dependency.Name))
                {
                    dependencyVersionMap.Add(dependency.Name, dependency.Version);
                }
            }

            List<DependencyDetail> updatedDependencies = new List<DependencyDetail>();

            if (!Directory.Exists(pathToFolder))
            {
                throw new DarcException($"Packages folder '{pathToFolder}' does not exist.");
            }

            IEnumerable<string> packages = Directory.GetFiles(pathToFolder, "*.nupkg");

            foreach (string package in packages)
            {
                ManifestMetadata manifestMetedata = PackagesHelper.GetManifestMetadata(package);

                if (dependencyVersionMap.ContainsKey(manifestMetedata.Id))
                {
                    string oldVersion = dependencyVersionMap[manifestMetedata.Id];

                    Console.WriteLine($"Updating '{manifestMetedata.Id}': '{oldVersion}' => '{manifestMetedata.Version.OriginalVersion}'");

                    updatedDependencies.Add(new DependencyDetail
                    {
                        Commit = manifestMetedata.Repository.Commit,
                        Name = manifestMetedata.Id,
                        RepoUri = manifestMetedata.Repository.Url,
                        Version = manifestMetedata.Version.OriginalVersion,
                    });
                }
            }

            return updatedDependencies;
        }
    }
}<|MERGE_RESOLUTION|>--- conflicted
+++ resolved
@@ -157,11 +157,7 @@
                         List<DependencyUpdate> updates = await barOnlyRemote.GetRequiredNonCoherencyUpdatesAsync(
                             repoUri, build.Commit, assetData, currentDependencies);
 
-<<<<<<< HEAD
-                        foreach (var update in updates)
-=======
                         foreach (DependencyUpdate update in updates)
->>>>>>> decb25ae
                         {
                             DependencyDetail from = update.From;
                             DependencyDetail to = update.To;
