// Licensed to the .NET Foundation under one or more agreements.
// The .NET Foundation licenses this file to you under the MIT license.
// See the LICENSE file in the project root for more information.

using Microsoft.DotNet.Darc.Helpers;
using Microsoft.DotNet.Darc.Options;
using Microsoft.DotNet.DarcLib;
using Microsoft.DotNet.DarcLib.Helpers;
using Microsoft.DotNet.Maestro.Client.Models;
using Microsoft.Extensions.Logging;
using NuGet.Packaging;
using System;
using System.Collections.Concurrent;
using System.Collections.Generic;
using System.IO;
using System.Linq;
using System.Threading.Tasks;

namespace Microsoft.DotNet.Darc.Operations
{
    class UpdateDependenciesOperation : Operation
    {
        UpdateDependenciesCommandLineOptions _options;
        public UpdateDependenciesOperation(UpdateDependenciesCommandLineOptions options)
            : base(options)
        {
            _options = options;
        }

        /// <summary>
        /// Update local dependencies based on a specific channel.
        /// </summary>
        /// <param name="options">Command line options</param>
        /// <returns>Process exit code.</returns>
        public override async Task<int> ExecuteAsync()
        {
            try
            {
                DarcSettings darcSettings = darcSettings = LocalSettings.GetDarcSettings(_options, Logger);

                // TODO: PAT only used for pulling the arcade eng/common dir,
                // so hardcoded to GitHub PAT right now. Must be more generic in the future.
                darcSettings.GitType = GitRepoType.GitHub;
                LocalSettings localSettings = LocalSettings.LoadSettingsFile(_options);

                darcSettings.GitRepoPersonalAccessToken = localSettings != null && !string.IsNullOrEmpty(localSettings.GitHubToken) ?
                                                    localSettings.GitHubToken :
                                                    _options.GitHubPat;

                IRemoteFactory remoteFactory = new RemoteFactory(_options);
<<<<<<< HEAD
                IRemote barOnlyRemote = await remoteFactory.GetBarOnlyRemoteAsync(Logger);
                Local local = new Local(LocalHelpers.GetGitDir(Logger), Logger);
=======
                IRemote barOnlyRemote = remoteFactory.GetBarOnlyRemote(Logger);
                Local local = new Local(Logger);
>>>>>>> 2f7227bd
                List<DependencyDetail> dependenciesToUpdate = new List<DependencyDetail>();
                bool someUpToDate = false;
                string finalMessage = $"Local dependencies updated from channel '{_options.Channel}'.";

                // First we need to figure out what to query for.  Load Version.Details.xml and
                // find all repository uris, optionally restricted by the input dependency parameter.
                IEnumerable<DependencyDetail> localDependencies = await local.GetDependenciesAsync(_options.Name, false);

                // If the source repository was specified, filter away any local dependencies not from that
                // source repository.
                if (!string.IsNullOrEmpty(_options.SourceRepository))
                {
                    localDependencies = localDependencies.Where(
                        dependency => dependency.RepoUri.Contains(_options.SourceRepository, StringComparison.OrdinalIgnoreCase));
                }

                if (!localDependencies.Any())
                {
                    Console.WriteLine("Found no dependencies to update.");
                    return Constants.ErrorCode;
                }

                List<DependencyDetail> currentDependencies = localDependencies.ToList();

                if (!string.IsNullOrEmpty(_options.Name) && !string.IsNullOrEmpty(_options.Version))
                {
                    DependencyDetail dependency = currentDependencies.First();
                    dependency.Version = _options.Version;
                    dependenciesToUpdate.Add(dependency);

                    Console.WriteLine($"Updating '{dependency.Name}': '{dependency.Version}' => '{_options.Version}'");

                    finalMessage = $"Local dependency {_options.Name} updated to version '{_options.Version}'.";
                }
                else if (!string.IsNullOrEmpty(_options.PackagesFolder))
                {
                    try
                    {
                        dependenciesToUpdate.AddRange(GetDependenciesFromPackagesFolder(_options.PackagesFolder, currentDependencies));
                    }
                    catch (DarcException exc)
                    {
                        Logger.LogError(exc, $"Error: Failed to update dependencies based on folder '{_options.PackagesFolder}'");
                        return Constants.ErrorCode;
                    }

                    finalMessage = $"Local dependencies updated based on packages folder {_options.PackagesFolder}.";
                }
                else
                {
                    if (string.IsNullOrEmpty(_options.Channel))
                    {
                        Console.WriteLine($"Please suppy either a channel name (--channel), a packages folder (--packages-folder) " +
                            $"or a specific dependency name and version (--name and --version).");
                        return Constants.ErrorCode;
                    }

                    // Start channel query.
                    Task<Channel> channel = barOnlyRemote.GetChannelAsync(_options.Channel);

                    // Limit the number of BAR queries by grabbing the repo URIs and making a hash set.
                    // We gather the latest build for any dependencies that aren't marked with coherent parent
                    // dependencies, as those will be updated based on additional queries.
                    HashSet<string> repositoryUrisForQuery = currentDependencies
                        .Where(dependency => string.IsNullOrEmpty(dependency.CoherentParentDependencyName))
                        .Select(dependency => dependency.RepoUri)
                        .ToHashSet();

                    ConcurrentDictionary<string, Task<Build>> getLatestBuildTaskDictionary = new ConcurrentDictionary<string, Task<Build>>();

                    Channel channelInfo = await channel;
                    if (channelInfo == null)
                    {
                        Console.WriteLine($"Could not find a channel named '{_options.Channel}'.");
                        return Constants.ErrorCode;
                    }

                    foreach (string repoToQuery in repositoryUrisForQuery)
                    {
                        Console.WriteLine($"Looking up latest build of {repoToQuery} on {_options.Channel}");
                        var latestBuild = barOnlyRemote.GetLatestBuildAsync(repoToQuery, channelInfo.Id);
                        getLatestBuildTaskDictionary.TryAdd(repoToQuery, latestBuild);
                    }

                    // For each build, first go through and determine the required updates,
                    // updating the "live" dependency information as we go.
                    // Then run a second pass where we update any assets based on coherency information.
                    foreach (KeyValuePair<string, Task<Build>> buildKvPair in getLatestBuildTaskDictionary)
                    {
                        string repoUri = buildKvPair.Key;
                        Build build = await buildKvPair.Value;
                        if (build == null)
                        {
                            Logger.LogTrace($"No build of '{repoUri}' found on channel '{_options.Channel}'.");
                            continue;
                        }
                        IEnumerable<AssetData> assetData = build.Assets.Select(
                            a => new AssetData(a.NonShipping)
                            {
                                Name = a.Name,
                                Version = a.Version
                            });
                        
                        // Now determine what needs to be updated.
                        List<DependencyUpdate> updates = await barOnlyRemote.GetRequiredNonCoherencyUpdatesAsync(
                            repoUri, build.Commit, assetData, currentDependencies);

                        foreach (DependencyUpdate update in updates)
                        {
                            DependencyDetail from = update.From;
                            DependencyDetail to = update.To;
                            // Print out what we are going to do.	
                            Console.WriteLine($"Updating '{from.Name}': '{from.Version}' => '{to.Version}'" +
                                $" (from build '{build.AzureDevOpsBuildNumber}' of '{repoUri}')");

                            // Final list of dependencies to update
                            dependenciesToUpdate.Add(to);
                            // Replace in the current dependencies list so the correct data is fed into the coherency pass.
                            currentDependencies.Remove(from);
                            currentDependencies.Add(to);
                        }
                    }

                    Console.WriteLine("Checking for coherency updates...");

                    // Now run a coherency update based on the current set of dependencies updated
                    // from the previous pass.
                    List<DependencyUpdate> coherencyUpdates =
                        await barOnlyRemote.GetRequiredCoherencyUpdatesAsync(currentDependencies, remoteFactory);

                    foreach (DependencyUpdate dependencyUpdate in coherencyUpdates)
                    {
                        DependencyDetail from = dependencyUpdate.From;
                        DependencyDetail to = dependencyUpdate.To;
                        DependencyDetail coherencyParent = currentDependencies.First(d =>
                            d.Name.Equals(from.CoherentParentDependencyName, StringComparison.OrdinalIgnoreCase));
                        // Print out what we are going to do.	
                        Console.WriteLine($"Updating '{from.Name}': '{from.Version}' => '{to.Version}' " +
                            $"to ensure coherency with {from.CoherentParentDependencyName}@{coherencyParent.Version}");

                        // Final list of dependencies to update
                        dependenciesToUpdate.Add(to);
                    }
                }

                if (!dependenciesToUpdate.Any())
                {
                    // If we found some dependencies already up to date,
                    // then we consider this a success. Otherwise, we didn't even
                    // find matching dependencies so we should let the user know.
                    if (someUpToDate)
                    {
                        Console.WriteLine($"All dependencies are up to date.");
                        return Constants.SuccessCode;
                    }
                    else
                    {
                        Console.WriteLine($"Found no dependencies to update.");
                        return Constants.ErrorCode;
                    }
                }

                if (_options.DryRun)
                {
                    return Constants.SuccessCode;
                }

                // Now call the local updater to run the update.
                await local.UpdateDependenciesAsync(dependenciesToUpdate, remoteFactory);

                Console.WriteLine(finalMessage);

                return Constants.SuccessCode;
            }
            catch (Exception e)
            {
                Logger.LogError(e, $"Error: Failed to update dependencies to channel {_options.Channel}");
                return Constants.ErrorCode;
            }
        }

        private IEnumerable<DependencyDetail> GetDependenciesFromPackagesFolder(string pathToFolder, IEnumerable<DependencyDetail> dependencies)
        {
            Dictionary<string, string> dependencyVersionMap = new Dictionary<string, string>();

            // Not using Linq to make sure there are no duplicates
            foreach (DependencyDetail dependency in dependencies)
            {
                if (!dependencyVersionMap.ContainsKey(dependency.Name))
                {
                    dependencyVersionMap.Add(dependency.Name, dependency.Version);
                }
            }

            List<DependencyDetail> updatedDependencies = new List<DependencyDetail>();

            if (!Directory.Exists(pathToFolder))
            {
                throw new DarcException($"Packages folder '{pathToFolder}' does not exist.");
            }

            IEnumerable<string> packages = Directory.GetFiles(pathToFolder, "*.nupkg");

            foreach (string package in packages)
            {
                ManifestMetadata manifestMetedata = PackagesHelper.GetManifestMetadata(package);

                if (dependencyVersionMap.ContainsKey(manifestMetedata.Id))
                {
                    string oldVersion = dependencyVersionMap[manifestMetedata.Id];

                    Console.WriteLine($"Updating '{manifestMetedata.Id}': '{oldVersion}' => '{manifestMetedata.Version.OriginalVersion}'");

                    updatedDependencies.Add(new DependencyDetail
                    {
                        Commit = manifestMetedata.Repository.Commit,
                        Name = manifestMetedata.Id,
                        RepoUri = manifestMetedata.Repository.Url,
                        Version = manifestMetedata.Version.OriginalVersion,
                    });
                }
            }

            return updatedDependencies;
        }
    }
}<|MERGE_RESOLUTION|>--- conflicted
+++ resolved
@@ -48,13 +48,8 @@
                                                     _options.GitHubPat;
 
                 IRemoteFactory remoteFactory = new RemoteFactory(_options);
-<<<<<<< HEAD
-                IRemote barOnlyRemote = await remoteFactory.GetBarOnlyRemoteAsync(Logger);
-                Local local = new Local(LocalHelpers.GetGitDir(Logger), Logger);
-=======
-                IRemote barOnlyRemote = remoteFactory.GetBarOnlyRemote(Logger);
+                IRemote barOnlyRemote = remoteFactory.GetBarOnlyRemoteAsync(Logger);
                 Local local = new Local(Logger);
->>>>>>> 2f7227bd
                 List<DependencyDetail> dependenciesToUpdate = new List<DependencyDetail>();
                 bool someUpToDate = false;
                 string finalMessage = $"Local dependencies updated from channel '{_options.Channel}'.";
