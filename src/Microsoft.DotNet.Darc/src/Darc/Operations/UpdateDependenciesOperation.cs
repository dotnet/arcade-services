--- conflicted
+++ resolved
@@ -129,12 +129,8 @@
 
                     foreach (string repoToQuery in repositoryUrisForQuery)
                     {
-<<<<<<< HEAD
                         Console.WriteLine($"Looking up latest build of {repoToQuery} on {_options.Channel}");
-                        var latestBuild = barOnlyRemote.GetLatestBuildAsync(repoToQuery, channelInfo.Id.Value);
-=======
                         var latestBuild = barOnlyRemote.GetLatestBuildAsync(repoToQuery, channelInfo.Id);
->>>>>>> 5579e904
                         getLatestBuildTaskDictionary.TryAdd(repoToQuery, latestBuild);
                     }
 
@@ -179,26 +175,10 @@
 
                     Console.WriteLine($"Checking for coherency updates...");
 
-<<<<<<< HEAD
                     // Now run a coherency update based on the current set of dependencies updated
                     // from the previous pass.
                     List<DependencyUpdate> coherencyUpdates =
                         await barOnlyRemote.GetRequiredCoherencyUpdatesAsync(currentDependencies, remoteFactory);
-=======
-                        DependencyDetail updatedDependency = new DependencyDetail
-                        {
-                            // TODO: Not needed, but not currently provided in Build info. Will be available on next rollout.
-                            // When this is ready, add "(from build '{build.BuildNumber}'" to line 163 in GitFileManager.cs
-                            Branch = null,
-                            Commit = build.Commit,
-                            // If casing changes, ensure that the dependency name gets updated.
-                            Name = buildAsset.Name,
-                            // Keep the same repo uri.  The original build lookup is based on the repo uri,
-                            // so no point in changing it.
-                            RepoUri = dependency.RepoUri,
-                            Version = buildAsset.Version,
-                        };
->>>>>>> 5579e904
 
                     foreach (DependencyUpdate dependencyUpdate in coherencyUpdates)
                     {
