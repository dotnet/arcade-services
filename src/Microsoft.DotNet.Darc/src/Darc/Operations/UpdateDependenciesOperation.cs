// Licensed to the .NET Foundation under one or more agreements.
// The .NET Foundation licenses this file to you under the MIT license.
// See the LICENSE file in the project root for more information.

using Microsoft.DotNet.Darc.Helpers;
using Microsoft.DotNet.Darc.Options;
using Microsoft.DotNet.DarcLib;
using Microsoft.DotNet.DarcLib.Helpers;
using Microsoft.DotNet.Maestro.Client.Models;
using Microsoft.Extensions.Logging;
using NuGet.Packaging;
using System;
using System.Collections.Concurrent;
using System.Collections.Generic;
using System.IO;
using System.Linq;
using System.Threading.Tasks;

namespace Microsoft.DotNet.Darc.Operations
{
    class UpdateDependenciesOperation : Operation
    {
        UpdateDependenciesCommandLineOptions _options;
        public UpdateDependenciesOperation(UpdateDependenciesCommandLineOptions options)
            : base(options)
        {
            _options = options;
        }

        /// <summary>
        /// Update local dependencies based on a specific channel.
        /// </summary>
        /// <param name="options">Command line options</param>
        /// <returns>Process exit code.</returns>
        public override async Task<int> ExecuteAsync()
        {
            try
            {
                DarcSettings darcSettings = darcSettings = LocalSettings.GetDarcSettings(_options, Logger);

                // TODO: PAT only used for pulling the arcade eng/common dir,
                // so hardcoded to GitHub PAT right now. Must be more generic in the future.
                darcSettings.GitType = GitRepoType.GitHub;
                LocalSettings localSettings = LocalSettings.LoadSettingsFile(_options);

                darcSettings.GitRepoPersonalAccessToken = localSettings != null && !string.IsNullOrEmpty(localSettings.GitHubToken) ?
                                                    localSettings.GitHubToken :
                                                    _options.GitHubPat;

                IRemoteFactory remoteFactory = new RemoteFactory(_options);
                IRemote barOnlyRemote = remoteFactory.GetBarOnlyRemote(Logger);
                Local local = new Local(LocalHelpers.GetGitDir(Logger), Logger);
                List<DependencyDetail> dependenciesToUpdate = new List<DependencyDetail>();
                bool someUpToDate = false;
                string finalMessage = $"Local dependencies updated from channel '{_options.Channel}'.";

                // First we need to figure out what to query for.  Load Version.Details.xml and
                // find all repository uris, optionally restricted by the input dependency parameter.
                IEnumerable<DependencyDetail> localDependencies = await local.GetDependenciesAsync(_options.Name, false);

                // If the source repository was specified, filter away any local dependencies not from that
                // source repository.
                if (!string.IsNullOrEmpty(_options.SourceRepository))
                {
                    localDependencies = localDependencies.Where(
                        dependency => dependency.RepoUri.Contains(_options.SourceRepository, StringComparison.OrdinalIgnoreCase));
                }

                if (!localDependencies.Any())
                {
                    Console.WriteLine("Found no dependencies to update.");
                    return Constants.ErrorCode;
                }

                List<DependencyDetail> currentDependencies = localDependencies.ToList();

                if (!string.IsNullOrEmpty(_options.Name) && !string.IsNullOrEmpty(_options.Version))
                {
                    DependencyDetail dependency = currentDependencies.First();
                    dependency.Version = _options.Version;
                    dependenciesToUpdate.Add(dependency);

                    Console.WriteLine($"Updating '{dependency.Name}': '{dependency.Version}' => '{_options.Version}'");

                    finalMessage = $"Local dependency {_options.Name} updated to version '{_options.Version}'.";
                }
                else if (!string.IsNullOrEmpty(_options.PackagesFolder))
                {
                    try
                    {
                        dependenciesToUpdate.AddRange(GetDependenciesFromPackagesFolder(_options.PackagesFolder, currentDependencies));
                    }
                    catch (DarcException exc)
                    {
                        Logger.LogError(exc, $"Error: Failed to update dependencies based on folder '{_options.PackagesFolder}'");
                        return Constants.ErrorCode;
                    }

                    finalMessage = $"Local dependencies updated based on packages folder {_options.PackagesFolder}.";
                }
                else
                {
                    if (string.IsNullOrEmpty(_options.Channel))
                    {
                        Console.WriteLine($"Please suppy either a channel name (--channel), a packages folder (--packages-folder) " +
                            $"or a specific dependency name and version (--name and --version).");
                        return Constants.ErrorCode;
                    }

                    // Start channel query.
                    Task<Channel> channel = barOnlyRemote.GetChannelAsync(_options.Channel);

                    // Limit the number of BAR queries by grabbing the repo URIs and making a hash set.
                    // We gather the latest build for any dependencies that aren't marked with coherent parent
                    // dependencies, as those will be updated based on additional queries.
                    HashSet<string> repositoryUrisForQuery =
                        currentDependencies.Where(dependency => string.IsNullOrEmpty(dependency.CoherentParentDependencyName))
                                           .Select(dependency => dependency.RepoUri).ToHashSet();

                    ConcurrentDictionary<string, Task<Build>> getLatestBuildTaskDictionary = new ConcurrentDictionary<string, Task<Build>>();

                    Channel channelInfo = await channel;
                    if (channelInfo == null)
                    {
                        Console.WriteLine($"Could not find a channel named '{_options.Channel}'.");
                        return Constants.ErrorCode;
                    }

                    foreach (string repoToQuery in repositoryUrisForQuery)
                    {
                        Console.WriteLine($"Looking up latest build of {repoToQuery} on {_options.Channel}");
                        var latestBuild = barOnlyRemote.GetLatestBuildAsync(repoToQuery, channelInfo.Id.Value);
                        getLatestBuildTaskDictionary.TryAdd(repoToQuery, latestBuild);
                    }

                    // For each build, first go through and determine the required updates,
                    // updating the "live" dependency information as we go.
                    // Then run a second pass where we update any assets based on coherency information.
                    foreach (KeyValuePair<string, Task<Build>> buildKvPair in getLatestBuildTaskDictionary)
                    {
<<<<<<< HEAD
                        string repoUri = buildKvPair.Key;
                        Build build = await buildKvPair.Value;
                        if (build ==null)
=======
                        Build build = await getLatestBuildTaskDictionary[dependency.RepoUri];
                        
                        if (build == null)
>>>>>>> b0a275de
                        {
                            Logger.LogTrace($"No build of '{repoUri}' found on channel '{_options.Channel}'.");
                            continue;
                        }
                        IEnumerable<AssetData> assetData = build.Assets.Select(
                            a => new AssetData
                            {
                                Name = a.Name,
                                Version = a.Version
                            });
                        
                        // Now determine what needs to be updated.
                        Dictionary<DependencyDetail, DependencyDetail> updates =
                            barOnlyRemote.GetRequiredNonCoherencyUpdatesAsync(repoUri, build.Commit, assetData, currentDependencies);

                        foreach (KeyValuePair<DependencyDetail, DependencyDetail> updatedDependencyPair in updates)
                        {
                            DependencyDetail before = updatedDependencyPair.Key;
                            DependencyDetail after = updatedDependencyPair.Value;
                            // Print out what we are going to do.	
                            Console.WriteLine($"Updating '{before.Name}': '{before.Version}' => '{after.Version}'" +
                                $" (from build '{build.AzureDevOpsBuildNumber}' of '{repoUri}')");

                            // Final list of dependencies to update
                            dependenciesToUpdate.Add(after);
                            // Replace in the current dependencies list so the correct data is fed into the coherency pass.
                            currentDependencies.Remove(before);
                            currentDependencies.Add(after);
                        }
                    }

                    Console.WriteLine($"Checking for coherency updates...");

                    // Now that we have the updated dependencies, update our original dependency list
                    // with these, then run a coherency update.
                    Dictionary<DependencyDetail, DependencyDetail> coherencyUpdates =
                        await barOnlyRemote.GetRequiredCoherencyUpdatesAsync(currentDependencies, remoteFactory);

                    foreach (KeyValuePair<DependencyDetail, DependencyDetail> updatedDependencyPair in coherencyUpdates)
                    {
                        DependencyDetail before = updatedDependencyPair.Key;
                        DependencyDetail after = updatedDependencyPair.Value;
                        DependencyDetail coherencyParent = currentDependencies.First(d =>
                            d.Name.Equals(before.CoherentParentDependencyName, StringComparison.OrdinalIgnoreCase));
                        // Print out what we are going to do.	
                        Console.WriteLine($"Updating '{before.Name}': '{before.Version}' => '{after.Version}' " +
                            $"to ensure coherency with {before.CoherentParentDependencyName}@{coherencyParent.Version}");

                        // Final list of dependencies to update
                        dependenciesToUpdate.Add(after);
                    }
                }

                if (!dependenciesToUpdate.Any())
                {
                    // If we found some dependencies already up to date,
                    // then we consider this a success. Otherwise, we didn't even
                    // find matching dependencies so we should let the user know.
                    if (someUpToDate)
                    {
                        Console.WriteLine($"All dependencies are up to date.");
                        return Constants.SuccessCode;
                    }
                    else
                    {
                        Console.WriteLine($"Found no dependencies to update.");
                        return Constants.ErrorCode;
                    }
                }

                if (_options.DryRun)
                {
                    return Constants.SuccessCode;
                }

                // Now call the local updater to run the update.
                await local.UpdateDependenciesAsync(dependenciesToUpdate, remoteFactory);

                Console.WriteLine(finalMessage);

                return Constants.SuccessCode;
            }
            catch (Exception e)
            {
                Logger.LogError(e, $"Error: Failed to update dependencies to channel {_options.Channel}");
                return Constants.ErrorCode;
            }
        }

        private IEnumerable<DependencyDetail> GetDependenciesFromPackagesFolder(string pathToFolder, IEnumerable<DependencyDetail> dependencies)
        {
            Dictionary<string, string> dependencyVersionMap = new Dictionary<string, string>();

            // Not using Linq to make sure there are no duplicates
            foreach (DependencyDetail dependency in dependencies)
            {
                if (!dependencyVersionMap.ContainsKey(dependency.Name))
                {
                    dependencyVersionMap.Add(dependency.Name, dependency.Version);
                }
            }

            List<DependencyDetail> updatedDependencies = new List<DependencyDetail>();

            if (!Directory.Exists(pathToFolder))
            {
                throw new DarcException($"Packages folder '{pathToFolder}' does not exist.");
            }

            IEnumerable<string> packages = Directory.GetFiles(pathToFolder, "*.nupkg");

            foreach (string package in packages)
            {
                ManifestMetadata manifestMetedata = PackagesHelper.GetManifestMetadata(package);

                if (dependencyVersionMap.ContainsKey(manifestMetedata.Id))
                {
                    string oldVersion = dependencyVersionMap[manifestMetedata.Id];

                    Console.WriteLine($"Updating '{manifestMetedata.Id}': '{oldVersion}' => '{manifestMetedata.Version.OriginalVersion}'");

                    updatedDependencies.Add(new DependencyDetail
                    {
                        Commit = manifestMetedata.Repository.Commit,
                        Name = manifestMetedata.Id,
                        RepoUri = manifestMetedata.Repository.Url,
                        Version = manifestMetedata.Version.OriginalVersion
                    });
                }
            }

            return updatedDependencies;
        }
    }
}<|MERGE_RESOLUTION|>--- conflicted
+++ resolved
@@ -138,15 +138,9 @@
                     // Then run a second pass where we update any assets based on coherency information.
                     foreach (KeyValuePair<string, Task<Build>> buildKvPair in getLatestBuildTaskDictionary)
                     {
-<<<<<<< HEAD
                         string repoUri = buildKvPair.Key;
                         Build build = await buildKvPair.Value;
-                        if (build ==null)
-=======
-                        Build build = await getLatestBuildTaskDictionary[dependency.RepoUri];
-                        
                         if (build == null)
->>>>>>> b0a275de
                         {
                             Logger.LogTrace($"No build of '{repoUri}' found on channel '{_options.Channel}'.");
                             continue;
