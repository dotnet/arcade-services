--- conflicted
+++ resolved
@@ -175,27 +175,10 @@
 
                     Console.WriteLine($"Checking for coherency updates...");
 
-<<<<<<< HEAD
                     // Now run a coherency update based on the current set of dependencies updated
                     // from the previous pass.
                     List<DependencyUpdate> coherencyUpdates =
                         await barOnlyRemote.GetRequiredCoherencyUpdatesAsync(currentDependencies, remoteFactory);
-=======
-                        DependencyDetail updatedDependency = new DependencyDetail
-                        {
-                            // TODO: Not needed, but not currently provided in Build info. Will be available on next rollout.
-                            // When this is ready, add "(from build '{build.BuildNumber}'" to line 163 in GitFileManager.cs
-                            Branch = null,
-                            Commit = build.Commit,
-                            // If casing changes, ensure that the dependency name gets updated.
-                            Name = buildAsset.Name,
-                            // Keep the same repo uri.  The original build lookup is based on the repo uri,
-                            // so no point in changing it.
-                            RepoUri = dependency.RepoUri,
-                            Version = buildAsset.Version,
-                            SourceBuildId = build.Id.GetValueOrDefault(),
-                        };
->>>>>>> 6ada22da
 
                     foreach (DependencyUpdate dependencyUpdate in coherencyUpdates)
                     {
