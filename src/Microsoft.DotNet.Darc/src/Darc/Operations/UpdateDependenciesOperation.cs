// Licensed to the .NET Foundation under one or more agreements.
// The .NET Foundation licenses this file to you under the MIT license.
// See the LICENSE file in the project root for more information.

using Microsoft.DotNet.Darc.Helpers;
using Microsoft.DotNet.Darc.Options;
using Microsoft.DotNet.DarcLib;
using Microsoft.DotNet.DarcLib.Helpers;
using Microsoft.DotNet.Maestro.Client.Models;
using Microsoft.Extensions.Logging;
using NuGet.Packaging;
using System;
using System.Collections.Concurrent;
using System.Collections.Generic;
using System.IO;
using System.Linq;
using System.Threading.Tasks;

namespace Microsoft.DotNet.Darc.Operations
{
    class UpdateDependenciesOperation : Operation
    {
        UpdateDependenciesCommandLineOptions _options;
        public UpdateDependenciesOperation(UpdateDependenciesCommandLineOptions options)
            : base(options)
        {
            _options = options;
        }

        /// <summary>
        /// Update local dependencies based on a specific channel.
        /// </summary>
        /// <param name="options">Command line options</param>
        /// <returns>Process exit code.</returns>
        public override async Task<int> ExecuteAsync()
        {
            try
            {
                DarcSettings darcSettings = darcSettings = LocalSettings.GetDarcSettings(_options, Logger);

                // TODO: PAT only used for pulling the arcade eng/common dir,
                // so hardcoded to GitHub PAT right now. Must be more generic in the future.
                darcSettings.GitType = GitRepoType.GitHub;
                LocalSettings localSettings = LocalSettings.LoadSettingsFile(_options);

                darcSettings.GitRepoPersonalAccessToken = localSettings != null && !string.IsNullOrEmpty(localSettings.GitHubToken) ?
                                                    localSettings.GitHubToken :
                                                    _options.GitHubPat;

                IRemoteFactory remoteFactory = new RemoteFactory(_options);
                IRemote barOnlyRemote = remoteFactory.GetBarOnlyRemote(Logger);
                Local local = new Local(LocalHelpers.GetGitDir(Logger), Logger);
                List<DependencyDetail> dependenciesToUpdate = new List<DependencyDetail>();
                bool someUpToDate = false;
                string finalMessage = $"Local dependencies updated from channel '{_options.Channel}'.";

                // First we need to figure out what to query for.  Load Version.Details.xml and
                // find all repository uris, optionally restricted by the input dependency parameter.
                IEnumerable<DependencyDetail> dependencies = await local.GetDependenciesAsync(_options.Name, false);

                // If the source repository was specified, filter away any local dependencies not from that
                // source repository.
                if (!string.IsNullOrEmpty(_options.SourceRepository))
                {
                    dependencies = dependencies.Where(
                        dependency => dependency.RepoUri.Contains(_options.SourceRepository, StringComparison.OrdinalIgnoreCase));
                }

                if (!dependencies.Any())
                {
                    Console.WriteLine("Found no dependencies to update.");
                    return Constants.ErrorCode;
                }

                if (!string.IsNullOrEmpty(_options.Name) && !string.IsNullOrEmpty(_options.Version))
                {
                    DependencyDetail dependency = dependencies.First();
                    dependency.Version = _options.Version;
                    dependenciesToUpdate.Add(dependency);

                    Console.WriteLine($"Updating '{dependency.Name}': '{dependency.Version}' => '{_options.Version}'");

                    finalMessage = $"Local dependency {_options.Name} updated to version '{_options.Version}'.";
                }
                else if (!string.IsNullOrEmpty(_options.PackagesFolder))
                {
                    try
                    {
                        dependenciesToUpdate.AddRange(GetDependenciesFromPackagesFolder(_options.PackagesFolder, dependencies));
                    }
                    catch (DarcException exc)
                    {
                        Logger.LogError(exc, $"Error: Failed to update dependencies based on folder '{_options.PackagesFolder}'");
                        return Constants.ErrorCode;
                    }

                    finalMessage = $"Local dependencies updated based on packages folder {_options.PackagesFolder}.";
                }
                else
                {
                    if (string.IsNullOrEmpty(_options.Channel))
                    {
                        Console.WriteLine($"Please suppy either a channel name (--channel), a packages folder (--packages-folder) " +
                            $"or a specific dependency name and version (--name and --version).");
                        return Constants.ErrorCode;
                    }

                    // Start channel query.
<<<<<<< HEAD
                    Task<Channel> channel = barOnlyRemote.GetChannelAsync(_options.Channel);
=======
                    var channel = barOnlyRemote.GetChannelAsync(_options.Channel);
>>>>>>> 350e42f9

                    // Limit the number of BAR queries by grabbing the repo URIs and making a hash set.
                    // We gather the latest build for any dependencies that aren't marked with coherent parent
                    // dependencies.  For those with coherent parent dependencies we need to do a special set of queries.
                    HashSet<string> repositoryUrisForQuery = dependencies.Where(dependency => dependency.CoherentParentDependency == null)
                                                                         .Select(dependency => dependency.RepoUri).ToHashSet();

                    ConcurrentDictionary<string, Task<Build>> getLatestBuildTaskDictionary = new ConcurrentDictionary<string, Task<Build>>();

                    Channel channelInfo = await channel;
                    if (channelInfo == null)
                    {
                        Console.WriteLine($"Could not find a channel named '{_options.Channel}'.");
                        return Constants.ErrorCode;
                    }

                    foreach (string repoToQuery in repositoryUrisForQuery)
                    {
                        var latestBuild = barOnlyRemote.GetLatestBuildAsync(repoToQuery, channelInfo.Id.Value);
                        getLatestBuildTaskDictionary.TryAdd(repoToQuery, latestBuild);
                    }

                    // Now walk dependencies again and attempt the update
                    foreach (DependencyDetail dependency in dependencies)
                    {
                        Build build;
                        try
                        {
                            build = await getLatestBuildTaskDictionary[dependency.RepoUri];
                        }
                        catch (ApiErrorException e) when (e.Response.StatusCode == System.Net.HttpStatusCode.NotFound)
                        {
                            Logger.LogTrace($"No build of '{dependency.RepoUri}' found on channel '{_options.Channel}'.");
                            continue;
                        }

                        Asset buildAsset = build.Assets.Where(asset => asset.Name.Equals(dependency.Name, StringComparison.OrdinalIgnoreCase)).FirstOrDefault();
                        if (buildAsset == null)
                        {
                            Logger.LogTrace($"Dependency '{dependency.Name}' not found in latest build of '{dependency.RepoUri}' on '{_options.Channel}', skipping.");
                            continue;
                        }

                        if (buildAsset.Version == dependency.Version &&
                            buildAsset.Name == dependency.Name &&
                            build.Commit == dependency.Commit)
                        {
                            // No changes
                            someUpToDate = true;
                            continue;
                        }

                        DependencyDetail updatedDependency = new DependencyDetail
                        {
                            Commit = build.Commit,
                            // If casing changes, ensure that the dependency name gets updated.
                            Name = buildAsset.Name,
                            // Keep the same repo uri.  The original build lookup is based on the repo uri,
                            // so no point in changing it.
                            RepoUri = dependency.RepoUri,
                            Version = buildAsset.Version
                        };

                        // Print out what we are going to do.	
                        Console.WriteLine($"Updating '{dependency.Name}': '{dependency.Version}' => '{updatedDependency.Version}'" +
                            $" (from build '{build.AzureDevOpsBuildNumber}' of '{build.AzureDevOpsRepository}')");
                        // Notify on casing changes.
                        if (buildAsset.Name != dependency.Name)
                        {
                            Console.WriteLine($"  Dependency name normalized to '{updatedDependency.Name}'");
                        }

                        dependenciesToUpdate.Add(updatedDependency);
                    }
                }

                if (!dependenciesToUpdate.Any())
                {
                    // If we found some dependencies already up to date,
                    // then we consider this a success. Otherwise, we didn't even
                    // find matching dependencies so we should let the user know.
                    if (someUpToDate)
                    {
                        Console.WriteLine($"All dependencies are up to date.");
                        return Constants.SuccessCode;
                    }
                    else
                    {
                        Console.WriteLine($"Found no dependencies to update.");
                        return Constants.ErrorCode;
                    }
                }

                if (_options.DryRun)
                {
                    return Constants.SuccessCode;
                }

                // Now call the local updater to run the update
                await local.UpdateDependenciesAsync(dependenciesToUpdate, remoteFactory);

                Console.WriteLine(finalMessage);

                return Constants.SuccessCode;
            }
            catch (Exception e)
            {
                Logger.LogError(e, $"Error: Failed to update dependencies to channel {_options.Channel}");
                return Constants.ErrorCode;
            }
        }

        private IEnumerable<DependencyDetail> GetDependenciesFromPackagesFolder(string pathToFolder, IEnumerable<DependencyDetail> dependencies)
        {
            Dictionary<string, string> dependencyVersionMap = new Dictionary<string, string>();

            // Not using Linq to make sure there are no duplicates
            foreach (DependencyDetail dependency in dependencies)
            {
                if (!dependencyVersionMap.ContainsKey(dependency.Name))
                {
                    dependencyVersionMap.Add(dependency.Name, dependency.Version);
                }
            }

            List<DependencyDetail> updatedDependencies = new List<DependencyDetail>();

            if (!Directory.Exists(pathToFolder))
            {
                throw new DarcException($"Packages folder '{pathToFolder}' does not exist.");
            }

            IEnumerable<string> packages = Directory.GetFiles(pathToFolder, "*.nupkg");

            foreach (string package in packages)
            {
                ManifestMetadata manifestMetedata = PackagesHelper.GetManifestMetadata(package);

                if (dependencyVersionMap.ContainsKey(manifestMetedata.Id))
                {
                    string oldVersion = dependencyVersionMap[manifestMetedata.Id];

                    Console.WriteLine($"Updating '{manifestMetedata.Id}': '{oldVersion}' => '{manifestMetedata.Version.OriginalVersion}'");

                    updatedDependencies.Add(new DependencyDetail
                    {
                        Commit = manifestMetedata.Repository.Commit,
                        Name = manifestMetedata.Id,
                        RepoUri = manifestMetedata.Repository.Url,
                        Version = manifestMetedata.Version.OriginalVersion
                    });
                }
            }

            return updatedDependencies;
        }
    }
}<|MERGE_RESOLUTION|>--- conflicted
+++ resolved
@@ -106,11 +106,7 @@
                     }
 
                     // Start channel query.
-<<<<<<< HEAD
                     Task<Channel> channel = barOnlyRemote.GetChannelAsync(_options.Channel);
-=======
-                    var channel = barOnlyRemote.GetChannelAsync(_options.Channel);
->>>>>>> 350e42f9
 
                     // Limit the number of BAR queries by grabbing the repo URIs and making a hash set.
                     // We gather the latest build for any dependencies that aren't marked with coherent parent
