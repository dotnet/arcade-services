--- conflicted
+++ resolved
@@ -25,12 +25,8 @@
             try
             {
                 IRemote remote = RemoteFactory.GetRemote(_options, _options.Repository, Logger);
-                
-<<<<<<< HEAD
-                if (!(await UxHelpers.VerifyMaestroManagedBranchExists(remote, _options.Repository, _options.Branch, !_options.NoConfirmation)))
-=======
+
                 if (!(await UxHelpers.VerifyAndConfirmBranchExistsAsync(remote, _options.Repository, _options.Branch, !_options.NoConfirmation)))
->>>>>>> 4eea1154
                 {
                     Console.WriteLine("Aborting default channel creation.");
                     return Constants.ErrorCode;
