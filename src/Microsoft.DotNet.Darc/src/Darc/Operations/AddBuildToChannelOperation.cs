// Licensed to the .NET Foundation under one or more agreements.
// The .NET Foundation licenses this file to you under the MIT license.
// See the LICENSE file in the project root for more information.

using Microsoft.DotNet.Darc.Helpers;
using Microsoft.DotNet.Darc.Options;
using Microsoft.DotNet.DarcLib;
using Microsoft.DotNet.Maestro.Client.Models;
using Microsoft.Extensions.Logging;
using System;
using System.Threading.Tasks;
using System.Linq;
using System.Collections.Generic;
<<<<<<< HEAD
using Microsoft.DotNet.Services.Utility;
=======
using System.Net.Http;
>>>>>>> 877e7387

namespace Microsoft.DotNet.Darc.Operations
{
    internal class AddBuildToChannelOperation : Operation
    {
        private const int BuildPromotionPipelineId = 750;
        private const string BuildPromotionPipelineAccountName = "dnceng";
        private const string BuildPromotionPipelineProjectName = "internal";

        AddBuildToChannelCommandLineOptions _options;
        public AddBuildToChannelOperation(AddBuildToChannelCommandLineOptions options)
            : base(options)
        {
            _options = options;
        }

        /// <summary>
        ///     Assigns a build to a channel.
        /// </summary>
        /// <returns>Process exit code.</returns>
        public override async Task<int> ExecuteAsync()
        {
            try
            {
                IRemote remote = RemoteFactory.GetBarOnlyRemote(_options, Logger);

                // Find the build to give someone info
                Build build = await remote.GetBuildAsync(_options.Id);
                if (build == null)
                {
                    Console.WriteLine($"Could not find a build with id '{_options.Id}'");
                    return Constants.ErrorCode;
                }

                Channel targetChannel = await UxHelpers.ResolveSingleChannel(remote, _options.Channel);
                if (targetChannel == null)
                {
                    return Constants.ErrorCode;
                }

                if (build.Channels.Any(c => c.Id == targetChannel.Id))
                {
                    Console.WriteLine($"Build '{build.Id}' has already been assigned to '{targetChannel.Name}'");
                    return Constants.SuccessCode;
                }

                Console.WriteLine($"Assigning the following build to channel '{targetChannel.Name}':");
                Console.WriteLine();
                Console.Write(UxHelpers.GetBuildDescription(build));

                // Queues a build of the Build Promotion pipeline that will takes care of making sure
                // that the build assets are published to the right location and also promoting the build
                // to the requested channel
                int promoteBuildQueuedStatus = await PromoteBuildAsync(build, targetChannel, remote).ConfigureAwait(false);

                if (promoteBuildQueuedStatus != Constants.SuccessCode)
                {
                    return Constants.ErrorCode;
                }

                // Be helpful. Let the user know what will happen.
                string buildRepo = build.GitHubRepository ?? build.AzureDevOpsRepository;
                List<Subscription> applicableSubscriptions = (await remote.GetSubscriptionsAsync(
                    sourceRepo: buildRepo, channelId: targetChannel.Id)).ToList();

                PrintSubscriptionInfo(applicableSubscriptions);

                return Constants.SuccessCode;
            }
            catch (Exception e)
            {
                Logger.LogError(e, $"Error: Failed to assign build '{_options.Id}' to channel '{_options.Channel}'.");
                return Constants.ErrorCode;
            }
        }

        private async Task<int> PromoteBuildAsync(Build build, Channel targetChannel, IRemote remote)
        {
            if (_options.SkipAssetsPublishing)
            {
                await remote.AssignBuildToChannelAsync(build.Id, targetChannel.Id);
                Console.WriteLine($"Build {build.Id} was assigned to channel '{targetChannel.Name}' bypassing the promotion pipeline.");
                return Constants.SuccessCode;
            }

            LocalSettings localSettings = LocalSettings.LoadSettingsFile(_options);
            _options.AzureDevOpsPat = (string.IsNullOrEmpty(_options.AzureDevOpsPat)) ? localSettings.AzureDevOpsToken : _options.AzureDevOpsPat;

            if (string.IsNullOrEmpty(_options.AzureDevOpsPat))
            {
                Console.WriteLine($"Promoting build {build.Id} with the given parameters would require starting the Build Promotion pipeline, however an AzDO PAT was not found.");
                Console.WriteLine("Either specify an AzDO PAT as a parameter or add the --skip-assets-publishing parameter when calling Darc add-build-to-channel.");
                return Constants.ErrorCode;
            }

<<<<<<< HEAD
            var (arcadeSDKSourceBranch, arcadeSDKSourceSHA) = await GetSourceBranchInfoAsync(build)
                .ConfigureAwait(false);
=======
            AzureDevOpsClient azdoClient = new AzureDevOpsClient(gitExecutable: null, _options.AzureDevOpsPat, Logger, temporaryRepositoryPath: null);

            var targetAzdoBuildStatus = await ValidateAzDOBuildAsync(azdoClient, build.AzureDevOpsAccount, build.AzureDevOpsProject, build.AzureDevOpsBuildId.Value)
                .ConfigureAwait(false);

            if (!targetAzdoBuildStatus)
            {
                return Constants.ErrorCode;
            }

            var (arcadeSDKSourceBranch, arcadeSDKSourceSHA) = await GetSourceBranchInfoAsync(build).ConfigureAwait(false);
>>>>>>> 877e7387

            // This condition can happen when for some reason we failed to determine the source branch/sha 
            // of the build that produced the used Arcade SDK or when the user specify an invalid combination
            // of source-sha/branch parameters.
            if (arcadeSDKSourceBranch == null && arcadeSDKSourceSHA == null)
            {
                return Constants.ErrorCode;
            }

            var queueTimeVariables = $"{{" +
                $"\"BARBuildId\": \"{ build.Id }\", " +
                $"\"PromoteToMaestroChannelId\": \"{ targetChannel.Id }\", " +
                $"\"EnableSigningValidation\": \"{ _options.DoSigningValidation }\", " +
                $"\"EnableNugetValidation\": \"{ _options.DoNuGetValidation }\", " +
                $"\"EnableSourceLinkValidation\": \"{ _options.DoSourcelinkValidation }\", " +
                $"\"EnableSDLValidation\": \"{ _options.DoSDLValidation }\", " +
                $"\"SDLValidationCustomParams\": \"{ _options.SDLValidationParams }\", " +
                $"\"SDLValidationContinueOnError\": \"{ _options.SDLValidationContinueOnError }\", " +
                $"}}";

            var azdoBuildId = await azdoClient.StartNewBuildAsync(BuildPromotionPipelineAccountName, 
                BuildPromotionPipelineProjectName, 
                BuildPromotionPipelineId, 
                arcadeSDKSourceBranch,
                arcadeSDKSourceSHA,
                queueTimeVariables)
                .ConfigureAwait(false);

            var promotionBuildUrl = $"https://{BuildPromotionPipelineAccountName}.visualstudio.com/{BuildPromotionPipelineProjectName}/_build/results?buildId={azdoBuildId}";

            Console.WriteLine($"Build {build.Id} will be assigned to channel '{targetChannel.Name}' once this build finishes publishing assets: {promotionBuildUrl}");

            if (_options.NoWait)
            {
                Console.WriteLine("Returning before asset publishing and channel assignment finishes. The operation continues asynchronously in AzDO.");
                return Constants.SuccessCode;
            }

            try
            {
                var waitIntervalInSeconds = TimeSpan.FromSeconds(60);
                AzureDevOpsBuild promotionBuild;

                do
                {
                    Console.WriteLine($"Waiting '{waitIntervalInSeconds.TotalSeconds}' seconds for promotion build to complete.");
                    await Task.Delay(waitIntervalInSeconds);
                    promotionBuild = await azdoClient.GetBuildAsync(BuildPromotionPipelineAccountName, BuildPromotionPipelineProjectName, azdoBuildId);
                } while (!promotionBuild.Status.Equals("completed", StringComparison.OrdinalIgnoreCase));
            }
            catch (Exception e)
            {
                Console.WriteLine($"Darc couldn't check status of the promotion build. {e.Message}");
                return Constants.ErrorCode;
            }

            build = await remote.GetBuildAsync(build.Id);

            if (build.Channels.Any(c => c.Id == targetChannel.Id))
            {
                Console.WriteLine($"Build '{build.Id}' was successfully added to channel '({targetChannel.Id}) {targetChannel.Name}'");
                return Constants.SuccessCode;
            }
            else
            {
                Console.WriteLine("The promotion build finished but the build isn't associated with the channel. This is an error scenario. Please contact @dnceng.");
                return Constants.ErrorCode;
            }
        }

        private async Task<bool> ValidateAzDOBuildAsync(AzureDevOpsClient azdoClient, string azureDevOpsAccount, string azureDevOpsProject, int azureDevOpsBuildId)
        {
            try
            {
                var artifacts = await azdoClient.GetBuildArtifactsAsync(azureDevOpsAccount, azureDevOpsProject, azureDevOpsBuildId, maxRetries: 5);

                // The build manifest is always necessary
                if (!artifacts.Any(f => f.Name.Equals("AssetManifests")))
                {
                    Console.Write("The build that you want to add to a new channel doesn't have a Build Manifest. That's required for publishing. Aborting.");
                    return true;
                }

                if ((_options.DoSigningValidation || _options.DoNuGetValidation || _options.DoSourcelinkValidation)
                    && !artifacts.Any(f => f.Name.Equals("PackageArtifacts")))
                {
                    Console.Write("The build that you want to add to a new channel doesn't have a list of package assets. That's required when running signing or NuGet validation. Aborting.");
                    return true;
                }

                if (_options.DoSourcelinkValidation && !artifacts.Any(f => f.Name.Equals("BlobArtifacts")))
                {
                    Console.Write("The build that you want to add to a new channel doesn't have a list of blob assets. That's required when running SourceLink validation. Aborting.");
                    return true;
                }

                return true;
            }
            catch (HttpRequestException e) when (e.Message.Contains("404 (Not Found)"))
            {
                Console.Write("The build that you want to add to a new channel isn't available in AzDO anymore. Aborting.");
                return false;
            }
            catch (HttpRequestException e) when (e.Message.Contains("401 (Unauthorized)"))
            {
                Console.WriteLine("Got permission denied response while trying to retrieve target build from Azure DevOps. Aborting.");
                Console.Write("Please make sure that your Azure DevOps PAT has the build read and execute scopes set.");
                return false;
            }
        }

        /// <summary>
        /// By default the source branch/SHA for the Build Promotion pipeline will be the branch/SHA
        /// that produced the Arcade.SDK used by the build being promoted. The user can override that
        /// by specifying both, channel & SHA, on the command line.
        /// </summary>
        /// <param name="build">Build for which the Arcade SDK dependency build will be inferred.</param>
        private async Task<(string sourceBranch, string sourceVersion)> GetSourceBranchInfoAsync(Build build)
        {
            var hasSourceBranch = !string.IsNullOrEmpty(_options.SourceBranch);
            var hasSourceSHA = !string.IsNullOrEmpty(_options.SourceSHA);

            if (hasSourceBranch)
            {
                _options.SourceBranch = GitHelpers.NormalizeBranchName(_options.SourceBranch);
            }

            if (hasSourceBranch && hasSourceSHA)
            {
                return (_options.SourceBranch, _options.SourceSHA);
            }
            else if (hasSourceSHA && !hasSourceBranch)
            {
                Console.WriteLine("The `source-sha` parameter needs to be specified together with `source-branch`.");
                return (null, null);
            }
            else if (hasSourceBranch)
            {
                return (_options.SourceBranch, null);
            }

            string sourceBuildRepo = string.IsNullOrEmpty(build.GitHubRepository) ?
                    build.AzureDevOpsRepository :
                    build.GitHubRepository;

            IRemote repoAndBarRemote = RemoteFactory.GetRemote(_options, sourceBuildRepo, Logger);

            IEnumerable<DependencyDetail> sourceBuildDependencies = await repoAndBarRemote.GetDependenciesAsync(sourceBuildRepo, build.Commit)
                .ConfigureAwait(false);

            DependencyDetail sourceBuildArcadeSDKDependency = sourceBuildDependencies.FirstOrDefault(i => string.Equals(i.Name, "Microsoft.DotNet.Arcade.Sdk", StringComparison.OrdinalIgnoreCase));

            if (sourceBuildArcadeSDKDependency == null)
            {
                Console.WriteLine("The target build doesn't have a dependency on Microsoft.DotNet.Arcade.Sdk.");
                return (null, null);
            }

            IEnumerable<Asset> listArcadeSDKAssets = await repoAndBarRemote.GetAssetsAsync(sourceBuildArcadeSDKDependency.Name, sourceBuildArcadeSDKDependency.Version)
                .ConfigureAwait(false);

            Asset sourceBuildArcadeSDKDepAsset = listArcadeSDKAssets.FirstOrDefault();
            
            if (sourceBuildArcadeSDKDepAsset == null)
            {
                Console.WriteLine($"Could not fetch information about Microsoft.DotNet.Arcade.Sdk asset version {sourceBuildArcadeSDKDependency.Version}.");
                return (null, null);
            }

            Build sourceBuildArcadeSDKDepBuild = await repoAndBarRemote.GetBuildAsync(sourceBuildArcadeSDKDepAsset.BuildId);

            if (sourceBuildArcadeSDKDepBuild == null)
            {
                Console.Write($"Could not find information (in BAR) about the build that produced Microsoft.DotNet.Arcade.Sdk version {sourceBuildArcadeSDKDependency.Version}.");
                return (null, null);
            }

            var oldestSupportedArcadeSDKDate = new DateTimeOffset(2020, 01, 28, 0, 0, 0, new TimeSpan(0, 0, 0));
            if (DateTimeOffset.Compare(sourceBuildArcadeSDKDepBuild.DateProduced, oldestSupportedArcadeSDKDate) < 0)
            {
                Console.WriteLine($"The target build uses an SDK released in {sourceBuildArcadeSDKDepBuild.DateProduced}");
                Console.WriteLine($"The target build needs to use an Arcade SDK version released after {oldestSupportedArcadeSDKDate} otherwise " +
                    $"you must inform the `source-branch` / `source-sha` parameters to point to a specific Arcade build.");
                Console.Write($"You can also pass the `skip-assets-publishing` parameter if all you want is to " +
                    $"assign the build to a channel. Note, though, that this will not publish the build assets.");
                return (null, null);
            }

            return (sourceBuildArcadeSDKDepBuild.GitHubBranch, sourceBuildArcadeSDKDepBuild.Commit);
        }

        private void PrintSubscriptionInfo(List<Subscription> applicableSubscriptions)
        {
            IEnumerable<Subscription> subscriptionsThatWillFlowImmediately = applicableSubscriptions.Where(s => s.Enabled &&
                    s.Policy.UpdateFrequency == UpdateFrequency.EveryBuild);
            IEnumerable<Subscription> subscriptionsThatWillFlowTomorrowOrNotAtAll = applicableSubscriptions.Where(s => s.Enabled &&
                    s.Policy.UpdateFrequency != UpdateFrequency.EveryBuild);
            IEnumerable<Subscription> disabledSubscriptions = applicableSubscriptions.Where(s => !s.Enabled);

            // Print out info
            if (subscriptionsThatWillFlowImmediately.Any())
            {
                Console.WriteLine("The following repos/branches will apply this build immediately:");
                foreach (var sub in subscriptionsThatWillFlowImmediately)
                {
                    Console.WriteLine($"  {sub.TargetRepository} @ {sub.TargetBranch}");
                }
            }

            if (subscriptionsThatWillFlowTomorrowOrNotAtAll.Any())
            {
                Console.WriteLine("The following repos/branches will apply this change at a later time, or not by default.");
                Console.WriteLine("To flow immediately, run the specified command");
                foreach (var sub in subscriptionsThatWillFlowTomorrowOrNotAtAll)
                {
                    Console.WriteLine($"  {sub.TargetRepository} @ {sub.TargetBranch} (update freq: {sub.Policy.UpdateFrequency})");
                    Console.WriteLine($"    darc trigger-subscriptions --id {sub.Id}");
                }
            }

            if (disabledSubscriptions.Any())
            {
                Console.WriteLine("The following repos/branches will not get this change because their subscriptions are disabled.");
                foreach (var sub in disabledSubscriptions)
                {
                    Console.WriteLine($"  {sub.TargetRepository} @ {sub.TargetBranch}");
                }
            }
        }
    }
}<|MERGE_RESOLUTION|>--- conflicted
+++ resolved
@@ -11,11 +11,8 @@
 using System.Threading.Tasks;
 using System.Linq;
 using System.Collections.Generic;
-<<<<<<< HEAD
+using System.Net.Http;
 using Microsoft.DotNet.Services.Utility;
-=======
-using System.Net.Http;
->>>>>>> 877e7387
 
 namespace Microsoft.DotNet.Darc.Operations
 {
@@ -111,22 +108,7 @@
                 return Constants.ErrorCode;
             }
 
-<<<<<<< HEAD
-            var (arcadeSDKSourceBranch, arcadeSDKSourceSHA) = await GetSourceBranchInfoAsync(build)
-                .ConfigureAwait(false);
-=======
-            AzureDevOpsClient azdoClient = new AzureDevOpsClient(gitExecutable: null, _options.AzureDevOpsPat, Logger, temporaryRepositoryPath: null);
-
-            var targetAzdoBuildStatus = await ValidateAzDOBuildAsync(azdoClient, build.AzureDevOpsAccount, build.AzureDevOpsProject, build.AzureDevOpsBuildId.Value)
-                .ConfigureAwait(false);
-
-            if (!targetAzdoBuildStatus)
-            {
-                return Constants.ErrorCode;
-            }
-
             var (arcadeSDKSourceBranch, arcadeSDKSourceSHA) = await GetSourceBranchInfoAsync(build).ConfigureAwait(false);
->>>>>>> 877e7387
 
             // This condition can happen when for some reason we failed to determine the source branch/sha 
             // of the build that produced the used Arcade SDK or when the user specify an invalid combination
@@ -135,6 +117,16 @@
             {
                 return Constants.ErrorCode;
             }
+            AzureDevOpsClient azdoClient = new AzureDevOpsClient(gitExecutable: null, _options.AzureDevOpsPat, Logger, temporaryRepositoryPath: null);
+
+            var targetAzdoBuildStatus = await ValidateAzDOBuildAsync(azdoClient, build.AzureDevOpsAccount, build.AzureDevOpsProject, build.AzureDevOpsBuildId.Value)
+                .ConfigureAwait(false);
+
+            if (!targetAzdoBuildStatus)
+            {
+                return Constants.ErrorCode;
+            }
+
 
             var queueTimeVariables = $"{{" +
                 $"\"BARBuildId\": \"{ build.Id }\", " +
