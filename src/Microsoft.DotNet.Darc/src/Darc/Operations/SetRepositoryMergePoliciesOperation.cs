// Licensed to the .NET Foundation under one or more agreements.
// The .NET Foundation licenses this file to you under the MIT license.
// See the LICENSE file in the project root for more information.

using Microsoft.DotNet.Darc.Helpers;
using Microsoft.DotNet.Darc.Models.PopUps;
using Microsoft.DotNet.Darc.Options;
using Microsoft.DotNet.DarcLib;
using Microsoft.DotNet.Maestro.Client;
using Microsoft.DotNet.Maestro.Client.Models;
using Microsoft.Extensions.Logging;
using Newtonsoft.Json.Linq;
using System;
using System.Collections.Generic;
using System.Collections.Immutable;
using System.Linq;
using System.Text;
using System.Threading.Tasks;

namespace Microsoft.DotNet.Darc.Operations
{
    internal class SetRepositoryMergePoliciesOperation : Operation
    {
        SetRepositoryMergePoliciesCommandLineOptions _options;
        public SetRepositoryMergePoliciesOperation(SetRepositoryMergePoliciesCommandLineOptions options)
            : base(options)
        {
            _options = options;
        }

        public override async Task<int> ExecuteAsync()
        {
            IRemote remote = RemoteFactory.GetBarOnlyRemote(_options, Logger);

            if (_options.IgnoreChecks.Count() > 0 && !_options.AllChecksSuccessfulMergePolicy)
            {
                Console.WriteLine($"--ignore-checks must be combined with --all-checks-passed");
                return Constants.ErrorCode;
            }

            // Parse the merge policies
            List<MergePolicy> mergePolicies = new List<MergePolicy>();
            if (_options.NoExtraCommitsMergePolicy)
            {
                mergePolicies.Add(
                    new MergePolicy
                    {
                        Name = Constants.NoExtraCommitsMergePolicyName
                    });
            }

            if (_options.AllChecksSuccessfulMergePolicy)
            {
                mergePolicies.Add(
                    new MergePolicy
                    {
                        Name = Constants.AllCheckSuccessfulMergePolicyName,
                        Properties = ImmutableDictionary.Create<string, JToken>()
                            .Add(Constants.IgnoreChecksMergePolicyPropertyName, JToken.FromObject(_options.IgnoreChecks))
                    });
            }

            if (_options.NoRequestedChangesMergePolicy)
            {
                mergePolicies.Add(
                    new MergePolicy
                    {
                        Name = Constants.NoRequestedChangesMergePolicyName,
                        Properties = ImmutableDictionary.Create<string, JToken>()
                    });
            }

            if (_options.StandardAutoMergePolicies)
            {
                mergePolicies.Add(
                    new MergePolicy
                    {
                        Name = Constants.StandardMergePolicyName,
                        Properties = ImmutableDictionary.Create<string, JToken>()
                    });
            }

            string repository = _options.Repository;
            string branch = _options.Branch;

            // If in quiet (non-interactive mode), ensure that all options were passed, then
            // just call the remote API
            if (_options.Quiet)
            {
                if (string.IsNullOrEmpty(repository) ||
                    string.IsNullOrEmpty(branch))
                {
                    Logger.LogError($"Missing input parameters for merge policies. Please see command help or remove --quiet/-q for interactive mode");
                    return Constants.ErrorCode;
                }
            }
            else
            {
                // Look up existing merge policies if the repository and branch were specified, and the user didn't
                // specify policies on the command line. In this case, they typically want to update
                if (!mergePolicies.Any() && !string.IsNullOrEmpty(repository) && !string.IsNullOrEmpty(branch))
                {
                    mergePolicies = (await remote.GetRepositoryMergePoliciesAsync(repository, branch)).ToList();
                }

                // Help the user along with a form.  We'll use the API to gather suggested values
                // from existing subscriptions based on the input parameters.
                SetRepositoryMergePoliciesPopUp initEditorPopUp =
                    new SetRepositoryMergePoliciesPopUp("set-policies/set-policies-todo",
                                             Logger,
                                             repository,
                                             branch,
                                             mergePolicies,
                                             Constants.AvailableMergePolicyYamlHelp);

                UxManager uxManager = new UxManager(_options.GitLocation, Logger);
                int exitCode = uxManager.PopUp(initEditorPopUp);
                if (exitCode != Constants.SuccessCode)
                {
                    return exitCode;
                }
                repository = initEditorPopUp.Repository;
                branch = initEditorPopUp.Branch;
                mergePolicies = initEditorPopUp.MergePolicies;
            }

            IRemote verifyRemote = RemoteFactory.GetRemote(_options, repository, Logger);
<<<<<<< HEAD
            if (!(await UxHelpers.VerifyMaestroManagedBranchExists(verifyRemote, repository, branch, !_options.Quiet)))
=======
            if (!(await UxHelpers.VerifyAndConfirmBranchExistsAsync(verifyRemote, repository, branch, !_options.Quiet)))
>>>>>>> 4eea1154
            {
                Console.WriteLine("Aborting merge policy creation.");
                return Constants.ErrorCode;
            }

            try
            {   
                await remote.SetRepositoryMergePoliciesAsync(
                    repository, branch, mergePolicies);
                Console.WriteLine($"Successfully updated merge policies for {repository}@{branch}.");
                return Constants.SuccessCode;
            }
            catch (RestApiException e) when (e.Response.StatusCode == System.Net.HttpStatusCode.BadRequest)
            {
                Logger.LogError($"Failed to set repository auto merge policies: {e.Response.Content}");
                return Constants.ErrorCode;
            }
            catch (Exception e)
            {
                Logger.LogError(e, $"Failed to set merge policies.");
                return Constants.ErrorCode;
            }
        }
    }
}<|MERGE_RESOLUTION|>--- conflicted
+++ resolved
@@ -125,11 +125,7 @@
             }
 
             IRemote verifyRemote = RemoteFactory.GetRemote(_options, repository, Logger);
-<<<<<<< HEAD
-            if (!(await UxHelpers.VerifyMaestroManagedBranchExists(verifyRemote, repository, branch, !_options.Quiet)))
-=======
             if (!(await UxHelpers.VerifyAndConfirmBranchExistsAsync(verifyRemote, repository, branch, !_options.Quiet)))
->>>>>>> 4eea1154
             {
                 Console.WriteLine("Aborting merge policy creation.");
                 return Constants.ErrorCode;
