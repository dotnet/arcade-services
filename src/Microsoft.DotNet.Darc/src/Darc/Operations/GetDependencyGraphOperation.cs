// Licensed to the .NET Foundation under one or more agreements.
// The .NET Foundation licenses this file to you under the MIT license.
// See the LICENSE file in the project root for more information.

using Microsoft.DotNet.Darc.Helpers;
using Microsoft.DotNet.Darc.Options;
using Microsoft.DotNet.DarcLib;
using Microsoft.DotNet.DarcLib.Helpers;
using Microsoft.DotNet.Maestro.Client.Models;
using Microsoft.Extensions.Logging;
using System;
using System.Collections.Generic;
using System.Linq;
using System.Threading.Tasks;

namespace Microsoft.DotNet.Darc.Operations
{
    internal class GetDependencyGraphOperation : Operation
    {
        private GetDependencyGraphCommandLineOptions _options;
        private readonly HashSet<string> _flatList = new HashSet<string>();

        public GetDependencyGraphOperation(GetDependencyGraphCommandLineOptions options)
            : base(options)
        {
            _options = options;
        }

        public override async Task<int> ExecuteAsync()
        {
            try
            {
                IEnumerable<DependencyDetail> rootDependencies = null;
                DependencyGraph graph;
                RemoteFactory remoteFactory = new RemoteFactory(_options);

                if (!_options.Local)
                {
                    // If the repo uri and version are set, then call the graph
                    // build operation based on those.  Both should be set in this case.
                    // If they are not set, then gather the initial set based on the local repository,
                    // and then call the graph build with that root set.

                    if (!string.IsNullOrEmpty(_options.RepoUri))
                    {
                        if (string.IsNullOrEmpty(_options.Version))
                        {
                            Logger.LogError("If --repo is set, --version should be supplied");
                            return Constants.ErrorCode;
                        }

                        Console.WriteLine($"Getting root dependencies from {_options.RepoUri}@{_options.Version}...");

                        // Grab root dependency set. The graph build can do this, but
                        // if an original asset name is passed, then this will do the initial filtering.
                        IRemote rootRepoRemote = remoteFactory.GetRemote(_options.RepoUri, Logger);
                        rootDependencies = await rootRepoRemote.GetDependenciesAsync(
                            _options.RepoUri,
                            _options.Version,
                            _options.AssetName);
                    }
                    else
                    {
                        if (!string.IsNullOrEmpty(_options.Version))
                        {
                            Logger.LogError("If --version is supplied, then --repo is required");
                            return Constants.ErrorCode;
                        }

                        Console.WriteLine($"Getting root dependencies from local repository...");

                        // Grab root dependency set from local repo
                        Local local = new Local(LocalHelpers.GetGitDir(Logger), Logger);
                        rootDependencies = await local.GetDependenciesAsync(
                            _options.AssetName);
                    }

                    Console.WriteLine($"Building repository dependency graph...");

                    rootDependencies = FilterToolsetDependencies(rootDependencies);

                    if (!rootDependencies.Any())
                    {
                        Console.WriteLine($"No root dependencies found, exiting.");
                        return Constants.ErrorCode;
                    }

                    // Build graph
                    graph = await DependencyGraph.BuildRemoteDependencyGraphAsync(
                        remoteFactory,
                        rootDependencies,
                        _options.RepoUri ?? LocalHelpers.GetGitDir(Logger),
                        _options.Version ?? LocalHelpers.GetGitCommit(Logger),
                        _options.IncludeToolset,
                        !_options.SkipBuildLookup,
                        Logger);
                }
                else
                {
                    Console.WriteLine($"Getting root dependencies from local repository...");

                    Local local = new Local(LocalHelpers.GetGitDir(Logger), Logger);
                    rootDependencies = await local.GetDependenciesAsync(
                        _options.AssetName);

                    rootDependencies = FilterToolsetDependencies(rootDependencies);

                    if (!rootDependencies.Any())
                    {
                        Console.WriteLine($"No root dependencies found, exiting.");
                        return Constants.ErrorCode;
                    }

                    Console.WriteLine($"Building repository dependency graph from local information...");

                    // Build graph using only local resources
                    graph = await DependencyGraph.BuildLocalDependencyGraphAsync(
                        rootDependencies,
                        _options.IncludeToolset,
                        Logger,
                        LocalHelpers.GetGitDir(Logger),
                        LocalHelpers.GetGitCommit(Logger),
                        _options.ReposFolder,
                        _options.RemotesMap);
                }

                if (_options.Flat)
                {
                    LogFlatDependencyGraph(graph);
                }
                else if (_options.GraphViz)
                {
                    LogGraphViz(graph);
                }
                else
                {
                    LogDependencyGraph(graph);
                }

                return Constants.SuccessCode;
            }
            catch (Exception exc)
            {
                Logger.LogError(exc, "Something failed while getting the dependency graph.");

                return Constants.ErrorCode;
            }
        }

        private IEnumerable<DependencyDetail> FilterToolsetDependencies(IEnumerable<DependencyDetail> dependencies)
        {
            if (!_options.IncludeToolset)
            {
                Console.WriteLine($"Removing toolset dependencies...");
                return dependencies.Where(dependency => dependency.Type != DependencyType.Toolset);
            }
            return dependencies;
        }

        /// <summary>
        ///     Log the dependency graph as a simple flat list of repo/sha combinations
        ///     that contribute to this graph.
        /// </summary>
        /// <param name="graph">Graph to log</param>
        private void LogFlatDependencyGraph(DependencyGraph graph)
        {
            Console.WriteLine($"Repositories:");
            foreach (DependencyGraphNode node in graph.Nodes)
            {
                Console.WriteLine($"  - Repo:     {node.RepoUri}");
                Console.WriteLine($"    Commit:   {node.Commit}");
                if (node.ContributingBuilds.Count() == 1)
                {
                    // Because the number of builds is almost always 1, log as just a
                    // single build string in this case.
                    Build singleBuild = node.ContributingBuilds.Single();
                    Console.WriteLine($"    Build:    {singleBuild.AzureDevOpsBuildNumber} ({singleBuild.DateProduced.Value.ToLocalTime()})");
                }
                else if (node.ContributingBuilds.Any())
                {
                    Console.WriteLine("    Builds:");
                    foreach (var build in node.ContributingBuilds)
                    {
                        Console.WriteLine($"      - {build.AzureDevOpsBuildNumber} ({build.DateProduced.Value.ToLocalTime()})");
                    }
                }
                else
                {
                    Console.WriteLine($"    Build:");
                }
            }
            LogIncoherencies(graph);
        }

        private void LogDependencyGraph(DependencyGraph graph)
        {
            Console.WriteLine($"Repositories:");
            LogDependencyGraphNode(graph.Root, "  ");
            LogIncoherencies(graph);
        }

        private string GetSimpleRepoName(string repoUri)
        {
            int lastSlash = repoUri.LastIndexOf("/");
            if ((lastSlash != -1) && (lastSlash < (repoUri.Length - 1)))
            {
                return repoUri.Substring(lastSlash + 1);
            }
            return repoUri;
        }

        private string GetGraphVizNodeName(DependencyGraphNode node)
        {
            return GetSimpleRepoName(node.RepoUri).Replace("-", "") + node.Commit;
        }

        private void LogGraphViz(DependencyGraph graph)
        {
            Console.WriteLine("digraph repositoryGraph {");
            Console.WriteLine("    node [shape=record]");
            foreach (DependencyGraphNode node in graph.Nodes)
            {
                Console.WriteLine($"    {GetGraphVizNodeName(node)}[label=\"{GetSimpleRepoName(node.RepoUri)}\\n{node.Commit.Substring(0, 5)}\"];");
                foreach (DependencyGraphNode childNode in node.Children)
                {
                    Console.WriteLine($"    {GetGraphVizNodeName(node)} -> {GetGraphVizNodeName(childNode)}");
                }
            }

            Console.WriteLine("}");
        }

        /// <summary>
        ///     Log incoherencies in the graph, places where repos appear at different shas,
        ///     or dependencies appear at different version numbers.
        /// </summary>
        /// <param name="graph">Graph to log incoherencies for</param>
        private void LogIncoherencies(DependencyGraph graph)
        {
            if (!graph.IncoherentNodes.Any() || !_options.IncludeCoherency)
            {
                return;
            }
            Console.WriteLine("Incoherent Dependencies:");
            foreach (DependencyDetail incoherentDependency in graph.IncoherentDependencies)
            {
                Console.WriteLine($"  - Repo:    {incoherentDependency.RepoUri}");
                Console.WriteLine($"    Commit:  {incoherentDependency.Commit}");
                Console.WriteLine($"    Name:    {incoherentDependency.Name}");
                Console.WriteLine($"    Version: {incoherentDependency.Version}");
                if (_options.IncludeToolset)
                {
                    Console.WriteLine($"    Type:    {incoherentDependency.Type}");
                }
            }

            Console.WriteLine("Incoherent Repositories:");
            foreach (DependencyGraphNode incoherentRoot in graph.IncoherentNodes)
            {
                LogIncoherentPath(incoherentRoot, null, "  ");
            }
        }

        private void LogIncoherentPath(DependencyGraphNode currentNode, DependencyGraphNode childNode, string indent)
        {
            Console.WriteLine($"{indent}- Repo:    {currentNode.RepoUri}");
            Console.WriteLine($"{indent}  Commit:  {currentNode.Commit}");
            if (currentNode.ContributingBuilds.Count() == 1)
            {
                // Because the number of builds is almost always 1, log as just a
                // single build string in this case.
                Build singleBuild = currentNode.ContributingBuilds.Single();
                Console.WriteLine($"    Build:   {singleBuild.AzureDevOpsBuildNumber} ({singleBuild.DateProduced.Value.ToLocalTime()})");
            }
            else if (currentNode.ContributingBuilds.Any())
            {
                Console.WriteLine("    Builds:");
                foreach (var build in currentNode.ContributingBuilds)
                {
                    Console.WriteLine($"      - {build.AzureDevOpsBuildNumber} ({build.DateProduced.Value.ToLocalTime()})");
                }
            }
            else
            {
                Console.WriteLine("    Build:");
            }
            foreach (DependencyGraphNode parentNode in currentNode.Parents)
            {
                LogIncoherentPath(parentNode, currentNode, indent + "  ");
            }
        }

        /// <summary>
        ///     Log an individual dependency graph node.
        /// </summary>
        /// <param name="node">Node to log</param>
        /// <param name="indent">Current indentation level.</param>
        private void LogDependencyGraphNode(DependencyGraphNode node, string indent)
        {
            // Log the repository information.
            Console.WriteLine($"{indent}- Repo:    {node.RepoUri}");
            Console.WriteLine($"{indent}  Commit:  {node.Commit}");
<<<<<<< HEAD
            if (node.ContributingBuilds.Any())
            {
                Console.WriteLine($"{indent}  Builds:");
                foreach (Build build in node.ContributingBuilds)
                {
                    Console.WriteLine($"{indent}    - {build.AzureDevOpsBuildId.Value} ({build.DateProduced.Value.ToLocalTime()})");
                }
            }
            else
            {
                Console.WriteLine($"    Builds: []");
            }
            if (node.Dependencies.Any())
=======
            if (node.Dependencies != null && node.Dependencies.Any())
>>>>>>> b0a275de
            {
                Console.WriteLine($"{indent}  Dependencies:");

                // Log the dependencies at this repository.
                foreach (DependencyDetail dependency in node.Dependencies)
                {
                    Console.WriteLine($"{indent}  - Name:    {dependency.Name}");
                    Console.WriteLine($"{indent}    Version: {dependency.Version}");
                    if (_options.IncludeToolset)
                    {
                        Console.WriteLine($"{indent}    Type:    {dependency.Type}");
                    }
                }
            }

            if (node.Children.Any())
            {
                Console.WriteLine($"{indent}  Input Repositories:");

                // Walk children
                foreach (DependencyGraphNode childNode in node.Children)
                {
                    LogDependencyGraphNode(childNode, $"{indent}  ");
                }
            }
        }
    }
}<|MERGE_RESOLUTION|>--- conflicted
+++ resolved
@@ -300,7 +300,6 @@
             // Log the repository information.
             Console.WriteLine($"{indent}- Repo:    {node.RepoUri}");
             Console.WriteLine($"{indent}  Commit:  {node.Commit}");
-<<<<<<< HEAD
             if (node.ContributingBuilds.Any())
             {
                 Console.WriteLine($"{indent}  Builds:");
@@ -313,10 +312,7 @@
             {
                 Console.WriteLine($"    Builds: []");
             }
-            if (node.Dependencies.Any())
-=======
             if (node.Dependencies != null && node.Dependencies.Any())
->>>>>>> b0a275de
             {
                 Console.WriteLine($"{indent}  Dependencies:");
 
