--- conflicted
+++ resolved
@@ -5,7 +5,8 @@
 using Microsoft.DotNet.Darc.Options.VirtualMonoRepo;
 using Microsoft.DotNet.DarcLib.VirtualMonoRepo;
 using Microsoft.Extensions.DependencyInjection;
-using Microsoft.Extensions.DependencyInjection.Extensions;
+using System;
+using System.Linq;
 using System.Threading.Tasks;
 
 #nullable enable
@@ -25,11 +26,7 @@
         var vmrScanner = Provider.GetRequiredService<T>();
         using var listener = CancellationKeyListener.ListenForCancellation(Logger);
 
-<<<<<<< HEAD
-        await vmrScanner.ScanVmr(_options.BaselineFilePath, listener.Token);
-        return 0;
-=======
-        var files = await vmrScanner.ScanVmr(listener.Token);
+        var files = await vmrScanner.ScanVmr(_options.BaselineFilePath, listener.Token);
 
         foreach (var file in files)
         {
@@ -37,6 +34,5 @@
         }
 
         return files.Any() ? 1 : Constants.SuccessCode;
->>>>>>> fbfe3ef4
     }
 }