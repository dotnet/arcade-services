--- conflicted
+++ resolved
@@ -30,12 +30,8 @@
         {
             DarcSettings darcSettings = LocalSettings.GetDarcSettings(options, logger, repoUrl);
 
-<<<<<<< HEAD
-            if (darcSettings.GitType != GitRepoType.None && string.IsNullOrEmpty(darcSettings.GitRepoPersonalAccessToken))
-=======
             if (darcSettings.GitType != GitRepoType.None &&
                 string.IsNullOrEmpty(darcSettings.GitRepoPersonalAccessToken))
->>>>>>> dc9bff83
             {
                 throw new DarcException($"No personal access token was provided for repo type '{darcSettings.GitType}'");
             }
