// Licensed to the .NET Foundation under one or more agreements.
// The .NET Foundation licenses this file to you under the MIT license.
// See the LICENSE file in the project root for more information.

using Microsoft.DotNet.DarcLib;
using Microsoft.DotNet.Maestro.Client.Models;
using System;
using System.Collections.Generic;
using System.IO;
using System.Linq;
using System.Text;
using System.Threading.Tasks;

namespace Microsoft.DotNet.Darc
{
    public static class UxHelpers
    {
        /// <summary>
        ///     Resolve a channel name into a single channel.
        /// </summary>
        /// <param name="channels">List of channels</param>
        /// <param name="desiredChannel">Desired channel</param>
        /// <returns>Channel, or null if no channel was matched.</returns>
        public static Channel ResolveSingleChannel(IEnumerable<Channel> channels, string desiredChannel)
        {
            // Retrieve the channel by name, matching substring. If more than one channel 
            // matches (and none is an exact match), then let the user know they need to be more specific
            IEnumerable<Channel> matchingChannels = channels.Where(c => c.Name.Contains(desiredChannel, StringComparison.OrdinalIgnoreCase));

            if (!matchingChannels.Any())
            {
                Console.WriteLine($"No channels found with name containing '{desiredChannel}'");
                Console.WriteLine("Available channels:");
                foreach (Channel channel in channels)
                {
                    Console.WriteLine($"  {channel.Name}");
                }
                return null;
            }
            else if (matchingChannels.Count() != 1)
            {
                Channel exactMatchingChannel = matchingChannels
                    .Where(c => c.Name.Equals(desiredChannel, StringComparison.OrdinalIgnoreCase))
                    .SingleOrDefault();

                if (exactMatchingChannel != null)
                {
                    return exactMatchingChannel;
                }

                Console.WriteLine($"Multiple channels found with name containing '{desiredChannel}', please select one");
                foreach (Channel channel in matchingChannels)
                {
                    Console.WriteLine($"  {channel.Name}");
                }
                return null;
            }
            else
            {
                return matchingChannels.Single();
            }
        }

        /// <summary>
        ///     Resolve a channel substring to an exact channel, or print out potential names if more than one, or none, match.
        /// </summary>
        /// <param name="remote">Remote for retrieving channels</param>
        /// <param name="desiredChannel">Desired channel</param>
        /// <returns>Channel, or null if no channel was matched.</returns>
        public static async Task<Channel> ResolveSingleChannel(IRemote remote, string desiredChannel)
        {
            return ResolveSingleChannel(await remote.GetChannelsAsync(), desiredChannel);
        }

        public static string GetSubscriptionDescription(Subscription subscription)
        {
            return $"{subscription.SourceRepository} ({subscription.Channel.Name}) ==> '{subscription.TargetRepository}' ('{subscription.TargetBranch}')";
        }

        /// <summary>
        ///     Get a string description of a build.
        /// </summary>
        /// <param name="build">Build</param>
        /// <returns>Description</returns>
        public static string GetBuildDescription(Build build)
        {
            StringBuilder builder = new StringBuilder();
            builder.AppendLine($"Repository:    {build.GitHubRepository ?? build.AzureDevOpsRepository}");
            builder.AppendLine($"Branch:        {build.GitHubBranch ?? build.AzureDevOpsBranch}");
            builder.AppendLine($"Commit:        {build.Commit}");
            builder.AppendLine($"Build Number:  {build.AzureDevOpsBuildNumber}");
            builder.AppendLine($"Date Produced: {build.DateProduced.ToLocalTime().ToString("g")}");
            if (!string.IsNullOrEmpty(build.AzureDevOpsAccount) &&
                !string.IsNullOrEmpty(build.AzureDevOpsProject) &&
                build.AzureDevOpsBuildId.HasValue)
            {
                string azdoLink = $"https://dev.azure.com/{build.AzureDevOpsAccount}/{build.AzureDevOpsProject}/_build/results?buildId={build.AzureDevOpsBuildId.Value}";
                builder.AppendLine($"Build Link:    {azdoLink}");
            }
            builder.AppendLine($"BAR Build Id:  {build.Id}");
            builder.AppendLine($"Channels:");
            foreach (Channel buildChannel in build.Channels)
            {
                builder.AppendLine($"- {buildChannel.Name}");
            }

            return builder.ToString();
        }

        /// <summary>
        ///     Get a description string of a set of merge policies, if any.
        /// </summary>
        /// <param name="mergePolicies">Merge policies</param>
        /// <param name="indent">Indentation of lines</param>
        /// <returns>Description string</returns>
        public static string GetMergePoliciesDescription(IEnumerable<MergePolicy> mergePolicies, string indent = "")
        {
            StringBuilder builder = new StringBuilder();

            if (mergePolicies.Any())
            {
                builder.AppendLine($"{indent}- Merge Policies:");
                foreach (MergePolicy mergePolicy in mergePolicies)
                {
                    builder.AppendLine($"{indent}  {mergePolicy.Name}");
                    if (mergePolicy.Properties != null)
                    {
                        foreach (var mergePolicyProperty in mergePolicy.Properties)
                        {
                            // The merge policy property is a key value pair.  For formatting, turn it into a string.
                            // It's often a JToken, so handle appropriately
                            // 1. If the number of lines in the string is 1, write on same line as key
                            // 2. If the number of lines in the string is more than one, start on new
                            //    line and indent.
                            string valueString = mergePolicyProperty.Value.ToString();
                            string[] valueLines = valueString.Split(System.Environment.NewLine);
                            string keyString = $"{indent}    {mergePolicyProperty.Key} = ";
                            builder.Append(keyString);
                            if (valueLines.Length == 1)
                            {
                                builder.AppendLine(valueString);
                            }
                            else
                            {
                                string indentString = new string(' ', keyString.Length);
                                builder.AppendLine();
                                foreach (string line in valueLines)
                                {
                                    builder.AppendLine($"{indent}{indentString}{line}");
                                }
                            }
                        }
                    }
                }
            }
            else
            {
                builder.AppendLine($"{indent}- Merge Policies: []");
            }

            return builder.ToString();
        }

        public static string GetSimpleRepoName(string repoUri)
        {
            int lastSlash = repoUri.LastIndexOf("/");
            if ((lastSlash != -1) && (lastSlash < (repoUri.Length - 1)))
            {
                return repoUri.Substring(lastSlash + 1);
            }
            return repoUri;
        }

        /// <summary>
        ///     Calculate a valid graphviz node name for a dependency graph node
        /// </summary>
        /// <param name="node">Node</param>
        /// <returns>Valid node name string with repo name and commit</returns>
        public static string CalculateGraphVizNodeName(DependencyGraphNode node)
        {
            return CalculateGraphVizNodeName(GetSimpleRepoName(node.Repository)) + node.Commit;
        }

        /// <summary>
        ///     Calculate a validate graphviz node name for a dependency flow node
        /// </summary>
        /// <param name="node">Node</param>
        /// <returns>Valid node name string with repo and branch</returns>
        public static string CalculateGraphVizNodeName(DependencyFlowNode node)
        {
            return CalculateGraphVizNodeName(GetSimpleRepoName(node.Repository) + node.Branch);
        }

        /// <summary>
        ///     Calculate a valid graphviz node name off of an input name string
        /// </summary>
        /// <param name="name">Input string</param>
        /// <returns>String with invalid characters replaced</returns>
        public static string CalculateGraphVizNodeName(string name)
        {
            return name.Replace(".", "")
                       .Replace("-", "")
                       .Replace("/", "")
                       .Replace(" ", "");
        }

        /// <summary>
        ///     Get a string for describing a default channel.
        /// </summary>
        /// <param name="defaultChannel">Default channel to get a string for</param>
        /// <returns>String describing the default channel.</returns>
        public static string GetDefaultChannelDescriptionString(DefaultChannel defaultChannel)
        {
            string disabled = !defaultChannel.Enabled ? " (Disabled)" : "";
            // Pad so that id's up to 9999 will result in consistent
            // listing
            string idPrefix = $"({defaultChannel.Id})".PadRight(7);
            return $"{idPrefix}{defaultChannel.Repository} @ {defaultChannel.Branch} -> {defaultChannel.Channel.Name}{disabled}";
        }

        /// <summary>
        ///     Retrieve either a new StreamWriter for the specified output file,
        ///     or if the output file name is empty, create a new StreamWriter
        ///     wrapping standard out.
        /// </summary>
        /// <param name="outputFile">Output file name.</param>
        /// <returns>New stream writer</returns>
        /// <remarks>
        ///     The StreamWriter can be disposed of even if it's wrapping Console.Out.
        ///     The underlying stream is only disposed of if the stream writer owns it.
        /// </remarks>
        public static StreamWriter GetOutputFileStreamOrConsole(string outputFile)
        {
            StreamWriter outputStream = null;
            if (!string.IsNullOrEmpty(outputFile))
            {
                string fullPath = Path.GetFullPath(outputFile);
                string directory = Path.GetDirectoryName(fullPath);
                if (!Directory.Exists(directory))
                {
                    Directory.CreateDirectory(directory);
                }
                outputStream = new StreamWriter(fullPath);
            }
            else
            {
                outputStream = new StreamWriter(Console.OpenStandardOutput());
            }
            return outputStream;
        }

        /// <summary>
        ///     Verify that a branch exists in the specified repo and contains a version details file.
        ///     If it does not, optionally prompt the user to confirm that they wish to continue.
        /// </summary>
        /// <param name="remote">Remote</param>
        /// <param name="repo">Repository that the branch should be in</param>
        /// <param name="branch">Branch to check the existence of</param>
        /// <param name="prompt">Prompt the user to verify that they want to continue</param>
        /// <returns>True if the branch exists, prompting is not desired, or if the user confirms that they want to continue. False otherwise.</returns>
<<<<<<< HEAD
        public static async Task<bool> VerifyMaestroManagedBranchExists(IRemote remote, string repo, string branch, bool prompt)
=======
        public static async Task<bool> VerifyAndConfirmBranchExistsAsync(IRemote remote, string repo, string branch, bool prompt)
>>>>>>> 4eea1154
        {
            try
            {
                var dependencies = await remote.GetDependenciesAsync(repo, branch);
            }
            catch (DependencyFileNotFoundException)
            {
                Console.WriteLine($"Warning: Could not find an eng/Version.Details.xml at '{repo}@{branch}'. Dependency updates may not happen as expected.");
                if (prompt)
                {
<<<<<<< HEAD
                    return PromptForYesNo("Continue?");
=======
                    return PromptToContinue();
>>>>>>> 4eea1154
                }
            }

            return true;
        }

        /// <summary>
        ///     Verify that a repository exists, and optionally prompt the user if it does not.
        /// </summary>
        /// <param name="remote">Remote</param>
        /// <param name="repo">Repository to check for</param>
        /// <param name="prompt">Prompt the user to verify that they want to continue</param>
        /// <returns>True if the repository exists, prompting is not desired, or if the user confirms that they want to continue. False otherwise.</returns>
<<<<<<< HEAD
        public static async Task<bool> VerifyRepositoryExists(IRemote remote, string repo, bool prompt)
=======
        public static async Task<bool> VerifyAndConfirmRepositoryExistsAsync(IRemote remote, string repo, bool prompt)
>>>>>>> 4eea1154
        {
            if (!(await remote.RepositoryExistsAsync(repo)))
            {
                Console.WriteLine($"Warning: Could not locate repository '{repo}'. Dependency updates may not happen as expected.");
                if (prompt)
                {
<<<<<<< HEAD
                    return PromptForYesNo("Continue?");
=======
                    return PromptToContinue();
>>>>>>> 4eea1154
                }
            }

            return true;
        }

        /// <summary>
<<<<<<< HEAD
        /// Prompt the user for a yes/no
        /// </summary>
        /// <returns>True if we should continue, false otherwise.</returns>
        public static bool PromptForYesNo(string message)
        {
            char keyChar;
            do
            {
                Console.Write($"{message} (y/n) ");
=======
        /// Prompt the user to continue or not
        /// </summary>
        /// <returns>True if we should continue, false otherwise.</returns>
        public static bool PromptToContinue()
        {
            char keyChar;
            int triesRemaining = 3;
            do
            {
                if (triesRemaining == 0)
                {
                    // Don't continue if the user can't press y or n.
                    Console.Write("Invalid input, aborting.");
                    return false;
                }
                triesRemaining--;

                Console.Write("Continue? (y/n) ");
>>>>>>> 4eea1154
                ConsoleKeyInfo keyInfo = Console.ReadKey();
                keyChar = char.ToUpperInvariant(keyInfo.KeyChar);
                Console.WriteLine();
            }
            while (keyChar != 'Y' && keyChar != 'N');

            return keyChar == 'Y';
        }
    }
}<|MERGE_RESOLUTION|>--- conflicted
+++ resolved
@@ -258,11 +258,7 @@
         /// <param name="branch">Branch to check the existence of</param>
         /// <param name="prompt">Prompt the user to verify that they want to continue</param>
         /// <returns>True if the branch exists, prompting is not desired, or if the user confirms that they want to continue. False otherwise.</returns>
-<<<<<<< HEAD
-        public static async Task<bool> VerifyMaestroManagedBranchExists(IRemote remote, string repo, string branch, bool prompt)
-=======
         public static async Task<bool> VerifyAndConfirmBranchExistsAsync(IRemote remote, string repo, string branch, bool prompt)
->>>>>>> 4eea1154
         {
             try
             {
@@ -273,11 +269,7 @@
                 Console.WriteLine($"Warning: Could not find an eng/Version.Details.xml at '{repo}@{branch}'. Dependency updates may not happen as expected.");
                 if (prompt)
                 {
-<<<<<<< HEAD
                     return PromptForYesNo("Continue?");
-=======
-                    return PromptToContinue();
->>>>>>> 4eea1154
                 }
             }
 
@@ -291,22 +283,14 @@
         /// <param name="repo">Repository to check for</param>
         /// <param name="prompt">Prompt the user to verify that they want to continue</param>
         /// <returns>True if the repository exists, prompting is not desired, or if the user confirms that they want to continue. False otherwise.</returns>
-<<<<<<< HEAD
-        public static async Task<bool> VerifyRepositoryExists(IRemote remote, string repo, bool prompt)
-=======
         public static async Task<bool> VerifyAndConfirmRepositoryExistsAsync(IRemote remote, string repo, bool prompt)
->>>>>>> 4eea1154
         {
             if (!(await remote.RepositoryExistsAsync(repo)))
             {
                 Console.WriteLine($"Warning: Could not locate repository '{repo}'. Dependency updates may not happen as expected.");
                 if (prompt)
                 {
-<<<<<<< HEAD
                     return PromptForYesNo("Continue?");
-=======
-                    return PromptToContinue();
->>>>>>> 4eea1154
                 }
             }
 
@@ -314,21 +298,11 @@
         }
 
         /// <summary>
-<<<<<<< HEAD
-        /// Prompt the user for a yes/no
-        /// </summary>
+        /// Prompt the user to continue or not
+        /// </summary>
+        /// <param name="message">Message to print before asking for input.</param>
         /// <returns>True if we should continue, false otherwise.</returns>
         public static bool PromptForYesNo(string message)
-        {
-            char keyChar;
-            do
-            {
-                Console.Write($"{message} (y/n) ");
-=======
-        /// Prompt the user to continue or not
-        /// </summary>
-        /// <returns>True if we should continue, false otherwise.</returns>
-        public static bool PromptToContinue()
         {
             char keyChar;
             int triesRemaining = 3;
@@ -342,8 +316,7 @@
                 }
                 triesRemaining--;
 
-                Console.Write("Continue? (y/n) ");
->>>>>>> 4eea1154
+                Console.Write($"{message} (y/n) ");
                 ConsoleKeyInfo keyInfo = Console.ReadKey();
                 keyChar = char.ToUpperInvariant(keyInfo.KeyChar);
                 Console.WriteLine();
