// Licensed to the .NET Foundation under one or more agreements.
// The .NET Foundation licenses this file to you under the MIT license.
// See the LICENSE file in the project root for more information.

using Microsoft.DotNet.DarcLib;
using Microsoft.DotNet.Maestro.Client.Models;
using Microsoft.Extensions.Logging;
using Microsoft.Extensions.Logging.Abstractions;
using Moq;
using Octokit;
using System;
using System.Collections.Generic;
using System.Collections.Immutable;
using System.Linq;
using System.Security.Cryptography;
using System.Threading.Tasks;
using Xunit;

namespace Microsoft.DotNet.Darc.Tests
{
    public class DependencyCoherencyTests
    {
        /// <summary>
        ///     Test that a simple set of non-coherency updates works.
        /// </summary>
        [Fact]
        public async Task CoherencyUpdateTests1()
        {
            Remote remote = new Remote(null, null, NullLogger.Instance);

            List<DependencyDetail> existingDetails = new List<DependencyDetail>();
            DependencyDetail depA = AddDependency(existingDetails, "depA", "v1", "repoA", "commit1", pinned: false);
            DependencyDetail depB = AddDependency(existingDetails, "depB", "v1", "repoB", "commit1", pinned: false);

            List<AssetData> assets = new List<AssetData>()
            {
                new AssetData(false) { Name = "depA", Version = "v2"}
            };

            List<DependencyUpdate> updates =
                await remote.GetRequiredNonCoherencyUpdatesAsync("repoA", "commit2", assets, existingDetails);

            Assert.Collection(updates, u =>
            {
                Assert.Equal(depA, u.From);
                Assert.Equal("v2", u.To.Version);
            });
        }

        /// <summary>
        ///     Test that a simple set of non-coherency updates works.
        /// </summary>
        [Fact]
        public async Task CoherencyUpdateTests2()
        {
            Remote remote = new Remote(null, null, NullLogger.Instance);

            List<DependencyDetail> existingDetails = new List<DependencyDetail>();
            DependencyDetail depA = AddDependency(existingDetails, "depA", "v1", "repoA", "commit1", pinned: false);
            DependencyDetail depB = AddDependency(existingDetails, "depB", "v3", "repoB", "commit1", pinned: false);

            List<AssetData> assets = new List<AssetData>()
            {
                new AssetData(false) { Name = "depA", Version = "v2"},
                new AssetData(false) { Name = "depB", Version = "v5"}
            };

            List<DependencyUpdate> updates =
                await remote.GetRequiredNonCoherencyUpdatesAsync("repoA", "commit2", assets, existingDetails);

            Assert.Collection(updates,
            u =>
            {
                Assert.Equal(depA, u.From);
                Assert.Equal("v2", u.To.Version);
            },
            u =>
            {
                Assert.Equal(depB, u.From);
                Assert.Equal("v5", u.To.Version);
            });
        }

        /// <summary>
        ///     Test that a simple set of non-coherency updates works.
        ///     
        ///     depB is tied to depA and should not move.
        ///     depA should have its case-corrected.
        /// </summary>
        [Fact]
        public async Task CoherencyUpdateTests3()
        {
            Remote remote = new Remote(null, null, NullLogger.Instance);

            List<DependencyDetail> existingDetails = new List<DependencyDetail>();
            DependencyDetail depA = AddDependency(existingDetails, "depA", "v1", "repoA", "commit1", pinned: false);
            DependencyDetail depB = AddDependency(existingDetails, "depB", "v3", "repoB", "commit1", pinned: false, coherentParent: "depA");

            List<AssetData> assets = new List<AssetData>()
            {
                new AssetData(false) { Name = "depa", Version = "v2"},
                new AssetData(false) { Name = "depB", Version = "v5"}
            };

            List<DependencyUpdate> updates =
                await remote.GetRequiredNonCoherencyUpdatesAsync("repoA", "commit2", assets, existingDetails);

            Assert.Collection(updates,
            u =>
            {
                Assert.Equal(depA, u.From);
                Assert.Equal("v2", u.To.Version);
                Assert.Equal("depa", u.To.Name);
            });
        }

        /// <summary>
        ///     Test a chain with a pinned middle.
        /// </summary>
        [Fact]
        public async Task CoherencyUpdateTests4()
        {
            Remote remote = new Remote(null, null, NullLogger.Instance);

            List<DependencyDetail> existingDetails = new List<DependencyDetail>();
            DependencyDetail depA = AddDependency(existingDetails, "depA", "v1", "repoA", "commit1", pinned: false);
            DependencyDetail depB = AddDependency(existingDetails, "depB", "v3", "repoB", "commit1", pinned: true, coherentParent: "depA");
            DependencyDetail depC = AddDependency(existingDetails, "depC", "v7", "repoC", "commit1", pinned: false, coherentParent: "depB");

            List<AssetData> assets = new List<AssetData>()
            {
                new AssetData(false) { Name = "depA", Version = "v2"},
                new AssetData(false) { Name = "depB", Version = "v5"},
                new AssetData(false) { Name = "depC", Version = "v7"}
            };
            
            List<DependencyUpdate> updates =
                await remote.GetRequiredNonCoherencyUpdatesAsync("repoA", "commit2", assets, existingDetails);

            Assert.Collection(updates,
            u =>
            {
                Assert.Equal(depA, u.From);
                Assert.Equal("v2", u.To.Version);
            });
        }

        /// <summary>
        ///     Test a tree with a pinned head (nothing moves in non-coherency update)
        ///     Test different casings
        /// </summary>
        [Fact]
        public async Task CoherencyUpdateTests5()
        {
            Remote remote = new Remote(null, null, NullLogger.Instance);

            List<DependencyDetail> existingDetails = new List<DependencyDetail>();
            DependencyDetail depA = AddDependency(existingDetails, "depA", "v1", "repoA", "commit1", pinned: true);
            DependencyDetail depB = AddDependency(existingDetails, "depB", "v3", "repoB", "commit1", pinned: false, coherentParent: "depA");
            DependencyDetail depC = AddDependency(existingDetails, "depC", "v3", "repoC", "commit1", pinned: false, coherentParent: "depA");
            DependencyDetail depD = AddDependency(existingDetails, "depD", "v3", "REPOC", "commit1", pinned: false, coherentParent: "DEPA");

            List<AssetData> assets = new List<AssetData>()
            {
                new AssetData(false) { Name = "depA", Version = "v2"},
                new AssetData(false) { Name = "depB", Version = "v5"},
                new AssetData(false) { Name = "depC", Version = "v7"},
                new AssetData(false) { Name = "depD", Version = "v11"}
            };

            List<DependencyUpdate> updates =
                await remote.GetRequiredNonCoherencyUpdatesAsync("repoA", "commit2", assets, existingDetails);

            Assert.Empty(updates);
        }

        /// <summary>
        ///     Test a simple coherency update
        ///     B and C are tied to A, both should update
        /// </summary>
        [Fact]
        public async Task CoherencyUpdateTests6()
        {
            // Initialize
            var barClientMock = new Mock<IBarClient>();
            Remote remote = new Remote(null, barClientMock.Object, NullLogger.Instance);

            // Mock the remote used by build dependency graph to gather dependency details.
            var dependencyGraphRemoteMock = new Mock<IRemote>();

            // Always return the main remote.
            var remoteFactoryMock = new Mock<IRemoteFactory>();
            remoteFactoryMock.Setup(m => m.GetRemoteAsync(It.IsAny<string>(), It.IsAny<ILogger>())).ReturnsAsync(dependencyGraphRemoteMock.Object);
            remoteFactoryMock.Setup(m => m.GetBarOnlyRemoteAsync(It.IsAny<ILogger>())).ReturnsAsync(remote);

            List<DependencyDetail> existingDetails = new List<DependencyDetail>();
            DependencyDetail depA = AddDependency(existingDetails, "depA", "v1", "repoA", "commit1", pinned: false);
            DependencyDetail depB = AddDependency(existingDetails, "depB", "v3", "repoB", "commit1", pinned: false, coherentParent: "depA");
            DependencyDetail depC = AddDependency(existingDetails, "depC", "v0", "repoC", "commit3", pinned: false, coherentParent: "depA");

            // Attempt to update all 3, only A should move.
            List<AssetData> assets = new List<AssetData>()
            {
                new AssetData(false) { Name = "depA", Version = "v2"},
                new AssetData(false) { Name = "depB", Version = "v5"},
                new AssetData(false) { Name = "depC", Version = "v10324"}
            };

            BuildProducesAssets(barClientMock, "repoA", "commit2", new List<(string name, string version, string[] locations)>
            {
                ("depA", "v2", null)
            });

            List<DependencyDetail> repoADeps = new List<DependencyDetail>();
            AddDependency(repoADeps, "depY", "v42", "repoB", "commit5", pinned: false);
            AddDependency(repoADeps, "depZ", "v43", "repoC", "commit6", pinned: false);
            RepoHasDependencies(dependencyGraphRemoteMock, "repoA", "commit2", repoADeps);

            BuildProducesAssets(barClientMock, "repoB", "commit5", new List<(string name, string version, string[] locations)>
            {
                ("depB", "v10", null),
                ("depY", "v42", null),
            });

            BuildProducesAssets(barClientMock, "repoC", "commit6", new List<(string name, string version, string[] locations)>
            {
                ("depC", "v1000", null),
                ("depZ", "v43", null),
            });;

            List<DependencyUpdate> nonCoherencyUpdates =
                await remote.GetRequiredNonCoherencyUpdatesAsync("repoA", "commit2", assets, existingDetails);

            Assert.Collection(nonCoherencyUpdates,
            u =>
            {
                Assert.Equal(depA, u.From);
                Assert.Equal("v2", u.To.Version);
            });

            // Update the current dependency details with the non coherency updates
            UpdateCurrentDependencies(existingDetails, nonCoherencyUpdates);

            List<DependencyUpdate> coherencyUpdates =
                await remote.GetRequiredCoherencyUpdatesAsync(existingDetails, remoteFactoryMock.Object, CoherencyMode.Legacy);

            Assert.Collection(coherencyUpdates,
            u =>
            {
                Assert.Equal(depB, u.From);
                Assert.Equal("v10", u.To.Version);
                Assert.Equal("commit5", u.To.Commit);
                Assert.Equal("repoB", u.To.RepoUri);
            },
            u =>
            {
                Assert.Equal(depC, u.From);
                Assert.Equal("v1000", u.To.Version);
                Assert.Equal("commit6", u.To.Commit);
                Assert.Equal("repoC", u.To.RepoUri);
            });
        }

        /// <summary>
        ///     Test a simple coherency update
        ///     B tied to A, but B is pinned. Nothing moves.
        /// </summary>
        [Fact]
        public async Task CoherencyUpdateTests7()
        {
            // Initialize
            var barClientMock = new Mock<IBarClient>();
            Remote remote = new Remote(null, barClientMock.Object, NullLogger.Instance);

            // Mock the remote used by build dependency graph to gather dependency details.
            var dependencyGraphRemoteMock = new Mock<IRemote>();

            // Always return the main remote.
            var remoteFactoryMock = new Mock<IRemoteFactory>();
            remoteFactoryMock.Setup(m => m.GetRemoteAsync(It.IsAny<string>(), It.IsAny<ILogger>())).ReturnsAsync(dependencyGraphRemoteMock.Object);
            remoteFactoryMock.Setup(m => m.GetBarOnlyRemoteAsync(It.IsAny<ILogger>())).ReturnsAsync(remote);

            List<DependencyDetail> existingDetails = new List<DependencyDetail>();
            DependencyDetail depA = AddDependency(existingDetails, "depA", "v1", "repoA", "commit1", pinned: false);
            DependencyDetail depB = AddDependency(existingDetails, "depB", "v3", "repoB", "commit1", pinned: true, coherentParent: "depA");

            List<AssetData> assets = new List<AssetData>()
            {
                new AssetData(false) { Name = "depA", Version = "v2"},
                new AssetData(false) { Name = "depB", Version = "v5"}
            };

            BuildProducesAssets(barClientMock, "repoA", "commit2", new List<(string name, string version, string[] locations)>
            {
                ("depA", "v2", null)
            });

            List<DependencyDetail> repoADeps = new List<DependencyDetail>();
            AddDependency(repoADeps, "depC", "v10", "repoB", "commit5", pinned: false);
            RepoHasDependencies(dependencyGraphRemoteMock, "repoA", "commit2", repoADeps);

            BuildProducesAssets(barClientMock, "repoB", "commit5", new List<(string name, string version, string[] locations)>
            {
                ("depC", "v10", null),
                ("depB", "v101", null),
            });

            List<DependencyUpdate> nonCoherencyUpdates =
                await remote.GetRequiredNonCoherencyUpdatesAsync("repoA", "commit2", assets, existingDetails);

            Assert.Collection(nonCoherencyUpdates,
            u =>
            {
                Assert.Equal(depA, u.From);
                Assert.Equal("v2", u.To.Version);
            });

            // Update the current dependency details with the non coherency updates
            UpdateCurrentDependencies(existingDetails, nonCoherencyUpdates);

            List<DependencyUpdate> coherencyUpdates =
                await remote.GetRequiredCoherencyUpdatesAsync(existingDetails, remoteFactoryMock.Object, CoherencyMode.Legacy);

            Assert.Empty(coherencyUpdates);
        }

        /// <summary>
        ///     Test a simple coherency update
        ///     B tied to A, but no B asset is produced.
        ///     Should throw.
        /// </summary>
        [Fact]
        public async Task CoherencyUpdateTests8()
        {
            // Initialize
            var barClientMock = new Mock<IBarClient>();
            Remote remote = new Remote(null, barClientMock.Object, NullLogger.Instance);

            // Mock the remote used by build dependency graph to gather dependency details.
            var dependencyGraphRemoteMock = new Mock<IRemote>();

            // Always return the main remote.
            var remoteFactoryMock = new Mock<IRemoteFactory>();
            remoteFactoryMock.Setup(m => m.GetRemoteAsync(It.IsAny<string>(), It.IsAny<ILogger>())).ReturnsAsync(dependencyGraphRemoteMock.Object);
            remoteFactoryMock.Setup(m => m.GetBarOnlyRemoteAsync(It.IsAny<ILogger>())).ReturnsAsync(remote);

            List<DependencyDetail> existingDetails = new List<DependencyDetail>();
            DependencyDetail depA = AddDependency(existingDetails, "depA", "v1", "repoA", "commit1", pinned: false);
            DependencyDetail depB = AddDependency(existingDetails, "depB", "v3", "repoB", "commit1", pinned: false, coherentParent: "depA");

            List<AssetData> assets = new List<AssetData>()
            {
                new AssetData(false) { Name = "depA", Version = "v2"},
                new AssetData(false) { Name = "depB", Version = "v5"}
            };

            BuildProducesAssets(barClientMock, "repoA", "commit2", new List<(string name, string version, string[] locations)>
            {
                ("depA", "v2", null)
            });

            List<DependencyDetail> repoADeps = new List<DependencyDetail>();
            AddDependency(repoADeps, "depC", "v10", "repoB", "commit5", pinned: false);
            RepoHasDependencies(dependencyGraphRemoteMock, "repoA", "commit2", repoADeps);

            BuildProducesAssets(barClientMock, "repoB", "commit5", new List<(string name, string version, string[] locations)>
            {
                ("depC", "v10", null)
            });

            List<DependencyUpdate> nonCoherencyUpdates =
                await remote.GetRequiredNonCoherencyUpdatesAsync("repoA", "commit2", assets, existingDetails);

            Assert.Collection(nonCoherencyUpdates,
            u =>
            {
                Assert.Equal(depA, u.From);
                Assert.Equal("v2", u.To.Version);
            });

            // Update the current dependency details with the non coherency updates
            UpdateCurrentDependencies(existingDetails, nonCoherencyUpdates);

            await Assert.ThrowsAsync<DarcCoherencyException>(() => remote.GetRequiredCoherencyUpdatesAsync(
                existingDetails, remoteFactoryMock.Object, CoherencyMode.Legacy));
        }

        /// <summary>
        ///     Coherent dependency test with a 3 repo chain
        /// </summary>
        /// <returns></returns>
        [Theory]
        [InlineData(true)]
        [InlineData(false)]
        public async Task CoherencyUpdateTests9(bool pinHead)
        {
            // Initialize
            Mock<IBarClient> barClientMock = new Mock<IBarClient>();
            Remote remote = new Remote(null, barClientMock.Object, NullLogger.Instance);

            // Mock the remote used by build dependency graph to gather dependency details.
            Mock<IRemote> dependencyGraphRemoteMock = new Mock<IRemote>();

            // Always return the main remote.
            var remoteFactoryMock = new Mock<IRemoteFactory>();
            remoteFactoryMock.Setup(m => m.GetRemoteAsync(It.IsAny<string>(), It.IsAny<ILogger>())).ReturnsAsync(dependencyGraphRemoteMock.Object);
            remoteFactoryMock.Setup(m => m.GetBarOnlyRemoteAsync(It.IsAny<ILogger>())).ReturnsAsync(remote);

            List<DependencyDetail> existingDetails = new List<DependencyDetail>();
            DependencyDetail depA = AddDependency(existingDetails, "depA", "v1", "repoA", "commit1", pinned: pinHead);
            DependencyDetail depB = AddDependency(existingDetails, "depB", "v3", "repoB", "commit2", pinned: false, coherentParent: "depA");
            DependencyDetail depC = AddDependency(existingDetails, "depC", "v0", "repoC", "commit3", pinned: false, coherentParent: "depB");

            BuildProducesAssets(barClientMock, "repoA", "commit1", new List<(string name, string version, string[] locations)>
            {
                ("depA", "v1", null)
            });

            List<DependencyDetail> repoADeps = new List<DependencyDetail>();
            AddDependency(repoADeps, "depY", "v42", "repoB", "commit5", pinned: false);
            RepoHasDependencies(dependencyGraphRemoteMock, "repoA", "commit1", repoADeps);

            BuildProducesAssets(barClientMock, "repoB", "commit5", new List<(string name, string version, string[] locations)>
            {
                ("depB", "v10", null),
                ("depY", "v42", null),
            });

            List<DependencyDetail> repoBDeps = new List<DependencyDetail>();
            AddDependency(repoBDeps, "depZ", "v64", "repoC", "commit7", pinned: false);
            RepoHasDependencies(dependencyGraphRemoteMock, "repoB", "commit5", repoBDeps);

            BuildProducesAssets(barClientMock, "repoC", "commit7", new List<(string name, string version, string[] locations)>
            {
                ("depC", "v1000", null),
                ("depZ", "v64", null),
            });

            // This should bring B and C in line.
            List<DependencyUpdate> coherencyUpdates =
                await remote.GetRequiredCoherencyUpdatesAsync(existingDetails, remoteFactoryMock.Object, CoherencyMode.Legacy);

            Assert.Collection(coherencyUpdates,
            u =>
            {
                Assert.Equal(depC, u.From);
                Assert.Equal("v1000", u.To.Version);
                Assert.Equal("commit7", u.To.Commit);
                Assert.Equal("repoC", u.To.RepoUri);
            },
            u =>
            {
                Assert.Equal(depB, u.From);
                Assert.Equal("v10", u.To.Version);
                Assert.Equal("commit5", u.To.Commit);
                Assert.Equal("repoB", u.To.RepoUri);
            });
        }

        /// <summary>
        ///     Coherent dependency test with two 3 repo chains that have a common element.
        ///     This should show only a single update for each element.
        /// </summary>
        /// <returns></returns>
        [Theory]
        [InlineData(true)]
        [InlineData(false)]
        public async Task CoherencyUpdateTests10(bool pinHead)
        {
            // Initialize
            Mock<IBarClient> barClientMock = new Mock<IBarClient>();
            Remote remote = new Remote(null, barClientMock.Object, NullLogger.Instance);

            // Mock the remote used by build dependency graph to gather dependency details.
            Mock<IRemote> dependencyGraphRemoteMock = new Mock<IRemote>();

            // Always return the main remote.
            var remoteFactoryMock = new Mock<IRemoteFactory>();
            remoteFactoryMock.Setup(m => m.GetRemoteAsync(It.IsAny<string>(), It.IsAny<ILogger>())).ReturnsAsync(dependencyGraphRemoteMock.Object);
            remoteFactoryMock.Setup(m => m.GetBarOnlyRemoteAsync(It.IsAny<ILogger>())).ReturnsAsync(remote);

            List<DependencyDetail> existingDetails = new List<DependencyDetail>();
            DependencyDetail depA = AddDependency(existingDetails, "depA", "v1", "repoA", "commit1", pinned: pinHead);
            DependencyDetail depB = AddDependency(existingDetails, "depB", "v3", "repoB", "commit2", pinned: false, coherentParent: "depA");
            // Both C and D depend on B
            DependencyDetail depC = AddDependency(existingDetails, "depC", "v0", "repoC", "commit3", pinned: false, coherentParent: "depB");
            DependencyDetail depD = AddDependency(existingDetails, "depD", "v50", "repoD", "commit5", pinned: false, coherentParent: "depB");

            BuildProducesAssets(barClientMock, "repoA", "commit1", new List<(string name, string version, string[] locations)>
            {
                ("depA", "v1", null)
            });

            List<DependencyDetail> repoADeps = new List<DependencyDetail>();
            AddDependency(repoADeps, "depY", "v42", "repoB", "commit5", pinned: false);
            RepoHasDependencies(dependencyGraphRemoteMock, "repoA", "commit1", repoADeps);

            BuildProducesAssets(barClientMock, "repoB", "commit5", new List<(string name, string version, string[] locations)>
            {
                ("depB", "v10", null),
                ("depY", "v42", null),
            });

            List<DependencyDetail> repoBDeps = new List<DependencyDetail>();
            AddDependency(repoBDeps, "depQ", "v66", "repoD", "commit35", pinned: false);
            AddDependency(repoBDeps, "depZ", "v64", "repoC", "commit7", pinned: false);
            RepoHasDependencies(dependencyGraphRemoteMock, "repoB", "commit5", repoBDeps);

            BuildProducesAssets(barClientMock, "repoC", "commit7", new List<(string name, string version, string[] locations)>
            {
                ("depC", "v1000", null),
                ("depZ", "v64", null),
            });

            BuildProducesAssets(barClientMock, "repoD", "commit35", new List<(string name, string version, string[] locations)>
            {
                ("depD", "v1001", null),
                ("depQ", "v66", null),
            });

            // This should bring B and C in line.
            List<DependencyUpdate> coherencyUpdates =
                await remote.GetRequiredCoherencyUpdatesAsync(existingDetails, remoteFactoryMock.Object, CoherencyMode.Legacy);

            Assert.Collection(coherencyUpdates,
            u =>
            {
                Assert.Equal(depC, u.From);
                Assert.Equal("v1000", u.To.Version);
                Assert.Equal("commit7", u.To.Commit);
                Assert.Equal("repoC", u.To.RepoUri);
            },
            u =>
            {
                Assert.Equal(depB, u.From);
                Assert.Equal("v10", u.To.Version);
                Assert.Equal("commit5", u.To.Commit);
                Assert.Equal("repoB", u.To.RepoUri);
            },
            u =>
            {
                Assert.Equal(depD, u.From);
                Assert.Equal("v1001", u.To.Version);
                Assert.Equal("commit35", u.To.Commit);
                Assert.Equal("repoD", u.To.RepoUri);
            });
        }

        /// <summary>
        ///     Test that a simple set of non-coherency updates works,
        ///     and that a file with no coherency updates does nothing
        /// </summary>
        [Fact]
        public async Task StrictCoherencyUpdateTests1()
        {
            // Initialize
            Mock<IBarClient> barClientMock = new Mock<IBarClient>();
            Remote remote = new Remote(null, barClientMock.Object, NullLogger.Instance);

            // Mock the remote used by build dependency graph to gather dependency details.
            Mock<IRemote> remoteMock = new Mock<IRemote>();

            // Always return the main remote.
            var remoteFactoryMock = new Mock<IRemoteFactory>();
            remoteFactoryMock.Setup(m => m.GetRemoteAsync(It.IsAny<string>(), It.IsAny<ILogger>())).ReturnsAsync(remoteMock.Object);
            remoteFactoryMock.Setup(m => m.GetBarOnlyRemoteAsync(It.IsAny<ILogger>())).ReturnsAsync(remote);

            List<DependencyDetail> existingDetails = new List<DependencyDetail>();
            DependencyDetail depA = AddDependency(existingDetails, "depA", "v1", "repoA", "commit1", pinned: false);
            DependencyDetail depB = AddDependency(existingDetails, "depB", "v1", "repoB", "commit1", pinned: false);

            List<AssetData> assets = new List<AssetData>()
            {
                new AssetData(false) { Name = "depA", Version = "v2"}
            };

            List<DependencyUpdate> nonCoherencyUpdates =
                await remote.GetRequiredNonCoherencyUpdatesAsync("repoA", "commit2", assets, existingDetails);
            
            Assert.Collection(nonCoherencyUpdates, u =>
            {
                Assert.Equal(depA, u.From);
                Assert.Equal("v2", u.To.Version);
            });

            // Update the current dependency details with the non coherency updates
            UpdateCurrentDependencies(existingDetails, nonCoherencyUpdates);

            List<DependencyUpdate> coherencyUpdates =
                await remote.GetRequiredCoherencyUpdatesAsync(existingDetails, remoteFactoryMock.Object, CoherencyMode.Strict);

            // Should have no coherency updates
            Assert.Empty(coherencyUpdates);
        }

        /// <summary>
        ///     Test that a simple strict coherency update fails because depA does not have a dependency on depB.
        ///     Strict coherency does not involve any graph build, and only
        ///     looks one level deep.
        /// </summary>
        [Fact]
        public async Task StrictCoherencyUpdateTests2()
        {
            // Initialize
            Mock<IBarClient> barClientMock = new Mock<IBarClient>();
            Remote remote = new Remote(null, barClientMock.Object, NullLogger.Instance);

            // Mock the remote used by build dependency graph to gather dependency details.
            Mock<IRemote> remoteMock = new Mock<IRemote>();

            // Always return the main remote.
            var remoteFactoryMock = new Mock<IRemoteFactory>();
            remoteFactoryMock.Setup(m => m.GetRemoteAsync(It.IsAny<string>(), It.IsAny<ILogger>())).ReturnsAsync(remoteMock.Object);
            remoteFactoryMock.Setup(m => m.GetBarOnlyRemoteAsync(It.IsAny<ILogger>())).ReturnsAsync(remote);

            List<DependencyDetail> existingDetails = new List<DependencyDetail>();
            DependencyDetail depA = AddDependency(existingDetails, "depA", "v1", "repoA", "commit1", pinned: false);
            DependencyDetail depB = AddDependency(existingDetails, "depB", "v1", "repoB", "commit1", pinned: false, coherentParent: "depA");

            DarcCoherencyException coherencyException = await Assert.ThrowsAsync<DarcCoherencyException>(async () =>
                await remote.GetRequiredCoherencyUpdatesAsync(existingDetails, remoteFactoryMock.Object, CoherencyMode.Strict));

            // Coherency exception should be for depB, saying that repoA @ commit1 has no such dependency
            Assert.Collection(coherencyException.Errors,
                e =>
                {
                    Assert.Equal(e.Dependency.Name, depB.Name);
                    Assert.Equal(e.Error, $"{depA.RepoUri} @ {depA.Commit} does not contain dependency {depB.Name}");
                });
        }

        /// <summary>
        ///     Test that a simple strict coherency update fails because depA does not have a dependency on depB.
        ///     Strict coherency does not involve any graph build, and only
        ///     looks one level deep. This test adds another layer where depB appears. That version should
        ///     not be chosen.
        /// </summary>
        [Fact]
        public async Task StrictCoherencyUpdateTests3()
        {
            // Initialize
            Mock<IBarClient> barClientMock = new Mock<IBarClient>();
            Remote remote = new Remote(null, barClientMock.Object, NullLogger.Instance);

            // Mock the remote used by build dependency graph to gather dependency details.
            Mock<IRemote> remoteMock = new Mock<IRemote>();

            // Always return the main remote.
            var remoteFactoryMock = new Mock<IRemoteFactory>();
            remoteFactoryMock.Setup(m => m.GetRemoteAsync(It.IsAny<string>(), It.IsAny<ILogger>())).ReturnsAsync(remoteMock.Object);
            remoteFactoryMock.Setup(m => m.GetBarOnlyRemoteAsync(It.IsAny<ILogger>())).ReturnsAsync(remote);

            List<DependencyDetail> existingDetails = new List<DependencyDetail>();
            DependencyDetail depA = AddDependency(existingDetails, "depA", "v1", "repoA", "commit1", pinned: false);
            DependencyDetail depB = AddDependency(existingDetails, "depB", "v1", "repoB", "commit1", pinned: false, coherentParent: "depA");

            List<DependencyDetail> repoADeps = new List<DependencyDetail>();
            AddDependency(repoADeps, "depY", "v42", "repoB", "commit5", pinned: false);
            RepoHasDependencies(remoteMock, "repoA", "commit1", repoADeps);

            DarcCoherencyException coherencyException = await Assert.ThrowsAsync<DarcCoherencyException>(async () =>
                await remote.GetRequiredCoherencyUpdatesAsync(existingDetails, remoteFactoryMock.Object, CoherencyMode.Strict));

            // Coherency exception should be for depB, saying that repoA @ commit1 has no such dependency
            Assert.Collection(coherencyException.Errors,
                e =>
                {
                    Assert.Equal(e.Dependency.Name, depB.Name);
                    Assert.Equal(e.Error, $"{depA.RepoUri} @ {depA.Commit} does not contain dependency {depB.Name}");
                });
        }

        /// <summary>
        ///     Test that a simple strict coherency passes and chooses the right version for depB.
        /// </summary>
        [Fact]
        public async Task StrictCoherencyUpdateTests4()
        {
            // Initialize
            Mock<IBarClient> barClientMock = new Mock<IBarClient>();
            Remote remote = new Remote(null, barClientMock.Object, NullLogger.Instance);

            // Mock the remote used by build dependency graph to gather dependency details.
            Mock<IRemote> remoteMock = new Mock<IRemote>();

            // Always return the main remote.
            var remoteFactoryMock = new Mock<IRemoteFactory>();
            remoteFactoryMock.Setup(m => m.GetRemoteAsync(It.IsAny<string>(), It.IsAny<ILogger>())).ReturnsAsync(remoteMock.Object);
            remoteFactoryMock.Setup(m => m.GetBarOnlyRemoteAsync(It.IsAny<ILogger>())).ReturnsAsync(remote);

            List<DependencyDetail> existingDetails = new List<DependencyDetail>();
            DependencyDetail depA = AddDependency(existingDetails, "depA", "v1", "repoA", "commit1", pinned: false);
            DependencyDetail depB = AddDependency(existingDetails, "depB", "v1", "repoB", "commit1", pinned: false, coherentParent: "depA");

            List<DependencyDetail> repoADeps = new List<DependencyDetail>();
            AddDependency(repoADeps, depB.Name, "v42", depB.RepoUri, "commit5", pinned: false);
            RepoHasDependencies(remoteMock, "repoA", "commit1", repoADeps);

            List<DependencyUpdate> coherencyUpdates = 
                await remote.GetRequiredCoherencyUpdatesAsync(existingDetails, remoteFactoryMock.Object, CoherencyMode.Strict);

            Assert.Collection(coherencyUpdates,
                u =>
                {
                    Assert.Equal(depB, u.From);
                    Assert.Equal("v42", u.To.Version);
                    Assert.Equal("commit5", u.To.Commit);
                    Assert.Equal(depB.RepoUri, u.To.RepoUri);
                    Assert.Equal(depB.Name, u.To.Name);
                });
        }

        /// <summary>
        ///     Test that a strict update on a dependency chain works.
        ///     The dependency chain means the head of the chain moves first,
        ///     potentially affecting other parts of the chain.
        /// </summary>
        [Fact]
        public async Task StrictCoherencyUpdateTests5()
        {
            // Initialize
            Mock<IBarClient> barClientMock = new Mock<IBarClient>();
            Remote remote = new Remote(null, barClientMock.Object, NullLogger.Instance);

            // Mock the remote used by build dependency graph to gather dependency details.
            Mock<IRemote> remoteMock = new Mock<IRemote>();

            // Always return the main remote.
            var remoteFactoryMock = new Mock<IRemoteFactory>();
            remoteFactoryMock.Setup(m => m.GetRemoteAsync(It.IsAny<string>(), It.IsAny<ILogger>())).ReturnsAsync(remoteMock.Object);
            remoteFactoryMock.Setup(m => m.GetBarOnlyRemoteAsync(It.IsAny<ILogger>())).ReturnsAsync(remote);

            List<DependencyDetail> existingDetails = new List<DependencyDetail>();
            DependencyDetail depA = AddDependency(existingDetails, "depA", "v1", "repoA", "commit1", pinned: false);
            DependencyDetail depB = AddDependency(existingDetails, "depB", "v1", "repoB", "commit1", pinned: false, coherentParent: "depA");
            DependencyDetail depC = AddDependency(existingDetails, "depC", "v1", "repoC", "commit1", pinned: false, coherentParent: "depB");

            List<DependencyDetail> repoADeps = new List<DependencyDetail>();
            AddDependency(repoADeps, depB.Name, "v42", depB.RepoUri, "commit5", pinned: false);
            RepoHasDependencies(remoteMock, "repoA", "commit1", repoADeps);

            // This set of deps should not be used because B should move before C gets updated
            List<DependencyDetail> repoBAtCommit1Deps = new List<DependencyDetail>();
            AddDependency(repoBAtCommit1Deps, depC.Name, "v101", depC.RepoUri, "commit100", pinned: false);
            RepoHasDependencies(remoteMock, "repoB", "commit1", repoBAtCommit1Deps);

            List<DependencyDetail> repoBAtCommit5Deps = new List<DependencyDetail>();
            AddDependency(repoBAtCommit5Deps, depC.Name, "v1000", depC.RepoUri, "commit1000", pinned: false);
            RepoHasDependencies(remoteMock, "repoB", "commit5", repoBAtCommit5Deps);

            List<DependencyUpdate> coherencyUpdates =
                await remote.GetRequiredCoherencyUpdatesAsync(existingDetails, remoteFactoryMock.Object, CoherencyMode.Strict);

            Assert.Collection(coherencyUpdates,
                u =>
                {
                    Assert.Equal(depB, u.From);
                    Assert.Equal("v42", u.To.Version);
                    Assert.Equal("commit5", u.To.Commit);
                    Assert.Equal(depB.RepoUri, u.To.RepoUri);
                    Assert.Equal(depB.Name, u.To.Name);
                },
                u =>
                {
                    Assert.Equal(depC, u.From);
                    Assert.Equal("v1000", u.To.Version);
                    Assert.Equal("commit1000", u.To.Commit);
                    Assert.Equal(depC.RepoUri, u.To.RepoUri);
                    Assert.Equal(depC.Name, u.To.Name);
                });
        }

        /// <summary>
        ///     Test that a strict update on a dependency chain with some pinning works
        /// </summary>
        [Fact]
        public async Task StrictCoherencyUpdateTests6()
        {
            // Initialize
            Mock<IBarClient> barClientMock = new Mock<IBarClient>();
            Remote remote = new Remote(null, barClientMock.Object, NullLogger.Instance);

            // Mock the remote used by build dependency graph to gather dependency details.
            Mock<IRemote> remoteMock = new Mock<IRemote>();

            // Always return the main remote.
            var remoteFactoryMock = new Mock<IRemoteFactory>();
            remoteFactoryMock.Setup(m => m.GetRemoteAsync(It.IsAny<string>(), It.IsAny<ILogger>())).ReturnsAsync(remoteMock.Object);
            remoteFactoryMock.Setup(m => m.GetBarOnlyRemoteAsync(It.IsAny<ILogger>())).ReturnsAsync(remote);

            List<DependencyDetail> existingDetails = new List<DependencyDetail>();
            DependencyDetail depA = AddDependency(existingDetails, "depA", "v1", "repoA", "commit1", pinned: false);
            DependencyDetail depB = AddDependency(existingDetails, "depB", "v1", "repoB", "commit1", pinned: false, coherentParent: "depA");
            // This is pinned and so should not move, meaning that D should update based on C @ commit1
            DependencyDetail depC = AddDependency(existingDetails, "depC", "v1", "repoC", "commit1", pinned: true, coherentParent: "depB");
            DependencyDetail depD = AddDependency(existingDetails, "depD", "v1", "repoD", "commit1", pinned: false, coherentParent: "depC");

            List<DependencyDetail> repoADeps = new List<DependencyDetail>();
            AddDependency(repoADeps, depB.Name, "v42", depB.RepoUri, "commit5", pinned: false);
            RepoHasDependencies(remoteMock, "repoA", "commit1", repoADeps);

            // This set of deps should not be used because B should move before C gets updated
            List<DependencyDetail> repoBAtCommit1Deps = new List<DependencyDetail>();
            AddDependency(repoBAtCommit1Deps, depC.Name, "v101", depC.RepoUri, "commit100", pinned: false);
            RepoHasDependencies(remoteMock, "repoB", "commit1", repoBAtCommit1Deps);

            List<DependencyDetail> repoBAtCommit5Deps = new List<DependencyDetail>();
            AddDependency(repoBAtCommit5Deps, depC.Name, "v1000", depC.RepoUri, "commit1000", pinned: false);
            RepoHasDependencies(remoteMock, "repoB", "commit5", repoBAtCommit5Deps);

            List<DependencyDetail> repoCAtCommit1Deps = new List<DependencyDetail>();
            AddDependency(repoCAtCommit1Deps, depD.Name, "v2.5", depD.RepoUri, "commit2.5", pinned: false);
            RepoHasDependencies(remoteMock, "repoC", "commit1", repoCAtCommit1Deps);

            List<DependencyUpdate> coherencyUpdates =
                await remote.GetRequiredCoherencyUpdatesAsync(existingDetails, remoteFactoryMock.Object, CoherencyMode.Strict);

            Assert.Collection(coherencyUpdates,
                u =>
                {
                    Assert.Equal(depB, u.From);
                    Assert.Equal("v42", u.To.Version);
                    Assert.Equal("commit5", u.To.Commit);
                    Assert.Equal(depB.RepoUri, u.To.RepoUri);
                    Assert.Equal(depB.Name, u.To.Name);
                },
                u =>
                {
                    Assert.Equal(depD, u.From);
                    Assert.Equal("v2.5", u.To.Version);
                    Assert.Equal("commit2.5", u.To.Commit);
                    Assert.Equal(depD.RepoUri, u.To.RepoUri);
                    Assert.Equal(depD.Name, u.To.Name);
                });
        }

        /// <summary>
        ///     Test that disambiguation with build info works if it is available.
        ///     This test has the asset we are going to update to being generated by
        ///     a build of the CPD parents commit. No location
        /// </summary>
        [Fact]
        public async Task StrictCoherencyUpdateTests7()
        {
            // Initialize
            Mock<IBarClient> barClientMock = new Mock<IBarClient>();
            Remote remote = new Remote(null, barClientMock.Object, NullLogger.Instance);

            // Mock the remote used by build dependency graph to gather dependency details.
            Mock<IRemote> remoteMock = new Mock<IRemote>();

            // Always return the main remote.
            var remoteFactoryMock = new Mock<IRemoteFactory>();
            remoteFactoryMock.Setup(m => m.GetRemoteAsync(It.IsAny<string>(), It.IsAny<ILogger>())).ReturnsAsync(remoteMock.Object);
            remoteFactoryMock.Setup(m => m.GetBarOnlyRemoteAsync(It.IsAny<ILogger>())).ReturnsAsync(remote);

            List<DependencyDetail> existingDetails = new List<DependencyDetail>();
            DependencyDetail depA = AddDependency(existingDetails, "depA", "v1", "repoA", "commit1", pinned: false);
            DependencyDetail depB = AddDependency(existingDetails, "depB", "v1", "repoB", "commit1", pinned: false, coherentParent: "depA");

            List<DependencyDetail> repoADeps = new List<DependencyDetail>();
            AddDependency(repoADeps, depB.Name, "v42", depB.RepoUri, "commit5", pinned: false);
            RepoHasDependencies(remoteMock, "repoA", "commit1", repoADeps);

            BuildProducesAssets(barClientMock, "repoB", "commit5", new List<(string name, string version, string[] locations)>
            {
                ("depB", "v42", null)
            });

            List<DependencyUpdate> coherencyUpdates =
                await remote.GetRequiredCoherencyUpdatesAsync(existingDetails, remoteFactoryMock.Object, CoherencyMode.Strict);

            Assert.Collection(coherencyUpdates,
                u =>
                {
                    Assert.Equal(depB, u.From);
                    Assert.Equal("v42", u.To.Version);
                    Assert.Equal("commit5", u.To.Commit);
                    Assert.Equal(depB.RepoUri, u.To.RepoUri);
                    Assert.Equal(depB.Name, u.To.Name);
                    Assert.Null(u.To.Locations);
                });
        }

        /// <summary>
        ///     Test that disambiguation with build info works if it is available.
        ///     This test has the asset we are going to update to being generated by
        ///     a build of the CPD parents commit. This asset has a location.
        /// </summary>
        [Fact]
        public async Task StrictCoherencyUpdateTests8()
        {
            // Initialize
            Mock<IBarClient> barClientMock = new Mock<IBarClient>();
            Remote remote = new Remote(null, barClientMock.Object, NullLogger.Instance);

            // Mock the remote used by build dependency graph to gather dependency details.
            Mock<IRemote> remoteMock = new Mock<IRemote>();

            // Always return the main remote.
            var remoteFactoryMock = new Mock<IRemoteFactory>();
            remoteFactoryMock.Setup(m => m.GetRemoteAsync(It.IsAny<string>(), It.IsAny<ILogger>())).ReturnsAsync(remoteMock.Object);
            remoteFactoryMock.Setup(m => m.GetBarOnlyRemoteAsync(It.IsAny<ILogger>())).ReturnsAsync(remote);

            List<DependencyDetail> existingDetails = new List<DependencyDetail>();
            DependencyDetail depA = AddDependency(existingDetails, "depA", "v1", "repoA", "commit1", pinned: false);
            DependencyDetail depB = AddDependency(existingDetails, "depB", "v1", "repoB", "commit1", pinned: false, coherentParent: "depA");

            List<DependencyDetail> repoADeps = new List<DependencyDetail>();
            AddDependency(repoADeps, depB.Name, "v42", depB.RepoUri, "commit5", pinned: false);
            RepoHasDependencies(remoteMock, "repoA", "commit1", repoADeps);

            BuildProducesAssets(barClientMock, "repoB", "commit5", new List<(string name, string version, string[])>
            {
                ("depB", "v42", new string[] { "https://pkgs.dev.azure.com/dnceng/public/_packaging/dotnet5-transport/nuget/v3/index.json" } )
            });

            List<DependencyUpdate> coherencyUpdates =
                await remote.GetRequiredCoherencyUpdatesAsync(existingDetails, remoteFactoryMock.Object, CoherencyMode.Strict);

            Assert.Collection(coherencyUpdates,
                u =>
                {
                    Assert.Equal(depB, u.From);
                    Assert.Equal("v42", u.To.Version);
                    Assert.Equal("commit5", u.To.Commit);
                    Assert.Equal(depB.RepoUri, u.To.RepoUri);
                    Assert.Equal(depB.Name, u.To.Name);
                    Assert.Collection(u.To.Locations,
                        u =>
                        {
                            Assert.Equal("https://pkgs.dev.azure.com/dnceng/public/_packaging/dotnet5-transport/nuget/v3/index.json", u);
                        }
                    );
                });
        }

        /// <summary>
        ///     Test that disambiguation with build info works if it is available.
        ///     This test has the asset we are going to update to being generated by
        ///     a build of the CPD parents commit. This asset has two locations.
        /// </summary>
        [Fact]
        public async Task StrictCoherencyUpdateTests9()
        {
            // Initialize
            Mock<IBarClient> barClientMock = new Mock<IBarClient>();
            Remote remote = new Remote(null, barClientMock.Object, NullLogger.Instance);

            // Mock the remote used by build dependency graph to gather dependency details.
            Mock<IRemote> remoteMock = new Mock<IRemote>();

            // Always return the main remote.
            var remoteFactoryMock = new Mock<IRemoteFactory>();
            remoteFactoryMock.Setup(m => m.GetRemoteAsync(It.IsAny<string>(), It.IsAny<ILogger>())).ReturnsAsync(remoteMock.Object);
            remoteFactoryMock.Setup(m => m.GetBarOnlyRemoteAsync(It.IsAny<ILogger>())).ReturnsAsync(remote);

            List<DependencyDetail> existingDetails = new List<DependencyDetail>();
            DependencyDetail depA = AddDependency(existingDetails, "depA", "v1", "repoA", "commit1", pinned: false);
            DependencyDetail depB = AddDependency(existingDetails, "depB", "v1", "repoB", "commit1", pinned: false, coherentParent: "depA");

            List<DependencyDetail> repoADeps = new List<DependencyDetail>();
            AddDependency(repoADeps, depB.Name, "v42", depB.RepoUri, "commit5", pinned: false);
            RepoHasDependencies(remoteMock, "repoA", "commit1", repoADeps);

            BuildProducesAssets(barClientMock, "repoB", "commit5", new List<(string name, string version, string[])>
            {
                ("depB", "v42", new string[] {
                    "https://pkgs.dev.azure.com/dnceng/public/_packaging/dotnet5-transport/nuget/v3/index.json",
                    "https://dotnetfeed.blob.core.windows.net/dotnet-core/index.json"
                } )
            });

            List<DependencyUpdate> coherencyUpdates =
                await remote.GetRequiredCoherencyUpdatesAsync(existingDetails, remoteFactoryMock.Object, CoherencyMode.Strict);

            Assert.Collection(coherencyUpdates,
                u =>
                {
                    Assert.Equal(depB, u.From);
                    Assert.Equal("v42", u.To.Version);
                    Assert.Equal("commit5", u.To.Commit);
                    Assert.Equal(depB.RepoUri, u.To.RepoUri);
                    Assert.Equal(depB.Name, u.To.Name);
                    Assert.Collection(u.To.Locations,
                        u =>
                        {
                            Assert.Equal("https://pkgs.dev.azure.com/dnceng/public/_packaging/dotnet5-transport/nuget/v3/index.json", u);
                        },
                        u =>
                        {
                            Assert.Equal("https://dotnetfeed.blob.core.windows.net/dotnet-core/index.json", u);
                        }
                    );
                });
        }

        /// <summary>
        ///     Test that disambiguation with build info works if it is available.
        ///     This test has the asset we are going to update to being generated by
        ///     two separate builds of the CPD parents commit. Only one asset has a location,
        ///     but doesn't match the nuget.config. In this case, the lateset build should be returned.
        /// </summary>
        [Fact]
        public async Task StrictCoherencyUpdateTests10()
        {
            // Initialize
            Mock<IBarClient> barClientMock = new Mock<IBarClient>();
            Mock<IGitRepo> gitRepoMock = new Mock<IGitRepo>();
            Remote remote = new Remote(gitRepoMock.Object, barClientMock.Object, NullLogger.Instance);

            // Mock the remote used by build dependency graph to gather dependency details.
            Mock<IRemote> remoteMock = new Mock<IRemote>();

            // Always return the main remote.
            var remoteFactoryMock = new Mock<IRemoteFactory>();
            remoteFactoryMock.Setup(m => m.GetRemoteAsync(It.IsAny<string>(), It.IsAny<ILogger>())).ReturnsAsync(remoteMock.Object);
            remoteFactoryMock.Setup(m => m.GetBarOnlyRemoteAsync(It.IsAny<ILogger>())).ReturnsAsync(remote);

            List<DependencyDetail> existingDetails = new List<DependencyDetail>();
            DependencyDetail depA = AddDependency(existingDetails, "depA", "v1", "repoA", "commit1", pinned: false);
            DependencyDetail depB = AddDependency(existingDetails, "depB", "v1", "repoB", "commit1", pinned: false, coherentParent: "depA");

            List<DependencyDetail> repoADeps = new List<DependencyDetail>();
            AddDependency(repoADeps, depB.Name, "v42", depB.RepoUri, "commit5", pinned: false);
            RepoHasDependencies(remoteMock, "repoA", "commit1", repoADeps);

            RepoHadBuilds(barClientMock, "repoB", "commit5",
                new List<Build>
                {
                    CreateBuild("repoB", "commit5", new List<(string name, string version, string[])>
                    {
                        ("depB", "v42", new string[] {
                            "https://pkgs.dev.azure.com/dnceng/public/_packaging/dotnet5-transport/nuget/v3/index.json",
                            "https://dotnetfeed.blob.core.windows.net/dotnet-core/index.json"
                        } )
                    }, 13),

                    CreateBuild("repoB", "commit5", new List<(string name, string version, string[])>
                    {
                        ("depB", "v42", null )
                    }, 1)
                });

            // Repo has no feeds
            RepositoryHasFeeds(gitRepoMock, "repoA", "commit1", new string[] { });

            List<DependencyUpdate> coherencyUpdates =
                await remote.GetRequiredCoherencyUpdatesAsync(existingDetails, remoteFactoryMock.Object, CoherencyMode.Strict);

            Assert.Collection(coherencyUpdates,
                u =>
                {
                    Assert.Equal(depB, u.From);
                    Assert.Equal("v42", u.To.Version);
                    Assert.Equal("commit5", u.To.Commit);
                    Assert.Equal(depB.RepoUri, u.To.RepoUri);
                    Assert.Equal(depB.Name, u.To.Name);
                    Assert.Collection(u.To.Locations,
                        u =>
                        {
                            Assert.Equal("https://pkgs.dev.azure.com/dnceng/public/_packaging/dotnet5-transport/nuget/v3/index.json", u);
                        },
                        u =>
                        {
                            Assert.Equal("https://dotnetfeed.blob.core.windows.net/dotnet-core/index.json", u);
                        }
                    );
                });
        }

        /// <summary>
        ///     Test that disambiguation with build info works if it is available.
        ///     This test has the asset we are going to update to being generated by
        ///     two separate builds of the CPD parents commit. Only one asset has a location
        ///     and matches what is in the feed list.
        /// </summary>
        [Fact]
        public async Task StrictCoherencyUpdateTests11()
        {
            // Initialize
            Mock<IBarClient> barClientMock = new Mock<IBarClient>();
            Mock<IGitRepo> gitRepoMock = new Mock<IGitRepo>();
            Remote remote = new Remote(gitRepoMock.Object, barClientMock.Object, NullLogger.Instance);

            // Mock the remote used by build dependency graph to gather dependency details.
            Mock<IRemote> remoteMock = new Mock<IRemote>();

            // Always return the main remote.
            var remoteFactoryMock = new Mock<IRemoteFactory>();
            remoteFactoryMock.Setup(m => m.GetRemoteAsync(It.IsAny<string>(), It.IsAny<ILogger>())).ReturnsAsync(remoteMock.Object);
            remoteFactoryMock.Setup(m => m.GetBarOnlyRemoteAsync(It.IsAny<ILogger>())).ReturnsAsync(remote);

            List<DependencyDetail> existingDetails = new List<DependencyDetail>();
            DependencyDetail depA = AddDependency(existingDetails, "depA", "v1", "repoA", "commit1", pinned: false);
            DependencyDetail depB = AddDependency(existingDetails, "depB", "v1", "repoB", "commit1", pinned: false, coherentParent: "depA");

            List<DependencyDetail> repoADeps = new List<DependencyDetail>();
            AddDependency(repoADeps, depB.Name, "v42", depB.RepoUri, "commit5", pinned: false);
            RepoHasDependencies(remoteMock, "repoA", "commit1", repoADeps);

            RepoHadBuilds(barClientMock, "repoB", "commit5",
                new List<Build>
                {
                    CreateBuild("repoB", "commit5", new List<(string name, string version, string[])>
                    {
                        ("depB", "v42", null )
                    }),
                    CreateBuild("repoB", "commit5", new List<(string name, string version, string[])>
                    {
                        ("depB", "v42", new string[] {
                            "https://pkgs.dev.azure.com/dnceng/public/_packaging/dotnet5-transport/nuget/v3/index.json",
                            "https://dotnetfeed.blob.core.windows.net/dotnet-core/index.json"
                        } )
                    })
                });

            RepositoryHasFeeds(gitRepoMock, "repoA", "commit1",
                new string[] { "https://pkgs.dev.azure.com/dnceng/public/_packaging/dotnet5-transport/nuget/v3/index.json" });

            List <DependencyUpdate> coherencyUpdates =
                await remote.GetRequiredCoherencyUpdatesAsync(existingDetails, remoteFactoryMock.Object, CoherencyMode.Strict);

            Assert.Collection(coherencyUpdates,
                u =>
                {
                    Assert.Equal(depB, u.From);
                    Assert.Equal("v42", u.To.Version);
                    Assert.Equal("commit5", u.To.Commit);
                    Assert.Equal(depB.RepoUri, u.To.RepoUri);
                    Assert.Equal(depB.Name, u.To.Name);
                    Assert.Collection(u.To.Locations,
                        u =>
                        {
                            Assert.Equal("https://pkgs.dev.azure.com/dnceng/public/_packaging/dotnet5-transport/nuget/v3/index.json", u);
                        },
                        u =>
                        {
                            Assert.Equal("https://dotnetfeed.blob.core.windows.net/dotnet-core/index.json", u);
                        }
                    );
                });
        }

        /// <summary>
        ///     Test that disambiguation with build info works if it is available.
        ///     This test has the asset we are going to update to being generated by
        ///     two separate builds of the CPD parents commit. Both builds have the assets,
        ///     and neither matches. The later build should be returned.
        /// </summary>
        [Fact]
        public async Task StrictCoherencyUpdateTests12()
        {
            // Initialize
            Mock<IBarClient> barClientMock = new Mock<IBarClient>();
            Mock<IGitRepo> gitRepoMock = new Mock<IGitRepo>();
            Remote remote = new Remote(gitRepoMock.Object, barClientMock.Object, NullLogger.Instance);

            // Mock the remote used by build dependency graph to gather dependency details.
            Mock<IRemote> remoteMock = new Mock<IRemote>();

            // Always return the main remote.
            var remoteFactoryMock = new Mock<IRemoteFactory>();
            remoteFactoryMock.Setup(m => m.GetRemoteAsync(It.IsAny<string>(), It.IsAny<ILogger>())).ReturnsAsync(remoteMock.Object);
            remoteFactoryMock.Setup(m => m.GetBarOnlyRemoteAsync(It.IsAny<ILogger>())).ReturnsAsync(remote);

            List<DependencyDetail> existingDetails = new List<DependencyDetail>();
            DependencyDetail depA = AddDependency(existingDetails, "depA", "v1", "repoA", "commit1", pinned: false);
            DependencyDetail depB = AddDependency(existingDetails, "depB", "v1", "repoB", "commit1", pinned: false, coherentParent: "depA");

            List<DependencyDetail> repoADeps = new List<DependencyDetail>();
            AddDependency(repoADeps, depB.Name, "v42", depB.RepoUri, "commit5", pinned: false);
            RepoHasDependencies(remoteMock, "repoA", "commit1", repoADeps);

            RepoHadBuilds(barClientMock, "repoB", "commit5",
                new List<Build>
                {
                    CreateBuild("repoB", "commit5", new List<(string name, string version, string[])>
                    {
                        ("depB", "v42", new string[] {
                            "https://pkgs.dev.azure.com/dnceng/public/_packaging/dotnet5/nuget/v3/index.json",
                            "https://dotnetfeed.blob.core.windows.net/dotnet-core2/index.json"
                        } )
                    }, 11),
                    CreateBuild("repoB", "commit5", new List<(string name, string version, string[])>
                    {
                        ("depB", "v42", new string[] {
                            "https://pkgs.dev.azure.com/dnceng/public/_packaging/dotnet5-transport/nuget/v3/index.json",
                            "https://dotnetfeed.blob.core.windows.net/dotnet-core/index.json"
                        } )
                    }, 10)
                });

            RepositoryHasFeeds(gitRepoMock, "repoA", "commit1",
                new string[] { "https://pkgs.dev.azure.com/dnceng/public/_packaging/dotnet566/nuget/v3/index.json" });

            List<DependencyUpdate> coherencyUpdates =
                await remote.GetRequiredCoherencyUpdatesAsync(existingDetails, remoteFactoryMock.Object, CoherencyMode.Strict);

            Assert.Collection(coherencyUpdates,
                u =>
                {
                    Assert.Equal(depB, u.From);
                    Assert.Equal("v42", u.To.Version);
                    Assert.Equal("commit5", u.To.Commit);
                    Assert.Equal(depB.RepoUri, u.To.RepoUri);
                    Assert.Equal(depB.Name, u.To.Name);
                    Assert.Collection(u.To.Locations,
                        u =>
                        {
                            Assert.Equal("https://pkgs.dev.azure.com/dnceng/public/_packaging/dotnet5/nuget/v3/index.json", u);
                        },
                        u =>
                        {
                            Assert.Equal("https://dotnetfeed.blob.core.windows.net/dotnet-core2/index.json", u);
                        }
                    );
                });
        }

        /// <summary>
        ///     Test that disambiguation with build info works if it is available.
        ///     This test has the asset we are going to update to being generated by
        ///     two separate builds of the CPD parents commit. Both builds have the assets,
        ///     and one matches. The matching build should be returned
        /// </summary>
        [Fact]
        public async Task StrictCoherencyUpdateTests13()
        {
            // Initialize
            Mock<IBarClient> barClientMock = new Mock<IBarClient>();
            Mock<IGitRepo> gitRepoMock = new Mock<IGitRepo>();
            Remote remote = new Remote(gitRepoMock.Object, barClientMock.Object, NullLogger.Instance);

            // Mock the remote used by build dependency graph to gather dependency details.
            Mock<IRemote> remoteMock = new Mock<IRemote>();

            // Always return the main remote.
            var remoteFactoryMock = new Mock<IRemoteFactory>();
            remoteFactoryMock.Setup(m => m.GetRemoteAsync(It.IsAny<string>(), It.IsAny<ILogger>())).ReturnsAsync(remoteMock.Object);
            remoteFactoryMock.Setup(m => m.GetBarOnlyRemoteAsync(It.IsAny<ILogger>())).ReturnsAsync(remote);

            List<DependencyDetail> existingDetails = new List<DependencyDetail>();
            DependencyDetail depA = AddDependency(existingDetails, "depA", "v1", "repoA", "commit1", pinned: false);
            DependencyDetail depB = AddDependency(existingDetails, "depB", "v1", "repoB", "commit1", pinned: false, coherentParent: "depA");

            List<DependencyDetail> repoADeps = new List<DependencyDetail>();
            AddDependency(repoADeps, depB.Name, "v42", depB.RepoUri, "commit5", pinned: false);
            RepoHasDependencies(remoteMock, "repoA", "commit1", repoADeps);

            // Older build has matching feeds.
            RepoHadBuilds(barClientMock, "repoB", "commit5",
                new List<Build>
                {
                    CreateBuild("repoB", "commit5", new List<(string name, string version, string[])>
                    {
                        ("depB", "v42", new string[] {
                            "https://pkgs.dev.azure.com/dnceng/public/_packaging/dotnet566/nuget/v3/index.json",
                            "https://dotnetfeed.blob.core.windows.net/dotnet-core2/index.json"
                        } )
                    }, 10),
                    CreateBuild("repoB", "commit5", new List<(string name, string version, string[])>
                    {
                        ("depB", "v42", new string[] {
                            "https://pkgs.dev.azure.com/dnceng/public/_packaging/dotnet5-transport/nuget/v3/index.json",
                            "https://dotnetfeed.blob.core.windows.net/dotnet-core/index.json"
                        } )
                    }, 11)
                });

            RepositoryHasFeeds(gitRepoMock, "repoA", "commit1",
                new string[] { "https://pkgs.dev.azure.com/dnceng/public/_packaging/dotnet566/nuget/v3/index.json" });

            List<DependencyUpdate> coherencyUpdates =
                await remote.GetRequiredCoherencyUpdatesAsync(existingDetails, remoteFactoryMock.Object, CoherencyMode.Strict);

            Assert.Collection(coherencyUpdates,
                u =>
                {
                    Assert.Equal(depB, u.From);
                    Assert.Equal("v42", u.To.Version);
                    Assert.Equal("commit5", u.To.Commit);
                    Assert.Equal(depB.RepoUri, u.To.RepoUri);
                    Assert.Equal(depB.Name, u.To.Name);
                    Assert.Collection(u.To.Locations,
                        u =>
                        {
                            Assert.Equal("https://pkgs.dev.azure.com/dnceng/public/_packaging/dotnet566/nuget/v3/index.json", u);
                        },
                        u =>
                        {
                            Assert.Equal("https://dotnetfeed.blob.core.windows.net/dotnet-core2/index.json", u);
                        }
                    );
                });
        }

        /// <summary>
        ///     Test that disambiguation with build info works if it is available.
        ///     This test has the asset we are going to update to being generated by
        ///     two separate builds of the CPD parents commit. Both builds have the assets,
        ///     and both match. The later build id should be returned
        /// </summary>
        [Fact]
        public async Task StrictCoherencyUpdateTests14()
        {
            // Initialize
            Mock<IBarClient> barClientMock = new Mock<IBarClient>();
            Mock<IGitRepo> gitRepoMock = new Mock<IGitRepo>();
            Remote remote = new Remote(gitRepoMock.Object, barClientMock.Object, NullLogger.Instance);

            // Mock the remote used by build dependency graph to gather dependency details.
            Mock<IRemote> remoteMock = new Mock<IRemote>();

            // Always return the main remote.
            var remoteFactoryMock = new Mock<IRemoteFactory>();
            remoteFactoryMock.Setup(m => m.GetRemoteAsync(It.IsAny<string>(), It.IsAny<ILogger>())).ReturnsAsync(remoteMock.Object);
            remoteFactoryMock.Setup(m => m.GetBarOnlyRemoteAsync(It.IsAny<ILogger>())).ReturnsAsync(remote);

            List<DependencyDetail> existingDetails = new List<DependencyDetail>();
            DependencyDetail depA = AddDependency(existingDetails, "depA", "v1", "repoA", "commit1", pinned: false);
            DependencyDetail depB = AddDependency(existingDetails, "depB", "v1", "repoB", "commit1", pinned: false, coherentParent: "depA");

            List<DependencyDetail> repoADeps = new List<DependencyDetail>();
            AddDependency(repoADeps, depB.Name, "v42", depB.RepoUri, "commit5", pinned: false);
            RepoHasDependencies(remoteMock, "repoA", "commit1", repoADeps);

            // Older build has matching feeds.
            RepoHadBuilds(barClientMock, "repoB", "commit5",
                new List<Build>
                {
                    CreateBuild("repoB", "commit5", new List<(string name, string version, string[])>
                    {
                        ("depB", "v42", new string[] {
                            "https://pkgs.dev.azure.com/dnceng/public/_packaging/dotnet566/nuget/v3/index.json",
                            "https://dotnetfeed.blob.core.windows.net/dotnet-core2/index.json"
                        } )
                    }, 10),
                    CreateBuild("repoB", "commit5", new List<(string name, string version, string[])>
                    {
                        ("depB", "v42", new string[] {
                            "https://pkgs.dev.azure.com/dnceng/public/_packaging/dotnet566/nuget/v3/index.json",
                            "https://dotnetfeed.blob.core.windows.net/dotnet-core/index.json"
                        } )
                    }, 11)
                });

            RepositoryHasFeeds(gitRepoMock, "repoA", "commit1",
                new string[] { "https://pkgs.dev.azure.com/dnceng/public/_packaging/dotnet566/nuget/v3/index.json" });

            List<DependencyUpdate> coherencyUpdates =
                await remote.GetRequiredCoherencyUpdatesAsync(existingDetails, remoteFactoryMock.Object, CoherencyMode.Strict);

            Assert.Collection(coherencyUpdates,
                u =>
                {
                    Assert.Equal(depB, u.From);
                    Assert.Equal("v42", u.To.Version);
                    Assert.Equal("commit5", u.To.Commit);
                    Assert.Equal(depB.RepoUri, u.To.RepoUri);
                    Assert.Equal(depB.Name, u.To.Name);
                    Assert.Collection(u.To.Locations,
                        u =>
                        {
                            Assert.Equal("https://pkgs.dev.azure.com/dnceng/public/_packaging/dotnet566/nuget/v3/index.json", u);
                        },
                        u =>
                        {
                            Assert.Equal("https://dotnetfeed.blob.core.windows.net/dotnet-core/index.json", u);
                        }
                    );
                });
        }

        /// <summary>
        ///     Test that disambiguation with build info works if it is available.
        ///     This test has the asset we are going to update not being generated
        ///     by the CPD parent's build.
        /// </summary>
        [Fact]
        public async Task StrictCoherencyUpdateTests15()
        {
            // Initialize
            Mock<IBarClient> barClientMock = new Mock<IBarClient>();
            Remote remote = new Remote(null, barClientMock.Object, NullLogger.Instance);

            // Mock the remote used by build dependency graph to gather dependency details.
            Mock<IRemote> remoteMock = new Mock<IRemote>();

            // Always return the main remote.
            var remoteFactoryMock = new Mock<IRemoteFactory>();
            remoteFactoryMock.Setup(m => m.GetRemoteAsync(It.IsAny<string>(), It.IsAny<ILogger>())).ReturnsAsync(remoteMock.Object);
            remoteFactoryMock.Setup(m => m.GetBarOnlyRemoteAsync(It.IsAny<ILogger>())).ReturnsAsync(remote);

            List<DependencyDetail> existingDetails = new List<DependencyDetail>();
            DependencyDetail depA = AddDependency(existingDetails, "depA", "v1", "repoA", "commit1", pinned: false);
            DependencyDetail depB = AddDependency(existingDetails, "depB", "v1", "repoB", "commit1", pinned: false, coherentParent: "depA");

            List<DependencyDetail> repoADeps = new List<DependencyDetail>();
            AddDependency(repoADeps, depB.Name, "v42", depB.RepoUri, "commit5", pinned: false);
            RepoHasDependencies(remoteMock, "repoA", "commit1", repoADeps);

            BuildProducesAssets(barClientMock, "repoB", "commit5", new List<(string name, string version, string[])> {});

            List<DependencyUpdate> coherencyUpdates =
                await remote.GetRequiredCoherencyUpdatesAsync(existingDetails, remoteFactoryMock.Object, CoherencyMode.Strict);

            Assert.Collection(coherencyUpdates,
                u =>
                {
                    Assert.Equal(depB, u.From);
                    Assert.Equal("v42", u.To.Version);
                    Assert.Equal("commit5", u.To.Commit);
                    Assert.Equal(depB.RepoUri, u.To.RepoUri);
                    Assert.Equal(depB.Name, u.To.Name);
                    Assert.Null(u.To.Locations);
                });
        }

        /// <summary>
        ///     Test that disambiguation with build info works if it is available.
        ///     This test has the the asset only generated by one of the builds.
        /// </summary>
        [Fact]
        public async Task StrictCoherencyUpdateTests16()
        {
            // Initialize
            Mock<IBarClient> barClientMock = new Mock<IBarClient>();
            Mock<IGitRepo> gitRepoMock = new Mock<IGitRepo>();
            Remote remote = new Remote(gitRepoMock.Object, barClientMock.Object, NullLogger.Instance);

            // Mock the remote used by build dependency graph to gather dependency details.
            Mock<IRemote> remoteMock = new Mock<IRemote>();

            // Always return the main remote.
            var remoteFactoryMock = new Mock<IRemoteFactory>();
            remoteFactoryMock.Setup(m => m.GetRemoteAsync(It.IsAny<string>(), It.IsAny<ILogger>())).ReturnsAsync(remoteMock.Object);
            remoteFactoryMock.Setup(m => m.GetBarOnlyRemoteAsync(It.IsAny<ILogger>())).ReturnsAsync(remote);

            List<DependencyDetail> existingDetails = new List<DependencyDetail>();
            DependencyDetail depA = AddDependency(existingDetails, "depA", "v1", "repoA", "commit1", pinned: false);
            DependencyDetail depB = AddDependency(existingDetails, "depB", "v1", "repoB", "commit1", pinned: false, coherentParent: "depA");

            List<DependencyDetail> repoADeps = new List<DependencyDetail>();
            AddDependency(repoADeps, depB.Name, "v42", depB.RepoUri, "commit5", pinned: false);
            RepoHasDependencies(remoteMock, "repoA", "commit1", repoADeps);

            RepoHadBuilds(barClientMock, "repoB", "commit5",
                new List<Build>
                {
                    CreateBuild("repoB", "commit5", new List<(string name, string version, string[])>
                    {
                        ("depB", "v42", new string[] {
                            "https://pkgs.dev.azure.com/dnceng/public/_packaging/dotnet5-transport/nuget/v3/index.json",
                            "https://dotnetfeed.blob.core.windows.net/dotnet-core/index.json"
                        } )
                    }, 13),

                    CreateBuild("repoB", "commit5", new List<(string name, string version, string[])>
                    {
                        ("depB", "v43", null )
                    }, 1)
                });

            // Repo has no feeds
            RepositoryHasFeeds(gitRepoMock, "repoA", "commit1", new string[] { });

            List<DependencyUpdate> coherencyUpdates =
                await remote.GetRequiredCoherencyUpdatesAsync(existingDetails, remoteFactoryMock.Object, CoherencyMode.Strict);

            Assert.Collection(coherencyUpdates,
                u =>
                {
                    Assert.Equal(depB, u.From);
                    Assert.Equal("v42", u.To.Version);
                    Assert.Equal("commit5", u.To.Commit);
                    Assert.Equal(depB.RepoUri, u.To.RepoUri);
                    Assert.Equal(depB.Name, u.To.Name);
                    Assert.Collection(u.To.Locations,
                        u =>
                        {
                            Assert.Equal("https://pkgs.dev.azure.com/dnceng/public/_packaging/dotnet5-transport/nuget/v3/index.json", u);
                        },
                        u =>
                        {
                            Assert.Equal("https://dotnetfeed.blob.core.windows.net/dotnet-core/index.json", u);
                        }
                    );
                });
        }

        private DependencyDetail AddDependency(List<DependencyDetail> details, string name,
            string version, string repo, string commit, bool pinned = false, string coherentParent = null)
        {
            DependencyDetail dep = new DependencyDetail
            {
                Name = name,
                Version = version,
                RepoUri = repo,
                Commit = commit,
                Pinned = pinned,
                Type = DependencyType.Product,
                CoherentParentDependencyName = coherentParent
            };
            details.Add(dep);
            return dep;
        }

        private void RepoHasDependencies(Mock<IRemote> remoteMock, 
            string repo, string commit, List<DependencyDetail> dependencies)
        {
            remoteMock.Setup(m => m.GetDependenciesAsync(repo, commit, null, false)).ReturnsAsync(dependencies);
        }

        private void RepoHadBuilds(Mock<IBarClient> barClientMock, string repo, string commit, IEnumerable<Build> builds)
        {
            barClientMock.Setup(m => m.GetBuildsAsync(repo, commit)).ReturnsAsync(builds);
        }

<<<<<<< HEAD
        private Build CreateBuild(string repo, string commit,
            List<(string name, string version, string[] locations)> assets, int buildId = -1)
        {
            if (buildId == -1)
            {
                buildId = GetRandomId();
            }
            var buildAssets = assets.Select<(string, string, string[]), Asset>(a =>
                new Asset(
                    GetRandomId(),
                    buildId,
                    true,
                    a.Item1,
                    a.Item2,
                    a.Item3?.Select(location => new AssetLocation(GetRandomId(), LocationType.NugetFeed, location)).ToImmutableList()));

            return new Build(buildId, DateTimeOffset.Now, 0, false, false, commit, null, buildAssets.ToImmutableList(), null)
=======
            var build = new Build(buildId, DateTimeOffset.Now, 0, false, false, commit, null, buildAssets.ToImmutableList(), null, null)
>>>>>>> f0ddcb01
            {
                AzureDevOpsRepository = repo,
                GitHubRepository = repo
            };
        }

        private void BuildProducesAssets(Mock<IBarClient> barClientMock, string repo,
            string commit, List<(string name, string version, string[] locations)> assets, int buildId = -1)
        {
            Build build = CreateBuild(repo, commit, assets, buildId);
            barClientMock.Setup(m => m.GetBuildsAsync(repo, commit)).ReturnsAsync(new List<Build> { build });
        }

        private void RepositoryHasFeeds(Mock<IGitRepo> barClientMock,
            string repo, string commit, string[] feeds)
        {
            const string baseNugetConfig = @"<?xml version=""1.0"" encoding=""utf - 8""?>
<configuration>
<packageSources>
<clear/>
FEEDSHERE
</packageSources>
</configuration>";
            string nugetConfig = baseNugetConfig.Replace("FEEDSHERE",
                string.Join(Environment.NewLine, feeds.Select(feed => $@"<add key = ""{GetRandomId()}"" value = ""{feed}"" />")));

            barClientMock.Setup(m => m.GetFileContentsAsync(VersionFiles.NugetConfig, repo, commit)).ReturnsAsync(nugetConfig);
        }

        private Random _randomIdGenerator = new Random();
        private int GetRandomId()
        {
            return _randomIdGenerator.Next();
        }

        /// <summary>
        ///     Updates <paramref name="currentDependencies"/> with <paramref name="updates"/>
        /// </summary>
        /// <param name="currentDependencies">Full set of existing dependency details</param>
        /// <param name="updates">Updates.</param>
        private void UpdateCurrentDependencies(List<DependencyDetail> currentDependencies,
            List<DependencyUpdate> updates)
        {
            foreach (DependencyUpdate update in updates)
            {
                DependencyDetail from = update.From;
                DependencyDetail to = update.To;
                // Replace in the current dependencies list so the correct data is fed into the coherency pass.
                currentDependencies.Remove(from);
                currentDependencies.Add(to);
            }
        }
    }
}<|MERGE_RESOLUTION|>--- conflicted
+++ resolved
@@ -1517,7 +1517,6 @@
             barClientMock.Setup(m => m.GetBuildsAsync(repo, commit)).ReturnsAsync(builds);
         }
 
-<<<<<<< HEAD
         private Build CreateBuild(string repo, string commit,
             List<(string name, string version, string[] locations)> assets, int buildId = -1)
         {
@@ -1534,10 +1533,7 @@
                     a.Item2,
                     a.Item3?.Select(location => new AssetLocation(GetRandomId(), LocationType.NugetFeed, location)).ToImmutableList()));
 
-            return new Build(buildId, DateTimeOffset.Now, 0, false, false, commit, null, buildAssets.ToImmutableList(), null)
-=======
-            var build = new Build(buildId, DateTimeOffset.Now, 0, false, false, commit, null, buildAssets.ToImmutableList(), null, null)
->>>>>>> f0ddcb01
+            return new Build(buildId, DateTimeOffset.Now, 0, false, false, commit, null, buildAssets.ToImmutableList(), null, null)
             {
                 AzureDevOpsRepository = repo,
                 GitHubRepository = repo
