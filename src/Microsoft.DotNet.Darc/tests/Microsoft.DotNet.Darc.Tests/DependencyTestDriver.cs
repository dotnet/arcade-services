// Licensed to the .NET Foundation under one or more agreements.
// The .NET Foundation licenses this file to you under the MIT license.
// See the LICENSE file in the project root for more information.

using Microsoft.DotNet.DarcLib;
using Microsoft.Extensions.Logging.Abstractions;
using System;
using System.Collections.Generic;
using System.IO;
using System.Threading.Tasks;
using Xunit;

namespace Microsoft.DotNet.Darc.Tests
{
    /// <summary>
    ///     A driver that set and cleans up a dependency test.
    ///     Specifically, this class:
    ///     - Takes a test input folder (effectively a fake git repo)
    ///       and copies it to a temp location where it can be modified.
    ///     - Enables comparison of expected outputs.
    ///     - Cleans up after test
    /// </summary>
    internal class DependencyTestDriver
    {
        private string _testName;
        private LocalGitClient _gitClient;
        private GitFileManager _gitFileManager;
        private const string inputRootDir = "inputs";
        private const string inputDir = "input";
        private const string outputDir = "output";

        public string TemporaryRepositoryPath { get; private set; }
        public string RootInputsPath { get => Path.Combine(Environment.CurrentDirectory, inputRootDir, _testName, inputDir); }
        public string RootExpectedOutputsPath { get => Path.Combine(Environment.CurrentDirectory, inputRootDir, _testName, outputDir); }
        public LocalGitClient GitClient { get => _gitClient; }
        public GitFileManager GitFileManager { get => _gitFileManager; }

        public DependencyTestDriver(string testName)
        {
            _testName = testName;
        }

        /// <summary>
        ///     Set up the test, copying inputs to the temp repo
        ///     and creating a git file manager for that repo
        /// </summary>
        public void Setup()
        {
            // Create the temp repo dir
            TemporaryRepositoryPath = Path.Combine(Path.GetTempPath(), Path.GetRandomFileName());
            Directory.CreateDirectory(TemporaryRepositoryPath);

            // Copy all inputs to that temp repo
            CopyDirectory(RootInputsPath, TemporaryRepositoryPath);

            // Set up a git file manager
            _gitClient = new LocalGitClient(NullLogger.Instance);
            _gitFileManager = new GitFileManager(GitClient, NullLogger.Instance);
        }

        public async Task AddDependencyAsync(DependencyDetail dependency, DependencyType dependencyType)
        {
            await _gitFileManager.AddDependencyAsync(
                dependency,
                dependencyType,
                TemporaryRepositoryPath,
                null);
        }

        public async Task UpdateDependenciesAsync(List<DependencyDetail> dependencies)
        {
            GitFileContentContainer container = await _gitFileManager.UpdateDependencyFiles(
                dependencies,
                TemporaryRepositoryPath,
                null);
            List<GitFile> filesToUpdate = container.GetFilesToCommit();
<<<<<<< HEAD
            await 
                _gitClient.CommitFilesAsync(filesToUpdate, TemporaryRepositoryPath, null, null);
=======
            await _gitClient.PushFilesAsync(filesToUpdate, TemporaryRepositoryPath, null, null);
        }

        public async Task VerifyAsync()
        {
            await _gitFileManager.Verify(TemporaryRepositoryPath, null);
>>>>>>> 58368020
        }

        public async Task<DependencyGraph> GetDependencyGraph(DependencyDetail dependency)
        {
            return await DependencyGraph.GetDependencyGraphAsync(
                null, 
                dependency, 
                false, 
                NullLogger.Instance, 
                testPath: TemporaryRepositoryPath);
        }

        private async static void TestAndCompareImpl(
            string testInputsName, 
            bool compareOutput, 
            Func<DependencyTestDriver, Task> testFunc)
        {
            DependencyTestDriver dependencyTestDriver = new DependencyTestDriver(testInputsName);
            try
            {
                dependencyTestDriver.Setup();
                await testFunc(dependencyTestDriver);
                if (compareOutput)
                {
                    await dependencyTestDriver.AssertEqual(VersionFiles.VersionDetailsXml, VersionFiles.VersionDetailsXml);
                    await dependencyTestDriver.AssertEqual(VersionFiles.VersionProps, VersionFiles.VersionProps);
                    await dependencyTestDriver.AssertEqual(VersionFiles.GlobalJson, VersionFiles.GlobalJson);
                }
            }
            finally
            {
                dependencyTestDriver.Cleanup();
            }
        }

        public static void TestAndCompareOutput(string testInputsName, Func<DependencyTestDriver, Task> testFunc)
        {
            TestAndCompareImpl(testInputsName, true, testFunc);
        }

        public static void TestNoCompare(string testInputsName, Func<DependencyTestDriver, Task> testFunc)
        {
            TestAndCompareImpl(testInputsName, false, testFunc);
        }

        public async static void GetGraphAndCompare(string testInputsName, 
            Func<DependencyTestDriver, Task<DependencyGraph>> testFunc,
            Func<DependencyDetail, string, string, Task<DependencyGraph>> getExpectedDependencyGraph,
            DependencyDetail rootDependency,
            string outputFileName,
            bool equal)
        {
            DependencyTestDriver dependencyTestDriver = new DependencyTestDriver(testInputsName);

            try
            {
                dependencyTestDriver.Setup();
                DependencyGraph dependencyGraph = await testFunc(dependencyTestDriver);
                DependencyGraph expectedDependencyGraph = await getExpectedDependencyGraph(
                    rootDependency, 
                    dependencyTestDriver.TemporaryRepositoryPath, 
                    outputFileName);

                if (equal)
                {
                    dependencyTestDriver.AssertEqual(dependencyGraph, expectedDependencyGraph);
                }
                else
                {
                    dependencyTestDriver.AssertNotEqual(dependencyGraph, expectedDependencyGraph);
                }
            }
            finally
            {
                dependencyTestDriver.Cleanup();
            }
        }

        /// <summary>
        ///     Determine whether a file in the input path is the same a file in the output path.
        /// </summary>
        /// <param name="actualOutputPath">Subpath to the outputs in the temporary repo</param>
        /// <param name="expectedOutputPath">Subpath to the expected outputs</param>
        public async Task AssertEqual(string actualOutputPath, string expectedOutputPath)
        {
            string expectedOutputFilePath = Path.Combine(RootExpectedOutputsPath, expectedOutputPath);
            string actualOutputFilePath = Path.Combine(TemporaryRepositoryPath, actualOutputPath);
            using (StreamReader expectedOutputsReader = new StreamReader(expectedOutputFilePath))
            using (StreamReader actualOutputsReader = new StreamReader(actualOutputFilePath))
            {
                string expectedOutput = await expectedOutputsReader.ReadToEndAsync();
                string actualOutput = await actualOutputsReader.ReadToEndAsync();
                Assert.Equal(
                    expectedOutput,
                    actualOutput);
            }
        }

        /// <summary>
        ///     Determine whether two DependencyGraphs are the same.
        /// </summary>
        /// <param name="actualDependencyGraph">The generated graph</param>
        /// <param name="expectedDependencyGraph">The expected graph</param>
        public void AssertEqual(DependencyGraph actualDependencyGraph, DependencyGraph expectedDependencyGraph)
        {
            Assert.Equal(actualDependencyGraph.Graph.DependencyDetail.Commit, expectedDependencyGraph.Graph.DependencyDetail.Commit);
            Assert.Equal(actualDependencyGraph.Graph.DependencyDetail.Name, expectedDependencyGraph.Graph.DependencyDetail.Name);
            Assert.Equal(actualDependencyGraph.Graph.DependencyDetail.RepoUri, expectedDependencyGraph.Graph.DependencyDetail.RepoUri);
            Assert.Equal(actualDependencyGraph.Graph.DependencyDetail.Version, expectedDependencyGraph.Graph.DependencyDetail.Version);
            Assert.True(actualDependencyGraph.FlatGraph.SetEquals(expectedDependencyGraph.FlatGraph));
            Assert.True(actualDependencyGraph.Graph.ChildNodes.SetEquals(expectedDependencyGraph.Graph.ChildNodes));
        }

        /// <summary>
        ///     Determine whether two DependencyGraphs are different.
        /// </summary>
        /// <param name="actualDependencyGraph">The generated graph</param>
        /// <param name="expectedDependencyGraph">The expected graph</param>
        public void AssertNotEqual(DependencyGraph actualDependencyGraph, DependencyGraph expectedDependencyGraph)
        {
            Assert.False(actualDependencyGraph.FlatGraph.SetEquals(expectedDependencyGraph.FlatGraph));
            Assert.False(actualDependencyGraph.Graph.ChildNodes.SetEquals(expectedDependencyGraph.Graph.ChildNodes));
        }

        /// <summary>
        ///     Clean temporary files
        /// </summary>
        public void Cleanup()
        {
            Directory.Delete(TemporaryRepositoryPath, true);
        }

        /// <summary>
        ///     Copy a directory, subdirectories and files from <paramref name="source"/> to <paramref name="destination"/>
        /// </summary>
        /// <param name="source">Source directory to copy</param>
        /// <param name="destination">Destination directory to copy</param>
        private void CopyDirectory(string source, string destination)
        {
            if (!Directory.Exists(destination))
            {
                Directory.CreateDirectory(destination);
            }

            DirectoryInfo sourceDir = new DirectoryInfo(source);

            FileInfo[] files = sourceDir.GetFiles();
            foreach (FileInfo file in files)
            {
                file.CopyTo(Path.Combine(destination, file.Name), true);
            }

            DirectoryInfo[] subDirs = sourceDir.GetDirectories();
            foreach (DirectoryInfo dir in subDirs)
            {
                CopyDirectory(dir.FullName, Path.Combine(destination, dir.Name));
            }
        }
    }
}<|MERGE_RESOLUTION|>--- conflicted
+++ resolved
@@ -74,17 +74,12 @@
                 TemporaryRepositoryPath,
                 null);
             List<GitFile> filesToUpdate = container.GetFilesToCommit();
-<<<<<<< HEAD
-            await 
-                _gitClient.CommitFilesAsync(filesToUpdate, TemporaryRepositoryPath, null, null);
-=======
-            await _gitClient.PushFilesAsync(filesToUpdate, TemporaryRepositoryPath, null, null);
+            await _gitClient.CommitFilesAsync(filesToUpdate, TemporaryRepositoryPath, null, null);
         }
 
         public async Task VerifyAsync()
         {
             await _gitFileManager.Verify(TemporaryRepositoryPath, null);
->>>>>>> 58368020
         }
 
         public async Task<DependencyGraph> GetDependencyGraph(DependencyDetail dependency)
