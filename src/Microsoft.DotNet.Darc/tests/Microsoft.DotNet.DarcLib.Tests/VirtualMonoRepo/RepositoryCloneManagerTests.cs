// Licensed to the .NET Foundation under one or more agreements.
// The .NET Foundation licenses this file to you under the MIT license.
// See the LICENSE file in the project root for more information.

using System.Threading.Tasks;
using FluentAssertions;
using Microsoft.DotNet.DarcLib.Helpers;
using Microsoft.DotNet.DarcLib.VirtualMonoRepo;
using Microsoft.Extensions.Logging;
using Microsoft.Extensions.Logging.Abstractions;
using Moq;
using NUnit.Framework;

#nullable enable
namespace Microsoft.DotNet.DarcLib.Tests.VirtualMonoRepo;

public class RepositoryCloneManagerTests
{
    private const string RepoUri = "https://github.com/dotnet/test-repo";
    private const string Ref = "e7f4f5f758f08b1c5abb1e51ea735ca20e7f83a4";

    private readonly Mock<IVmrInfo> _vmrInfo = new();
    private readonly Mock<ILocalGitRepo> _localGitRepo = new();
    private readonly Mock<IProcessManager> _processManager = new();
    private readonly Mock<IFileSystem> _fileSystem = new();
    private readonly Mock<IGitRepoClonerFactory> _remoteFactory = new();
    private readonly Mock<IGitRepoCloner> _remote = new();
    private RepositoryCloneManager _manager = null!;

    private readonly LocalPath _tmpDir;
    private readonly LocalPath _clonePath;

    public RepositoryCloneManagerTests()
    {
        _tmpDir = new UnixPath("/data/tmp");
        _clonePath = _tmpDir / "62B2F7243B6B94DA";
    }

    [SetUp]
    public void SetUp()
    {
        _vmrInfo.Reset();
        _vmrInfo
            .SetupGet(x => x.TmpPath)
            .Returns(_tmpDir);

        _localGitRepo.Reset();

        _processManager.Reset();
        _processManager.SetReturnsDefault(Task.FromResult(new ProcessExecutionResult
        {
            ExitCode = 0,
        }));

        _fileSystem.Reset();
        _fileSystem
            .Setup(x => x.PathCombine(It.IsAny<string>(), It.IsAny<string>()))
            .Returns((string first, string second) => (first + "/" + second).Replace("//", null));

        _remote.Reset();
        _remoteFactory.Reset();
        _remoteFactory.SetReturnsDefault(_remote.Object);

        _manager = new RepositoryCloneManager(
            _vmrInfo.Object,
            _localGitRepo.Object,
            _remoteFactory.Object,
            _processManager.Object,
            _fileSystem.Object,
            new NullLogger<VmrPatchHandler>());
    }

    [Test]
    public async Task RepoIsClonedOnceTest()
    {
        var path = await _manager.PrepareClone(RepoUri, Ref, default);
        path.Should().Be(_clonePath);
        path = await _manager.PrepareClone(RepoUri, "main", default);
        path.Should().Be(_clonePath);
        path = await _manager.PrepareClone(RepoUri, "main", default);
        path.Should().Be(_clonePath);

<<<<<<< HEAD
        _remoteFactory.Verify(x => x.GetRemoteAsync(RepoUri, It.IsAny<ILogger>()), Times.Once);
        _remote.Verify(x => x.Clone(RepoUri, Ref, _clonePath, false, null), Times.Once);
        _localGitRepo.Verify(x => x.Checkout(_clonePath, "main", false), Times.Exactly(2));
=======
        _remoteFactory.Verify(x => x.GetCloner(RepoUri, It.IsAny<ILogger>()), Times.Once);
        _remote.Verify(x => x.Clone(RepoUri, Ref, ClonePath, false, null), Times.Once);
        _localGitRepo.Verify(x => x.Checkout(ClonePath, "main", false), Times.Exactly(2));
>>>>>>> 43fe976f
    }

    [Test]
    public async Task CloneIsReusedTest()
    {
        _fileSystem
            .Setup(x => x.DirectoryExists(_clonePath))
            .Returns(true);
        
        var path = await _manager.PrepareClone(RepoUri, Ref, default);
        path.Should().Be(_clonePath);
        path = await _manager.PrepareClone(RepoUri, "main", default);
        path.Should().Be(_clonePath);

<<<<<<< HEAD
        _remoteFactory.Verify(x => x.GetRemoteAsync(RepoUri, It.IsAny<ILogger>()), Times.Never);
        _remote.Verify(x => x.Clone(RepoUri, Ref, _clonePath, false, null), Times.Never);
        _processManager.Verify(x => x.ExecuteGit(_clonePath, "fetch", "--all"), Times.Once);
        _localGitRepo.Verify(x => x.Checkout(_clonePath, Ref, false), Times.Once);
        _localGitRepo.Verify(x => x.Checkout(_clonePath, "main", false), Times.Once);
=======
        _remoteFactory.Verify(x => x.GetCloner(RepoUri, It.IsAny<ILogger>()), Times.Never);
        _remote.Verify(x => x.Clone(RepoUri, Ref, ClonePath, false, null), Times.Never);
        _processManager.Verify(x => x.ExecuteGit(ClonePath, "fetch", "--all"), Times.Once);
        _localGitRepo.Verify(x => x.Checkout(ClonePath, Ref, false), Times.Once);
        _localGitRepo.Verify(x => x.Checkout(ClonePath, "main", false), Times.Once);
>>>>>>> 43fe976f
    }
}<|MERGE_RESOLUTION|>--- conflicted
+++ resolved
@@ -80,15 +80,9 @@
         path = await _manager.PrepareClone(RepoUri, "main", default);
         path.Should().Be(_clonePath);
 
-<<<<<<< HEAD
-        _remoteFactory.Verify(x => x.GetRemoteAsync(RepoUri, It.IsAny<ILogger>()), Times.Once);
+        _remoteFactory.Verify(x => x.GetCloner(RepoUri, It.IsAny<ILogger>()), Times.Once);
         _remote.Verify(x => x.Clone(RepoUri, Ref, _clonePath, false, null), Times.Once);
         _localGitRepo.Verify(x => x.Checkout(_clonePath, "main", false), Times.Exactly(2));
-=======
-        _remoteFactory.Verify(x => x.GetCloner(RepoUri, It.IsAny<ILogger>()), Times.Once);
-        _remote.Verify(x => x.Clone(RepoUri, Ref, ClonePath, false, null), Times.Once);
-        _localGitRepo.Verify(x => x.Checkout(ClonePath, "main", false), Times.Exactly(2));
->>>>>>> 43fe976f
     }
 
     [Test]
@@ -97,24 +91,16 @@
         _fileSystem
             .Setup(x => x.DirectoryExists(_clonePath))
             .Returns(true);
-        
+
         var path = await _manager.PrepareClone(RepoUri, Ref, default);
         path.Should().Be(_clonePath);
         path = await _manager.PrepareClone(RepoUri, "main", default);
         path.Should().Be(_clonePath);
 
-<<<<<<< HEAD
-        _remoteFactory.Verify(x => x.GetRemoteAsync(RepoUri, It.IsAny<ILogger>()), Times.Never);
+        _remoteFactory.Verify(x => x.GetCloner(RepoUri, It.IsAny<ILogger>()), Times.Never);
         _remote.Verify(x => x.Clone(RepoUri, Ref, _clonePath, false, null), Times.Never);
         _processManager.Verify(x => x.ExecuteGit(_clonePath, "fetch", "--all"), Times.Once);
         _localGitRepo.Verify(x => x.Checkout(_clonePath, Ref, false), Times.Once);
         _localGitRepo.Verify(x => x.Checkout(_clonePath, "main", false), Times.Once);
-=======
-        _remoteFactory.Verify(x => x.GetCloner(RepoUri, It.IsAny<ILogger>()), Times.Never);
-        _remote.Verify(x => x.Clone(RepoUri, Ref, ClonePath, false, null), Times.Never);
-        _processManager.Verify(x => x.ExecuteGit(ClonePath, "fetch", "--all"), Times.Once);
-        _localGitRepo.Verify(x => x.Checkout(ClonePath, Ref, false), Times.Once);
-        _localGitRepo.Verify(x => x.Checkout(ClonePath, "main", false), Times.Once);
->>>>>>> 43fe976f
     }
 }