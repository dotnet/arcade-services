--- conflicted
+++ resolved
@@ -25,14 +25,8 @@
     private readonly Mock<ILocalGitRepo> _localGitRepo = new();
     private readonly Mock<IProcessManager> _processManager = new();
     private readonly Mock<IFileSystem> _fileSystem = new();
-<<<<<<< HEAD
     private readonly Mock<IGitRepoClonerFactory> _remoteFactory = new();
     private readonly Mock<IGitRepoCloner> _remote = new();
-    
-=======
-    private readonly Mock<IClonableRepoFactory> _remoteFactory = new();
-    private readonly Mock<IClonableGitRepo> _remote = new();
->>>>>>> 253f5ad0
     private RepositoryCloneManager _manager = null!;
 
     [SetUp]
