using System;
using System.Collections.Generic;
using System.Collections.Immutable;
using System.Linq;
using System.Threading;
using System.Threading.Tasks;
using Microsoft.DncEng.CommandLineLib;
using Mono.Options;
using Command = Microsoft.DncEng.CommandLineLib.Command;

namespace Microsoft.DncEng.SecretManager.Commands
{
    [Command("synchronize")]
    public class SynchronizeCommand : Command
    {
        private readonly StorageLocationTypeRegistry _storageLocationTypeRegistry;
        private readonly SecretTypeRegistry _secretTypeRegistry;
        private readonly ISystemClock _clock;
        private readonly IConsole _console;
        private bool _force = false;
        private bool _verifyOnly = false;
        private List<string> _forcedSecrets = new List<string>();

        public SynchronizeCommand(StorageLocationTypeRegistry storageLocationTypeRegistry, SecretTypeRegistry secretTypeRegistry, ISystemClock clock, IConsole console)
        {
            _storageLocationTypeRegistry = storageLocationTypeRegistry;
            _secretTypeRegistry = secretTypeRegistry;
            _clock = clock;
            _console = console;
        }

        private string _manifestFile;

        public override List<string> HandlePositionalArguments(List<string> args)
        {
            _manifestFile = ConsumeIfNull(_manifestFile, args);
            return base.HandlePositionalArguments(args);
        }

        public override OptionSet GetOptions()
        {
            return new OptionSet
            {
                {"f|force", "Force rotate all secrets", f => _force = !string.IsNullOrEmpty(f)},
                {"force-secret=", "Force rotate the specified secret", f => _forcedSecrets.Add(f)},
                {"verify-only", "Does not rotate any secrets, instead, produces an error for every secret that needs to be rotated.", v => _verifyOnly = !string.IsNullOrEmpty(v)},
            };
        }

        public override async Task RunAsync(CancellationToken cancellationToken)
        {
            try
            {
                _console.WriteLine($"Synchronizing secrets contained in {_manifestFile}");
                if (_force || _forcedSecrets.Any())
                {
                    bool confirmed = await _console.ConfirmAsync(
                        "--force or --force-secret is set, this will rotate one or more secrets ahead of schedule, possibly causing service disruption. Continue? ");
                    if (!confirmed)
                    {
                        return;
                    }
                }

                DateTimeOffset now = _clock.UtcNow;
                SecretManifest manifest = SecretManifest.Read(_manifestFile);
                using StorageLocationType.Bound storage = _storageLocationTypeRegistry
                    .Get(manifest.StorageLocation.Type).BindParameters(manifest.StorageLocation.Parameters);
                using var disposables = new DisposableList();
                var references = new Dictionary<string, StorageLocationType.Bound>();
                foreach (var (name, storageReference) in manifest.References)
                {
                    var bound = _storageLocationTypeRegistry.Get(storageReference.Type)
                        .BindParameters(storageReference.Parameters);
                    disposables.Add(bound);
                    references.Add(name, bound);
                }

                Dictionary<string, SecretProperties> existingSecrets =
                    (await storage.ListSecretsAsync()).ToDictionary(p => p.Name);

                List<(string name, SecretManifest.Secret secret, SecretType.Bound bound, HashSet<string> references)>
                    orderedSecretTypes = GetTopologicallyOrderedSecrets(manifest.Secrets);
                var regeneratedSecrets = new HashSet<string>();

                foreach (var (name, secret, secretType, secretReferences) in orderedSecretTypes)
                {
                    _console.WriteLine($"Synchronizing secret {name}, type {secret.Type}");
                    List<string> names = secretType.GetCompositeSecretSuffixes().Select(suffix => name + suffix)
                        .ToList();
                    var existing = new List<SecretProperties>();
                    foreach (string n in names)
                    {
                        existingSecrets.Remove(n, out SecretProperties e);
                        existing.Add(
                            e); // here we intentionally ignore the result of Remove because we want to add null to the list to represent "this isn't in the store"
                    }

                    bool regenerate = false;

                    if (_force)
                    {
                        _console.WriteLine("--force is set, will rotate.");
                        regenerate = true;
                    }
                    else if (_forcedSecrets.Contains(name))
                    {
                        _console.WriteLine($"--force-secret={name} is set, will rotate.");
                        regenerate = true;
                    }
                    else if (existing.Any(e => e == null))
                    {
                        _console.WriteLine("Secret not found in storage, will create.");
                        // secret is missing from storage (either completely missing or partially missing)
                        regenerate = true;
                    }
                    else if (regeneratedSecrets.Overlaps(secretReferences))
                    {
                        _console.WriteLine("Referenced secret was rotated, will rotate.");
                        regenerate = true;
                    }
                    else
                    {
                        // If these fields aren't the same for every part of a composite secrets, assume the soonest value is right
                        DateTimeOffset nextRotation = existing.Select(e => e.NextRotationOn).Min();
                        DateTimeOffset expires = existing.Select(e => e.ExpiresOn).Min();
                        if (nextRotation <= now)
                        {
                            _console.WriteLine($"Secret scheduled for rotation on {nextRotation}, will rotate.");
                            // we have hit the rotation time, rotate
                            regenerate = true;
                        }
                        else if (expires <= now)
                        {
                            _console.WriteLine($"Secret expired on {expires}, will rotate.");
                            // the secret has expired, this shouldn't happen in normal operation but we should rotate
                            regenerate = true;
                        }
                    }

                    if (!regenerate)
                    {
                        _console.WriteLine("Secret is fine.");
                    }


                    if (regenerate)
                    {
                        _console.WriteLine($"Generating new value(s) for secret {name}...");
                        SecretProperties primary = existing.FirstOrDefault(p => p != null);
                        IImmutableDictionary<string, string> currentTags =
                            primary?.Tags ?? ImmutableDictionary.Create<string, string>();
                        var context = new RotationContext(name, currentTags, storage, references);
                        List<SecretData> newValues = await secretType.RotateValues(context, cancellationToken);
                        IImmutableDictionary<string, string> newTags = context.GetValues();
                        regeneratedSecrets.Add(name);
                        _console.WriteLine("Done.");
                        _console.WriteLine($"Storing new value(s) in storage for secret {name}...");
                        foreach (var (n, value) in names.Zip(newValues))
                        {
                            await storage.SetSecretValueAsync(n,
                                new SecretValue(value.Value, newTags, value.NextRotationOn, value.ExpiresOn));
                        }

                        _console.WriteLine("Done.");
                    }
                }

                foreach (var (name, key) in manifest.Keys)
                {
                    await storage.EnsureKeyAsync(name, key);
                }

<<<<<<< HEAD
                foreach (var (name, value) in existingSecrets)
=======
                if (regenerate && _verifyOnly)
                {
                    _console.LogError($"Secret {name} requires rotation.");
                }
                else if (regenerate)
>>>>>>> 1e93ae6a
                {
                    _console.LogWarning($"Extra secret '{name}' consider deleting it.");
                }
            }
<<<<<<< HEAD
            catch (FailWithExitCodeException)
            {
                throw;
            }
            catch (HumanInterventionRequiredException hire)
            {
                _console.LogError(hire.Message);
                throw new FailWithExitCodeException(42);
            }
            catch (Exception ex)
            {
                _console.LogError($"Unhandled Exception: {ex.Message}");
                throw new FailWithExitCodeException(-1);
=======

            if (!_verifyOnly)
            {
                foreach (var (name, key) in manifest.Keys)
                {
                    await storage.EnsureKeyAsync(name, key);
                }

                foreach (var (name, value) in existingSecrets)
                {
                    _console.LogWarning($"Extra secret '{name}' consider deleting it.");
                }
>>>>>>> 1e93ae6a
            }
        }

        private List<(string name, SecretManifest.Secret secret, SecretType.Bound bound, HashSet<string> references)> GetTopologicallyOrderedSecrets(IImmutableDictionary<string, SecretManifest.Secret> secrets)
        {
            var boundedSecrets = new List<(string name, SecretManifest.Secret secret, List<string> references, SecretType.Bound bound)>();
            foreach (var (name, secret) in secrets)
            {
                SecretType.Bound bound = _secretTypeRegistry.Get(secret.Type).BindParameters(secret.Parameters);
                List<string> secretReferences = bound.GetSecretReferences().Except(new[]{name}).ToList(); // circular references okay, they get ignored by the sort
                boundedSecrets.Add((name, secret, secretReferences, bound));
            }

            var orderedBoundedSecrets = new List<(string name, SecretManifest.Secret secret, SecretType.Bound bound, HashSet<string> references)>();
            var expandedReferences = new Dictionary<string, HashSet<string>>();
            bool hasChanged;
            do
            {
                hasChanged = false;
                foreach (var boundedSecret in boundedSecrets)
                {
                    if (expandedReferences.ContainsKey(boundedSecret.name))
                        continue;

                    if (boundedSecret.references.All(l => expandedReferences.ContainsKey(l)))
                    {
                        hasChanged = true;
                        var references = new HashSet<string>();
                        foreach (var reference in boundedSecret.references)
                        {
                            references.Add(reference);
                            references.UnionWith(expandedReferences[reference]);
                        }
                        expandedReferences[boundedSecret.name] = references;
                        orderedBoundedSecrets.Add((boundedSecret.name, boundedSecret.secret, boundedSecret.bound, references));
                    }
                }
            } while (hasChanged);

            if (orderedBoundedSecrets.Count < boundedSecrets.Count)
            {
                var unprocessedSecrets = boundedSecrets.Where(l => !expandedReferences.ContainsKey(l.name)).Select(l => l.name);
                throw new InvalidOperationException($"Secrets {string.Join(',', unprocessedSecrets)} have unresolved references.");
            }

            return orderedBoundedSecrets;
        }
    }
}<|MERGE_RESOLUTION|>--- conflicted
+++ resolved
@@ -144,7 +144,11 @@
                     }
 
 
-                    if (regenerate)
+                    if (regenerate && _verifyOnly)
+                    {
+                        _console.LogError($"Secret {name} requires rotation.");
+                    }
+                    else if (regenerate)
                     {
                         _console.WriteLine($"Generating new value(s) for secret {name}...");
                         SecretProperties primary = existing.FirstOrDefault(p => p != null);
@@ -166,25 +170,19 @@
                     }
                 }
 
-                foreach (var (name, key) in manifest.Keys)
-                {
-                    await storage.EnsureKeyAsync(name, key);
-                }
-
-<<<<<<< HEAD
-                foreach (var (name, value) in existingSecrets)
-=======
-                if (regenerate && _verifyOnly)
-                {
-                    _console.LogError($"Secret {name} requires rotation.");
-                }
-                else if (regenerate)
->>>>>>> 1e93ae6a
-                {
-                    _console.LogWarning($"Extra secret '{name}' consider deleting it.");
-                }
-            }
-<<<<<<< HEAD
+                if (!_verifyOnly)
+                {
+                    foreach (var (name, key) in manifest.Keys)
+                    {
+                        await storage.EnsureKeyAsync(name, key);
+                    }
+
+                    foreach (var (name, value) in existingSecrets)
+                    {
+                        _console.LogWarning($"Extra secret '{name}' consider deleting it.");
+                    }
+                }
+            }
             catch (FailWithExitCodeException)
             {
                 throw;
@@ -198,20 +196,6 @@
             {
                 _console.LogError($"Unhandled Exception: {ex.Message}");
                 throw new FailWithExitCodeException(-1);
-=======
-
-            if (!_verifyOnly)
-            {
-                foreach (var (name, key) in manifest.Keys)
-                {
-                    await storage.EnsureKeyAsync(name, key);
-                }
-
-                foreach (var (name, value) in existingSecrets)
-                {
-                    _console.LogWarning($"Extra secret '{name}' consider deleting it.");
-                }
->>>>>>> 1e93ae6a
             }
         }
 
