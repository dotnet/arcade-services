// Licensed to the .NET Foundation under one or more agreements.
// The .NET Foundation licenses this file to you under the MIT license.
// See the LICENSE file in the project root for more information.

using System;
using System.Collections.Generic;
using System.Fabric;
using System.Fabric.Health;
using System.Net;
using System.Reflection;
using System.Threading;
using System.Threading.Tasks;
using Autofac;
using JetBrains.Annotations;
using Microsoft.AspNetCore.Hosting.Internal;
using Microsoft.DotNet.Configuration.Extensions;
using Microsoft.DotNet.ServiceFabric.ServiceHost.Actors;
using Microsoft.Extensions.Configuration;
using Microsoft.Extensions.DependencyInjection;
using Microsoft.Extensions.DependencyInjection.Extensions;
using Microsoft.Extensions.Hosting;
using Microsoft.Extensions.Logging;
using Microsoft.ServiceFabric.Actors;
using Microsoft.ServiceFabric.Actors.Runtime;
using Microsoft.ServiceFabric.Services.Runtime;
using Newtonsoft.Json;

namespace Microsoft.DotNet.ServiceFabric.ServiceHost
{
    /// <summary>
    ///     A Service Fabric service host that supports activating services via dependency injection.
    /// </summary>
    public partial class ServiceHost
    {
        private readonly List<Action<ContainerBuilder>> _configureContainerActions =
            new List<Action<ContainerBuilder>> {ConfigureDefaultContainer};

        private readonly List<Action<IServiceCollection>> _configureServicesActions =
            new List<Action<IServiceCollection>> {ConfigureDefaultServices};

        private readonly List<Func<Task>> _serviceCallbacks = new List<Func<Task>>();

        private ServiceHost()
        {
        }

        /// <summary>
        ///     Configure and run a new ServiceHost
        /// </summary>
        public static void Run(Action<ServiceHost> configure)
        {
            CodePackageActivationContext packageActivationContext = FabricRuntime.GetActivationContext();
            try
            {
                ServicePointManager.SecurityProtocol = SecurityProtocolType.Tls12;
                ServicePointManager.CheckCertificateRevocationList = true;
                JsonConvert.DefaultSettings =
                    () => new JsonSerializerSettings {TypeNameHandling = TypeNameHandling.None};
                var host = new ServiceHost();
                configure(host);
                host.Start();
                packageActivationContext.ReportDeployedServicePackageHealth(
                    new HealthInformation("ServiceHost", "ServiceHost.Run", HealthState.Ok));
                Thread.Sleep(Timeout.Infinite);
            }
            catch (Exception ex)
            {
                packageActivationContext.ReportDeployedServicePackageHealth(
                    new HealthInformation("ServiceHost", "ServiceHost.Run", HealthState.Error)
                    {
                        Description = $"Unhandled Exception: {ex}"
                    },
                    new HealthReportSendOptions {Immediate = true});
                Thread.Sleep(5000);
                Environment.Exit(-1);
            }
        }

        public ServiceHost ConfigureServices(Action<IServiceCollection> configure)
        {
            _configureServicesActions.Add(configure);
            return this;
        }

        public ServiceHost ConfigureContainer(Action<ContainerBuilder> configure)
        {
            _configureContainerActions.Add(configure);
            return this;
        }

        private void ApplyConfigurationToContainer(ContainerBuilder builder)
        {
            foreach (Action<ContainerBuilder> act in _configureContainerActions)
            {
                act(builder);
            }
        }

        private void ApplyConfigurationToServices(IServiceCollection services)
        {
            foreach (Action<IServiceCollection> act in _configureServicesActions)
            {
                act(services);
            }
        }

        private void RegisterStatelessService<TService>(
            string serviceTypeName,
            Func<StatelessServiceContext, TService> ctor) where TService : StatelessService
        {
            _serviceCallbacks.Add(() => ServiceRuntime.RegisterServiceAsync(serviceTypeName, ctor));
        }

        private void RegisterStatefulService<TService>(
            string serviceTypeName,
            Func<StatefulServiceContext, TService> ctor) where TService : StatefulService
        {
            _serviceCallbacks.Add(() => ServiceRuntime.RegisterServiceAsync(serviceTypeName, ctor));
        }

        public ServiceHost RegisterStatefulService<TService>(string serviceTypeName)
            where TService : IServiceImplementation
        {
            RegisterStatefulService(
                serviceTypeName,
                context => new DelegatedStatefulService<TService>(
                    context,
                    ApplyConfigurationToServices,
                    ApplyConfigurationToContainer));
            return ConfigureContainer(
                builder => { builder.RegisterType<TService>().As<TService>().InstancePerDependency(); });
        }

        public ServiceHost RegisterStatelessService<TService>(string serviceTypeName)
            where TService : IServiceImplementation
        {
            RegisterStatelessService(
                serviceTypeName,
                context => new DelegatedStatelessService<TService>(
                    context,
                    ApplyConfigurationToServices,
                    ApplyConfigurationToContainer));
            return ConfigureContainer(
                builder => { builder.RegisterType<TService>().As<TService>().InstancePerDependency(); });
        }

        private void RegisterActorService<TService, TActor>(
            Func<StatefulServiceContext, ActorTypeInformation, TService> ctor)
            where TService : ActorService where TActor : Actor
        {
            _serviceCallbacks.Add(() => ActorRuntime.RegisterActorAsync<TActor>(ctor));
        }

        private void RegisterStatefulActorService<TActor>(
            string actorName,
            Func<StatefulServiceContext, ActorTypeInformation,
                Func<ActorService, ActorId, ILifetimeScope, Action<ContainerBuilder>, ActorBase>, ActorService> ctor)
            where TActor : IActor
        {
            (Type actorType,
                    Func<ActorService, ActorId, ILifetimeScope, Action<ContainerBuilder>, ActorBase> actorFactory) =
                DelegatedActor.CreateActorTypeAndFactory(actorName, typeof(TActor));
            // ReSharper disable once PossibleNullReferenceException
            // The method search parameters are hard coded
            MethodInfo registerActorAsyncMethod = typeof(ActorRuntime).GetMethod(
                    "RegisterActorAsync",
                    new[]
                    {
                        typeof(Func<StatefulServiceContext, ActorTypeInformation, ActorService>),
                        typeof(TimeSpan),
                        typeof(CancellationToken)
                    })
                .MakeGenericMethod(actorType);
            _serviceCallbacks.Add(
                () => (Task) registerActorAsyncMethod.Invoke(
                    null,
                    new object[]
                    {
                        (Func<StatefulServiceContext, ActorTypeInformation, ActorService>) ((context, info) =>
                            ctor(context, info, actorFactory)),
                        default(TimeSpan),
                        default(CancellationToken)
                    }));
        }

        public ServiceHost RegisterStatefulActorService<
            [MeansImplicitUse(ImplicitUseKindFlags.InstantiatedNoFixedConstructorSignature)]
            TActor>(string actorName) where TActor : IActor
        {
            RegisterStatefulActorService<TActor>(
                actorName,
                (context, info, actorFactory) =>
                {
                    return new DelegatedActorService<TActor>(
                        context,
                        info,
                        ApplyConfigurationToServices,
                        ApplyConfigurationToContainer,
                        actorFactory);
                });
            return ConfigureContainer(
                builder => { builder.RegisterType<TActor>().As<TActor>().InstancePerDependency(); });
        }

        public ServiceHost RegisterStatelessWebService<TStartup>(string serviceTypeName) where TStartup : class
        {
            RegisterStatelessService(
                serviceTypeName,
                context => new DelegatedStatelessWebService<TStartup>(
                    context,
                    ApplyConfigurationToServices,
                    ApplyConfigurationToContainer));
            return ConfigureContainer(
                builder => { builder.RegisterType<TStartup>().As<TStartup>().InstancePerDependency(); });
        }

        private void Start()
        {
            foreach (Func<Task> svc in _serviceCallbacks)
            {
                svc().GetAwaiter().GetResult();
            }
        }

        private static void ConfigureDefaultContainer(ContainerBuilder builder)
        {
        }

        private static void ConfigureDefaultServices(IServiceCollection services)
        {
            services.AddOptions();
            services.SetupConfiguration();
            services.TryAddSingleton(InitializeEnvironment());
<<<<<<< HEAD
            services.TryAddSingleton(b => (Microsoft.Extensions.Hosting.IHostingEnvironment)b.GetService<HostingEnvironment>());
            services.TryAddSingleton(b => (Microsoft.AspNetCore.Hosting.IHostingEnvironment)b.GetService<HostingEnvironment>());
=======
            services.TryAddSingleton(b => (Microsoft.Extensions.Hosting.IHostingEnvironment) b.GetService<HostingEnvironment>());
            services.TryAddSingleton(b => (Microsoft.AspNetCore.Hosting.IHostingEnvironment) b.GetService<HostingEnvironment>());
>>>>>>> 9781df3e
            ConfigureApplicationInsights(services);
            services.AddLogging(
                builder =>
                {
                    builder.AddDebug();
                    builder.AddFixedApplicationInsights(LogLevel.Information);
                });
<<<<<<< HEAD
=======
            
>>>>>>> 9781df3e
            services.AddSingleton<IKeyVaultProvider, ServiceHostKeyVaultProvider>();
        }

        private static HostingEnvironment InitializeEnvironment()
        {
            IConfigurationRoot config = new ConfigurationBuilder().AddEnvironmentVariables("ASPNETCORE_").Build();
            var options = new WebHostOptions(config, GetApplicationName());
            var env = new HostingEnvironment();
            env.Initialize(AppContext.BaseDirectory, options);
            return env;
        }

        private static string GetApplicationName()
        {
            return Environment.GetEnvironmentVariable("Fabric_ApplicationName");
        }
    }

    public static class ServiceHostConfiguration
    {
        public static string GetAzureServiceTokenProviderConnectionString(IHostingEnvironment env)
        {
            if (env.IsDevelopment() && RunningInServiceFabric())
            {
                var tenantId = "72f988bf-86f1-41af-91ab-2d7cd011db47";
                var appId = "388be541-91ed-4771-8473-5791e071ed14";
                var certThumbprint = "C4DFDCC47D95C1C64B55B42946CCEFDDF9E46FAB";

                string connectionString =
                    $"RunAs=App;AppId={appId};TenantId={tenantId};CertificateThumbprint={certThumbprint};CertificateStoreLocation=LocalMachine";
                return connectionString;
            }

            return null;
        }

        public static bool RunningInServiceFabric()
        {
            string fabricApplication = Environment.GetEnvironmentVariable("Fabric_ApplicationName");
            return !string.IsNullOrEmpty(fabricApplication);
        }
    }
}<|MERGE_RESOLUTION|>--- conflicted
+++ resolved
@@ -231,13 +231,10 @@
             services.AddOptions();
             services.SetupConfiguration();
             services.TryAddSingleton(InitializeEnvironment());
-<<<<<<< HEAD
+
             services.TryAddSingleton(b => (Microsoft.Extensions.Hosting.IHostingEnvironment)b.GetService<HostingEnvironment>());
             services.TryAddSingleton(b => (Microsoft.AspNetCore.Hosting.IHostingEnvironment)b.GetService<HostingEnvironment>());
-=======
-            services.TryAddSingleton(b => (Microsoft.Extensions.Hosting.IHostingEnvironment) b.GetService<HostingEnvironment>());
-            services.TryAddSingleton(b => (Microsoft.AspNetCore.Hosting.IHostingEnvironment) b.GetService<HostingEnvironment>());
->>>>>>> 9781df3e
+
             ConfigureApplicationInsights(services);
             services.AddLogging(
                 builder =>
@@ -245,10 +242,6 @@
                     builder.AddDebug();
                     builder.AddFixedApplicationInsights(LogLevel.Information);
                 });
-<<<<<<< HEAD
-=======
-            
->>>>>>> 9781df3e
             services.AddSingleton<IKeyVaultProvider, ServiceHostKeyVaultProvider>();
         }
 
