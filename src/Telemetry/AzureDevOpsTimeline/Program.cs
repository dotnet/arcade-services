--- conflicted
+++ resolved
@@ -58,15 +58,6 @@
                                     parallelRequests = 5;
                                 }
 
-<<<<<<< HEAD
-                                return new AzureDevOpsClient(
-                                    baseUrl: c["AzureDevOpsUrl"],
-                                    organization: c["AzureDevOpsOrganization"],
-                                    maxParallelRequests: parallelRequests,
-                                    accessToken: c["AzureDevOpsAccessToken"],
-                                    p.GetRequiredService<ExponentialRetry>()
-                                );
-=======
                                 return new AzureDevOpsClientOptions
                                 {
                                     BaseUrl = c["AzureDevOpsUrl"],
@@ -84,20 +75,14 @@
                             {
                                 o.HttpMessageHandlerBuilderActions.Add(EnableCertificateRevocationCheck);
                                 o.HttpMessageHandlerBuilderActions.Add(AddDelegatingHandlers);
->>>>>>> 97741e99
                             });
                             services.AddHttpClient();
                             services.AddTransient<IAzureDevOpsClient, AzureDevOpsClient>();
 
                             services.AddSingleton<ITimelineTelemetryRepository, KustoTimelineTelemetryRepository>();
-<<<<<<< HEAD
                             services.AddSingleton<IBuildLogScraper, BuildLogScraper>();
                             services.AddSingleton<ExponentialRetry>();
-                        });
-                    
-=======
-                        });                   
->>>>>>> 97741e99
+                        });                    
                 });
         }
 
