--- conflicted
+++ resolved
@@ -10,16 +10,6 @@
 {
     public interface IAzureDevOpsClientFactory
     {
-<<<<<<< HEAD
-        IAzureDevOpsClient CreateAzureDevOpsClient(
-            string baseUrl,
-            string organization, 
-            int maxParallelRequests,
-            string accessToken,
-            IHttpClientFactory clientFactory,
-            ExponentialRetry retry);
-=======
         IAzureDevOpsClient CreateAzureDevOpsClient(string baseUrl, string organization, int maxParallelRequests, string accessToken);
->>>>>>> 0c7584de
     }
 }