// Licensed to the .NET Foundation under one or more agreements.
// The .NET Foundation licenses this file to you under the MIT license.
// See the LICENSE file in the project root for more information.

<<<<<<< HEAD
using Microsoft.DotNet.Services.Utility;
=======
using Microsoft.Extensions.Options;
>>>>>>> 0c7584de
using System.Net.Http;

namespace Microsoft.DotNet.Internal.AzureDevOps
{
    public sealed class AzureDevOpsClientFactory : IAzureDevOpsClientFactory
    {
        private readonly IHttpClientFactory _httpClientFactory;

        public AzureDevOpsClientFactory(IHttpClientFactory httpClientFactory) 
        {
            _httpClientFactory = httpClientFactory;
        }

        public IAzureDevOpsClient CreateAzureDevOpsClient(
            string baseUrl,
            string organization,
            int maxParallelRequests,
<<<<<<< HEAD
            string accessToken,
            IHttpClientFactory clientFactory,
            ExponentialRetry retry)
=======
            string accessToken)
>>>>>>> 0c7584de
        {
            return new AzureDevOpsClient(new OptionsWrapper<AzureDevOpsClientOptions>(new AzureDevOpsClientOptions()
            {
                AccessToken = accessToken,
                BaseUrl = baseUrl,
                Organization = organization,
<<<<<<< HEAD
                MaxParallelRequests = maxParallelRequests,
                AccessToken = accessToken
            }, clientFactory,
            retry);
=======
                MaxParallelRequests = maxParallelRequests
            }), _httpClientFactory);
>>>>>>> 0c7584de
        }
    }
}<|MERGE_RESOLUTION|>--- conflicted
+++ resolved
@@ -2,11 +2,8 @@
 // The .NET Foundation licenses this file to you under the MIT license.
 // See the LICENSE file in the project root for more information.
 
-<<<<<<< HEAD
 using Microsoft.DotNet.Services.Utility;
-=======
 using Microsoft.Extensions.Options;
->>>>>>> 0c7584de
 using System.Net.Http;
 
 namespace Microsoft.DotNet.Internal.AzureDevOps
@@ -14,38 +11,28 @@
     public sealed class AzureDevOpsClientFactory : IAzureDevOpsClientFactory
     {
         private readonly IHttpClientFactory _httpClientFactory;
+        private readonly ExponentialRetry _exponentialRetry;
 
-        public AzureDevOpsClientFactory(IHttpClientFactory httpClientFactory) 
+        public AzureDevOpsClientFactory(IHttpClientFactory httpClientFactory, ExponentialRetry exponentialRetry) 
         {
             _httpClientFactory = httpClientFactory;
+            _exponentialRetry = exponentialRetry;
         }
 
         public IAzureDevOpsClient CreateAzureDevOpsClient(
             string baseUrl,
             string organization,
             int maxParallelRequests,
-<<<<<<< HEAD
-            string accessToken,
-            IHttpClientFactory clientFactory,
-            ExponentialRetry retry)
-=======
             string accessToken)
->>>>>>> 0c7584de
         {
             return new AzureDevOpsClient(new OptionsWrapper<AzureDevOpsClientOptions>(new AzureDevOpsClientOptions()
             {
                 AccessToken = accessToken,
                 BaseUrl = baseUrl,
                 Organization = organization,
-<<<<<<< HEAD
-                MaxParallelRequests = maxParallelRequests,
-                AccessToken = accessToken
-            }, clientFactory,
-            retry);
-=======
                 MaxParallelRequests = maxParallelRequests
-            }), _httpClientFactory);
->>>>>>> 0c7584de
+            }), _httpClientFactory,
+            _exponentialRetry);
         }
     }
 }