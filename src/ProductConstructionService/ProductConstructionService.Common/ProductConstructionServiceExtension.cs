﻿// Licensed to the .NET Foundation under one or more agreements.
// The .NET Foundation licenses this file to you under the MIT license.

using Maestro.Data;
using Maestro.DataProviders;
using Microsoft.DotNet.DarcLib;
using Microsoft.DotNet.GitHub.Authentication;
using Microsoft.DotNet.Kusto;
using Microsoft.EntityFrameworkCore.Diagnostics;
using Microsoft.Extensions.DependencyInjection;
using Microsoft.Extensions.DependencyInjection.Extensions;
using Microsoft.EntityFrameworkCore;
using Microsoft.Extensions.Hosting;
using StackExchange.Redis;
using Microsoft.Azure.StackExchangeRedis;

namespace ProductConstructionService.Common;

public static class ProductConstructionServiceExtension
{
    private const string RedisConnectionString = "redis";
    public const string ManagedIdentityClientId = "ManagedIdentityClientId";
    private const string SqlConnectionStringUserIdPlaceholder = "USER_ID_PLACEHOLDER";
    private const string DatabaseConnectionString = "BuildAssetRegistrySqlConnectionString";

    public static void AddBuildAssetRegistry(this IHostApplicationBuilder builder)
    {
        var managedIdentityClientId = builder.Configuration[ManagedIdentityClientId];
        string databaseConnectionString = builder.Configuration.GetRequiredValue(DatabaseConnectionString)
            .Replace(SqlConnectionStringUserIdPlaceholder, managedIdentityClientId);

        builder.Services.TryAddTransient<IBasicBarClient, SqlBarClient>();
        builder.Services.AddDbContext<BuildAssetRegistryContext>(options =>
        {
            // Do not log DB context initialization
            options.ConfigureWarnings(w => w.Ignore(CoreEventId.ContextInitialized));

            options.UseSqlServer(databaseConnectionString, sqlOptions =>
            {
                sqlOptions.UseQuerySplittingBehavior(QuerySplittingBehavior.SingleQuery);
            });
        });

        // If we're using a user assigned managed identity, inject it into the Kusto configuration section
        if (!string.IsNullOrEmpty(managedIdentityClientId))
        {
            string kustoManagedIdentityIdKey = $"Kusto:{nameof(KustoOptions.ManagedIdentityId)}";
            builder.Configuration[kustoManagedIdentityIdKey] = managedIdentityClientId;
        }

        builder.Services.AddKustoClientProvider("Kusto");
        builder.Services.AddSingleton<IInstallationLookup, BuildAssetRegistryInstallationLookup>(); ;
    }

    public static async Task AddRedisCache(
        this IHostApplicationBuilder builder,
        bool useAuth)
    {
        var redisConfig = ConfigurationOptions.Parse(
            builder.Configuration.GetSection("ConnectionStrings").GetRequiredValue(RedisConnectionString));
        var managedIdentityId = builder.Configuration[ManagedIdentityClientId];

        if (useAuth)
        {
            AzureCacheOptions azureOptions = new();
            if (managedIdentityId != "system")
            {
                azureOptions.ClientId = managedIdentityId;
            }

            await redisConfig.ConfigureForAzureAsync(azureOptions);
        }

        builder.Services.AddSingleton(redisConfig);
<<<<<<< HEAD
        builder.Services.AddTransient<IRedisCacheFactory, RedisCacheFactory>();
=======
        builder.Services.AddScoped<IRedisCacheFactory, RedisCacheFactory>();
>>>>>>> 9d574fec
    }
}<|MERGE_RESOLUTION|>--- conflicted
+++ resolved
@@ -72,10 +72,6 @@
         }
 
         builder.Services.AddSingleton(redisConfig);
-<<<<<<< HEAD
-        builder.Services.AddTransient<IRedisCacheFactory, RedisCacheFactory>();
-=======
         builder.Services.AddScoped<IRedisCacheFactory, RedisCacheFactory>();
->>>>>>> 9d574fec
     }
 }