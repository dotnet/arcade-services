﻿// Licensed to the .NET Foundation under one or more agreements.
// The .NET Foundation licenses this file to you under the MIT license.

using Azure.Storage.Queues;
using Maestro.Data;
using Microsoft.AspNetCore.Mvc;
using ProductConstructionService.Api.Queue;
using ProductConstructionService.Api.Queue.WorkItems;

namespace ProductConstructionService.Api;
[Route("test")]
<<<<<<< HEAD
public class TestController(
    BuildAssetRegistryContext dbContext,
    QueueMessageSenderFactory queueInjectorFactory,
    QueueServiceClient client,
    WorkItemProcessorStatus status) : Controller
=======
public class TestController(BuildAssetRegistryContext dbContext, PcsJobProducerFactory pcsJobProducerFactory, QueueServiceClient client) : Controller
>>>>>>> e597feda
{
    private readonly PcsJobProducerFactory _pcsJobProducerFactory = pcsJobProducerFactory;
    private readonly BuildAssetRegistryContext _dbContext = dbContext;

    [HttpGet("1")]
    public async Task<IActionResult> Index()
    {
        var queueInjector = _pcsJobProducerFactory.Create<TextPcsJob>();
        await queueInjector.ProduceJobAsync(new("some message"));
        return Ok("Message sent");
    }

    [HttpGet("2")]
    public IActionResult Something()
    {
        var q = client.GetQueueClient("pcs-jobs");
        var message = q.ReceiveMessage();
        status.ContinueWorking = false;
        while(!status.StoppedWorking)
        {
            Thread.Sleep(2000);
        }
        return Ok("Done!");
    }
}<|MERGE_RESOLUTION|>--- conflicted
+++ resolved
@@ -9,15 +9,11 @@
 
 namespace ProductConstructionService.Api;
 [Route("test")]
-<<<<<<< HEAD
 public class TestController(
     BuildAssetRegistryContext dbContext,
-    QueueMessageSenderFactory queueInjectorFactory,
+    PcsJobProducerFactory pcsJobProducerFactory,
     QueueServiceClient client,
     WorkItemProcessorStatus status) : Controller
-=======
-public class TestController(BuildAssetRegistryContext dbContext, PcsJobProducerFactory pcsJobProducerFactory, QueueServiceClient client) : Controller
->>>>>>> e597feda
 {
     private readonly PcsJobProducerFactory _pcsJobProducerFactory = pcsJobProducerFactory;
     private readonly BuildAssetRegistryContext _dbContext = dbContext;
