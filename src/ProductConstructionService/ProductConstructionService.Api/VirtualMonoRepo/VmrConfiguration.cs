﻿// Licensed to the .NET Foundation under one or more agreements.
// The .NET Foundation licenses this file to you under the MIT license.

using Microsoft.DotNet.DarcLib.VirtualMonoRepo;
<<<<<<< HEAD
using Microsoft.DotNet.Kusto;
using Microsoft.Extensions.DependencyInjection.Extensions;
=======
>>>>>>> f2b61b30

namespace ProductConstructionService.Api.VirtualMonoRepo;

public static class VmrConfiguration
{
    public const string VmrPathKey = "VmrPath";
    public const string TmpPathKey = "TmpPath";
    public const string VmrUriKey = "VmrUri";

    public const string VmrReadyHealthCheckName = "VmrReady";
    public const string VmrReadyHealthCheckTag = "vmrReady";

<<<<<<< HEAD
    public const string KustoSectionKey = "Kusto";
    public const string KustoQueryConnectionStringKey = $"{KustoSectionKey}:QueryConnectionString";

    public static void AddVmrRegistrations(this WebApplicationBuilder builder, string vmrPath, string tmpPath, string? vmrUri)
    {
        builder.Configuration[KustoQueryConnectionStringKey] = builder.Configuration["nethelix-engsrv-kusto-connection-string-query"];
        builder.Services.AddKustoClientProvider("Kusto");

        builder.Services.AddTransient<IBasicBarClient, SqlBarClient>();
=======
    public static void AddVmrRegistrations(this WebApplicationBuilder builder, string vmrPath, string tmpPath)
    {
>>>>>>> f2b61b30
        builder.Services.AddVmrManagers(
            "git",
            vmrPath,
            tmpPath,
            builder.Configuration[PcsConfiguration.GitHubToken],
            builder.Configuration[PcsConfiguration.AzDOToken]);
    }

<<<<<<< HEAD
        if (!builder.Environment.IsDevelopment())
        {
            if (vmrUri == null)
            {
                throw new ArgumentException($"{VmrUriKey} environmental variable must be set");
            }

            builder.Services.AddSingleton(new InitializationBackgroundServiceOptions(vmrUri));
            builder.Services.AddHostedService<InitializationBackgroundService>();
            builder.Services.AddHealthChecks().AddCheck<InitializationHealthCheck>(VmrReadyHealthCheckName, tags: [VmrReadyHealthCheckTag]);
        }
=======
    public static void AddVmrInitialization(this WebApplicationBuilder builder, string vmrUri)
    {
        builder.Services.AddSingleton(new InitializationBackgroundServiceOptions(vmrUri));
        builder.Services.AddHostedService<InitializationBackgroundService>();
        builder.Services.AddHealthChecks().AddCheck<InitializationHealthCheck>(VmrReadyHealthCheckName, tags: [VmrReadyHealthCheckTag]);
>>>>>>> f2b61b30
    }
}<|MERGE_RESOLUTION|>--- conflicted
+++ resolved
@@ -2,11 +2,6 @@
 // The .NET Foundation licenses this file to you under the MIT license.
 
 using Microsoft.DotNet.DarcLib.VirtualMonoRepo;
-<<<<<<< HEAD
-using Microsoft.DotNet.Kusto;
-using Microsoft.Extensions.DependencyInjection.Extensions;
-=======
->>>>>>> f2b61b30
 
 namespace ProductConstructionService.Api.VirtualMonoRepo;
 
@@ -19,20 +14,8 @@
     public const string VmrReadyHealthCheckName = "VmrReady";
     public const string VmrReadyHealthCheckTag = "vmrReady";
 
-<<<<<<< HEAD
-    public const string KustoSectionKey = "Kusto";
-    public const string KustoQueryConnectionStringKey = $"{KustoSectionKey}:QueryConnectionString";
-
-    public static void AddVmrRegistrations(this WebApplicationBuilder builder, string vmrPath, string tmpPath, string? vmrUri)
-    {
-        builder.Configuration[KustoQueryConnectionStringKey] = builder.Configuration["nethelix-engsrv-kusto-connection-string-query"];
-        builder.Services.AddKustoClientProvider("Kusto");
-
-        builder.Services.AddTransient<IBasicBarClient, SqlBarClient>();
-=======
     public static void AddVmrRegistrations(this WebApplicationBuilder builder, string vmrPath, string tmpPath)
     {
->>>>>>> f2b61b30
         builder.Services.AddVmrManagers(
             "git",
             vmrPath,
@@ -41,24 +24,10 @@
             builder.Configuration[PcsConfiguration.AzDOToken]);
     }
 
-<<<<<<< HEAD
-        if (!builder.Environment.IsDevelopment())
-        {
-            if (vmrUri == null)
-            {
-                throw new ArgumentException($"{VmrUriKey} environmental variable must be set");
-            }
-
-            builder.Services.AddSingleton(new InitializationBackgroundServiceOptions(vmrUri));
-            builder.Services.AddHostedService<InitializationBackgroundService>();
-            builder.Services.AddHealthChecks().AddCheck<InitializationHealthCheck>(VmrReadyHealthCheckName, tags: [VmrReadyHealthCheckTag]);
-        }
-=======
     public static void AddVmrInitialization(this WebApplicationBuilder builder, string vmrUri)
     {
         builder.Services.AddSingleton(new InitializationBackgroundServiceOptions(vmrUri));
         builder.Services.AddHostedService<InitializationBackgroundService>();
         builder.Services.AddHealthChecks().AddCheck<InitializationHealthCheck>(VmrReadyHealthCheckName, tags: [VmrReadyHealthCheckTag]);
->>>>>>> f2b61b30
     }
 }