--- conflicted
+++ resolved
@@ -21,14 +21,12 @@
 });
 
 bool isDevelopment = builder.Environment.IsDevelopment();
-<<<<<<< HEAD
 var apiRedirection = builder.Configuration.GetSection(PcsStartup.ApiRedirectionConfiguration);
 bool apiRedirectionEnabled = apiRedirection.Exists();
 string? apiRedirectionTarget = apiRedirectionEnabled
     ? apiRedirection[PcsStartup.ApiRedirectionTarget] ?? throw new Exception($"{PcsStartup.ApiRedirectionConfiguration}:{PcsStartup.ApiRedirectionTarget} is missing")
     : null;
-=======
->>>>>>> 841f4cde
+
 bool useSwagger = isDevelopment;
 
 builder.ConfigurePcs(
@@ -39,13 +37,9 @@
     keyVaultUri: new Uri($"https://{builder.Configuration.GetRequiredValue(PcsStartup.KeyVaultName)}.vault.azure.net/"),
     initializeService: !isDevelopment,
     addEndpointAuthentication: !isDevelopment,
-<<<<<<< HEAD
     addDataProtection: false,  // TODO (https://github.com/dotnet/arcade-services/issues/3815): Enable dataprotection
     addSwagger: useSwagger,
     apiRedirectionTarget: apiRedirectionTarget);
-=======
-    addSwagger: useSwagger);
->>>>>>> 841f4cde
 
 var app = builder.Build();
 
