﻿// Licensed to the .NET Foundation under one or more agreements.
// The .NET Foundation licenses this file to you under the MIT license.

namespace ProductConstructionService.Api.Queue;

public static class QueueConfiguration
{
    public static void AddWorkitemQueues(this WebApplicationBuilder builder)
    {
        builder.AddAzureQueueService("queues");

        var queueName = builder.Configuration["PcsJobQueueName"] ??
            throw new ArgumentException("PcsJobQueueName missing from the configuration");

        builder.Services.AddSingleton<WorkItemProcessorStatus>();
        builder.Services.AddTransient(sp =>
<<<<<<< HEAD
            ActivatorUtilities.CreateInstance<QueueMessageSenderFactory>(sp, queueName));
        builder.Services.AddHostedService(sp =>
            ActivatorUtilities.CreateInstance<WorkItemProcessor>(sp, queueName));
=======
            ActivatorUtilities.CreateInstance<PcsJobProducerFactory>(sp, queueName));
>>>>>>> e597feda
    }
}<|MERGE_RESOLUTION|>--- conflicted
+++ resolved
@@ -14,12 +14,8 @@
 
         builder.Services.AddSingleton<WorkItemProcessorStatus>();
         builder.Services.AddTransient(sp =>
-<<<<<<< HEAD
-            ActivatorUtilities.CreateInstance<QueueMessageSenderFactory>(sp, queueName));
-        builder.Services.AddHostedService(sp =>
+            ActivatorUtilities.CreateInstance<PcsJobProducerFactory>(sp, queueName));
+        builder.Services.AddHostedService(sp => 
             ActivatorUtilities.CreateInstance<WorkItemProcessor>(sp, queueName));
-=======
-            ActivatorUtilities.CreateInstance<PcsJobProducerFactory>(sp, queueName));
->>>>>>> e597feda
     }
 }