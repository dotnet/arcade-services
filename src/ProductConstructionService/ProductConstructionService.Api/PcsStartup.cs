--- conflicted
+++ resolved
@@ -77,10 +77,7 @@
             var context = (BuildAssetRegistryContext)entry.Context;
             ILogger<BuildAssetRegistryContext> logger = context.GetService<ILogger<BuildAssetRegistryContext>>();
             var workItemProducer = context.GetService<WorkItemProducerFactory>().CreateProducer<SubscriptionTriggerWorkItem>();
-<<<<<<< HEAD
-=======
             var subscriptionIdGenerator = context.GetService<SubscriptionIdGenerator>();
->>>>>>> 6e94311a
             BuildChannel entity = entry.Entity;
 
             Build? build = context.Builds
