--- conflicted
+++ resolved
@@ -7,7 +7,7 @@
 
 public interface IWorkItemProducerFactory
 {
-    public IWorkItemProducer<T> Create<T>() where T : WorkItem;
+    public IWorkItemProducer<T> CreateClient<T>() where T : WorkItem;
 }
 
 public class WorkItemProducerFactory(QueueServiceClient queueServiceClient, string queueName) : IWorkItemProducerFactory
@@ -15,11 +15,6 @@
     private readonly QueueServiceClient _queueServiceClient = queueServiceClient;
     private readonly string _queueName = queueName;
 
-<<<<<<< HEAD
-    public WorkItemProducer<T> CreateClient<T>() where T : WorkItem
-        => new(_queueServiceClient, _queueName);
-=======
-    public IWorkItemProducer<T> Create<T>() where T : WorkItem
+    public IWorkItemProducer<T> CreateClient<T>() where T : WorkItem
         => new WorkItemProducer<T>(_queueServiceClient, _queueName);
->>>>>>> f4c27758
 }