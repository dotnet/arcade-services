﻿// Licensed to the .NET Foundation under one or more agreements.
// The .NET Foundation licenses this file to you under the MIT license.

using System.Text.Json;
using Azure.Identity;
using Azure.Storage.Queues;
using Microsoft.AspNetCore.Builder;
using Microsoft.Extensions.DependencyInjection;
using Microsoft.Extensions.DependencyInjection.Extensions;
using Microsoft.Extensions.Hosting;
using Microsoft.Extensions.Logging;
using ProductConstructionService.Common;

namespace ProductConstructionService.WorkItems;

public static class WorkItemConfiguration
{
    public const string WorkItemQueueNameConfigurationKey = "WorkItemQueueName";

<<<<<<< HEAD
    internal static readonly JsonSerializerOptions JsonSerializerOptions = new()
    {
        PropertyNamingPolicy = JsonNamingPolicy.CamelCase,
        WriteIndented = false,
    };

    public static void AddWorkItemQueues(this WebApplicationBuilder builder, DefaultAzureCredential credential, bool waitForInitialization)
=======
    public static void AddWorkItemQueues(this IHostApplicationBuilder builder, DefaultAzureCredential credential, bool waitForInitialization)
>>>>>>> f4c27758
    {
        builder.AddWorkItemProducerFactory(credential);

        builder.Services.AddOptions();
        // When running the service locally, the WorkItemProcessor should start in the Working state
<<<<<<< HEAD
        builder.Services.AddSingleton(sp =>
            new WorkItemScopeManager(waitForInitialization, sp, sp.GetRequiredService<ILogger<WorkItemScopeManager>>()));
        builder.Services.Configure<WorkItemConsumerOptions>(
            builder.Configuration.GetSection(WorkItemConsumerOptions.ConfigurationKey));
        builder.Services.AddTransient(sp =>
            ActivatorUtilities.CreateInstance<WorkItemProducerFactory>(sp, queueName));
        builder.Services.AddSingleton<WorkItemProcessorRegistrations>();
=======
        builder.Services.AddSingleton(sp => ActivatorUtilities.CreateInstance<WorkItemScopeManager>(sp, waitForInitialization));
        builder.Configuration[$"{WorkItemConsumerOptions.ConfigurationKey}:${WorkItemQueueNameConfigurationKey}"] =
            builder.Configuration.GetRequiredValue(WorkItemQueueNameConfigurationKey);
        builder.Services.Configure<WorkItemConsumerOptions>(
            builder.Configuration.GetSection(WorkItemConsumerOptions.ConfigurationKey));
>>>>>>> f4c27758
        builder.Services.AddHostedService<WorkItemConsumer>();
    }

    public static void AddWorkItemProducerFactory(this IHostApplicationBuilder builder, DefaultAzureCredential credential)
    {
        builder.AddAzureQueueClient("queues", settings => settings.Credential = credential);

        var queueName = builder.Configuration.GetRequiredValue(WorkItemQueueNameConfigurationKey);

        builder.Services.AddTransient<IWorkItemProducerFactory>(sp =>
            ActivatorUtilities.CreateInstance<WorkItemProducerFactory>(sp, queueName));
    }

    // When running locally, create the workitem queue, if it doesn't already exist
    public static async Task UseLocalWorkItemQueues(this IServiceProvider serviceProvider, string queueName)
    {
        var queueServiceClient = serviceProvider.GetRequiredService<QueueServiceClient>();
        var queueClient = queueServiceClient.GetQueueClient(queueName);
        await queueClient.CreateIfNotExistsAsync();
    }

    public static void AddWorkItemProcessor<TWorkItem, TProcessor>(this IServiceCollection services)
        where TWorkItem : WorkItem
        where TProcessor : IWorkItemProcessor<TWorkItem>
    {
        services.TryAddTransient(typeof(TProcessor));
        services.Configure<WorkItemProcessorRegistrations>(registrations =>
        {
            registrations.RegisterProcessor<TWorkItem, TProcessor>();
        });
    }
}<|MERGE_RESOLUTION|>--- conflicted
+++ resolved
@@ -4,11 +4,9 @@
 using System.Text.Json;
 using Azure.Identity;
 using Azure.Storage.Queues;
-using Microsoft.AspNetCore.Builder;
 using Microsoft.Extensions.DependencyInjection;
 using Microsoft.Extensions.DependencyInjection.Extensions;
 using Microsoft.Extensions.Hosting;
-using Microsoft.Extensions.Logging;
 using ProductConstructionService.Common;
 
 namespace ProductConstructionService.WorkItems;
@@ -17,37 +15,22 @@
 {
     public const string WorkItemQueueNameConfigurationKey = "WorkItemQueueName";
 
-<<<<<<< HEAD
     internal static readonly JsonSerializerOptions JsonSerializerOptions = new()
     {
         PropertyNamingPolicy = JsonNamingPolicy.CamelCase,
         WriteIndented = false,
     };
 
-    public static void AddWorkItemQueues(this WebApplicationBuilder builder, DefaultAzureCredential credential, bool waitForInitialization)
-=======
     public static void AddWorkItemQueues(this IHostApplicationBuilder builder, DefaultAzureCredential credential, bool waitForInitialization)
->>>>>>> f4c27758
     {
         builder.AddWorkItemProducerFactory(credential);
 
-        builder.Services.AddOptions();
         // When running the service locally, the WorkItemProcessor should start in the Working state
-<<<<<<< HEAD
-        builder.Services.AddSingleton(sp =>
-            new WorkItemScopeManager(waitForInitialization, sp, sp.GetRequiredService<ILogger<WorkItemScopeManager>>()));
-        builder.Services.Configure<WorkItemConsumerOptions>(
-            builder.Configuration.GetSection(WorkItemConsumerOptions.ConfigurationKey));
-        builder.Services.AddTransient(sp =>
-            ActivatorUtilities.CreateInstance<WorkItemProducerFactory>(sp, queueName));
-        builder.Services.AddSingleton<WorkItemProcessorRegistrations>();
-=======
         builder.Services.AddSingleton(sp => ActivatorUtilities.CreateInstance<WorkItemScopeManager>(sp, waitForInitialization));
         builder.Configuration[$"{WorkItemConsumerOptions.ConfigurationKey}:${WorkItemQueueNameConfigurationKey}"] =
             builder.Configuration.GetRequiredValue(WorkItemQueueNameConfigurationKey);
         builder.Services.Configure<WorkItemConsumerOptions>(
             builder.Configuration.GetSection(WorkItemConsumerOptions.ConfigurationKey));
->>>>>>> f4c27758
         builder.Services.AddHostedService<WorkItemConsumer>();
     }
 
