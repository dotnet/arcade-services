--- conflicted
+++ resolved
@@ -53,13 +53,8 @@
         string? status;
         do
         {
-<<<<<<< HEAD
             status = await _stateCache.GetStateAsync();
-        } while (_autoResetEvent.WaitIfTrue(() => status == Stopped, pollingRateSeconds));
-=======
-            status = await _cache.GetAsync();
         } while (_autoResetEvent.WaitIfTrue(() => status != Working, pollingRateSeconds));
->>>>>>> 3e4537d6
     }
 
     public async Task SetStoppedIfStoppingAsync()
