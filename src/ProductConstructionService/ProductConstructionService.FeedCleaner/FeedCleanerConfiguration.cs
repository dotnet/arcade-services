﻿// Licensed to the .NET Foundation under one or more agreements.
// The .NET Foundation licenses this file to you under the MIT license.

using Maestro.Common.AzureDevOpsTokens;
using Microsoft.ApplicationInsights.Channel;
using Microsoft.DotNet.DarcLib;
using Microsoft.DotNet.DarcLib.Helpers;
using Microsoft.Extensions.Configuration;
using Microsoft.Extensions.DependencyInjection;
using Microsoft.Extensions.Hosting;
using Microsoft.Extensions.Logging;
using ProductConstructionService.Common;

namespace ProductConstructionService.FeedCleaner;

public static class FeedCleanerConfiguration
{
    public static void ConfigureFeedCleaner(this IHostApplicationBuilder builder, ITelemetryChannel telemetryChannel)
    {
        builder.RegisterLogging(telemetryChannel);
        builder.AddBuildAssetRegistry();

        builder.Services.Configure<FeedCleanerOptions>((options, provider) =>
        {
            builder.Configuration.GetSection("FeedCleaner").Bind(options);

            AzureDevOpsTokenProviderOptions azdoConfig = [];
            builder.Configuration.GetSection("AzureDevOps").Bind(azdoConfig);
            options.AzdoAccounts = azdoConfig.Keys.ToList();
        });

        builder.Services.AddTransient<IAzureDevOpsTokenProvider, AzureDevOpsTokenProvider>();
        builder.Services.Configure<AzureDevOpsTokenProviderOptions>("AzureDevOps", (o, s) => s.Bind(o));
<<<<<<< HEAD
        // TODO (https://github.com/dotnet/arcade-services/issues/3808) uncomment when FakeAzureDevOpsClient is deleted
=======
        // TODO https://github.com/dotnet/arcade-services/issues/3808:
>>>>>>> 14702a65
        //builder.Services.AddTransient<IAzureDevOpsClient, AzureDevOpsClient>();
        builder.Services.AddTransient<IAzureDevOpsClient, FakeAzureDevOpsClient>();
        builder.Services.AddTransient<ILogger>(sp => sp.GetRequiredService<ILogger<FeedCleaner>>());
        builder.Services.AddTransient<IProcessManager>(sp => ActivatorUtilities.CreateInstance<ProcessManager>(sp, "git"));

        builder.Services.AddTransient<FeedCleaner>();
    }
}<|MERGE_RESOLUTION|>--- conflicted
+++ resolved
@@ -31,11 +31,7 @@
 
         builder.Services.AddTransient<IAzureDevOpsTokenProvider, AzureDevOpsTokenProvider>();
         builder.Services.Configure<AzureDevOpsTokenProviderOptions>("AzureDevOps", (o, s) => s.Bind(o));
-<<<<<<< HEAD
-        // TODO (https://github.com/dotnet/arcade-services/issues/3808) uncomment when FakeAzureDevOpsClient is deleted
-=======
         // TODO https://github.com/dotnet/arcade-services/issues/3808:
->>>>>>> 14702a65
         //builder.Services.AddTransient<IAzureDevOpsClient, AzureDevOpsClient>();
         builder.Services.AddTransient<IAzureDevOpsClient, FakeAzureDevOpsClient>();
         builder.Services.AddTransient<ILogger>(sp => sp.GetRequiredService<ILogger<FeedCleaner>>());
