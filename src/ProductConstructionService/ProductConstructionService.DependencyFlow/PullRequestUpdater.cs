// Licensed to the .NET Foundation under one or more agreements.
// The .NET Foundation licenses this file to you under the MIT license.

using System.Collections.Immutable;
using Maestro.Data.Models;
using Maestro.DataProviders;
using Maestro.MergePolicies;
using Maestro.MergePolicyEvaluation;
using Microsoft.DotNet.DarcLib;
using Microsoft.DotNet.DarcLib.Models;
using Microsoft.DotNet.DarcLib.Models.Darc;
using Microsoft.DotNet.DarcLib.Models.VirtualMonoRepo;
using Microsoft.DotNet.DarcLib.VirtualMonoRepo;
using Microsoft.EntityFrameworkCore.ChangeTracking.Internal;
using Microsoft.Extensions.Logging;
using ProductConstructionService.Common;
using ProductConstructionService.DependencyFlow.Model;
using ProductConstructionService.DependencyFlow.WorkItems;
using ProductConstructionService.WorkItems;
using AssetData = Microsoft.DotNet.ProductConstructionService.Client.Models.AssetData;
using BuildDTO = Microsoft.DotNet.ProductConstructionService.Client.Models.Build;
using SubscriptionDTO = Microsoft.DotNet.ProductConstructionService.Client.Models.Subscription;

namespace ProductConstructionService.DependencyFlow;

/// <summary>
///     A class responsible for creating and updating pull requests for dependency updates.
/// </summary>
internal abstract class PullRequestUpdater : IPullRequestUpdater
{
#if DEBUG
    private static readonly TimeSpan DefaultReminderDelay = TimeSpan.FromMinutes(1);
#else
    private static readonly TimeSpan DefaultReminderDelay = TimeSpan.FromMinutes(5);
#endif

    private readonly IMergePolicyEvaluator _mergePolicyEvaluator;
    private readonly IRemoteFactory _remoteFactory;
    private readonly IPullRequestUpdaterFactory _updaterFactory;
    private readonly ICoherencyUpdateResolver _coherencyUpdateResolver;
    private readonly IPullRequestBuilder _pullRequestBuilder;
    private readonly ICommentCollector _commentCollector;
    private readonly IPullRequestCommenter _pullRequestCommenter;
    private readonly ISqlBarClient _sqlClient;
    private readonly ILocalLibGit2Client _gitClient;
    private readonly IVmrInfo _vmrInfo;
    private readonly IPcsVmrForwardFlower _vmrForwardFlower;
    private readonly IPcsVmrBackFlower _vmrBackFlower;
    private readonly ITelemetryRecorder _telemetryRecorder;
    private readonly ILogger _logger;

    protected readonly IReminderManager<SubscriptionUpdateWorkItem> _pullRequestUpdateReminders;
    protected readonly IReminderManager<PullRequestCheck> _pullRequestCheckReminders;
    protected readonly IRedisCache<InProgressPullRequest> _pullRequestState;
    protected readonly IRedisCache<MergePolicyEvaluationResults> _mergePolicyEvaluationState;

    public PullRequestUpdaterId Id { get; }

    public PullRequestUpdater(
        PullRequestUpdaterId id,
        IMergePolicyEvaluator mergePolicyEvaluator,
        IRemoteFactory remoteFactory,
        IPullRequestUpdaterFactory updaterFactory,
        ICoherencyUpdateResolver coherencyUpdateResolver,
        IPullRequestBuilder pullRequestBuilder,
        IRedisCacheFactory cacheFactory,
        IReminderManagerFactory reminderManagerFactory,
        ISqlBarClient sqlClient,
        ILocalLibGit2Client gitClient,
        IVmrInfo vmrInfo,
        IPcsVmrForwardFlower vmrForwardFlower,
        IPcsVmrBackFlower vmrBackFlower,
        ITelemetryRecorder telemetryRecorder,
        ILogger logger,
        ICommentCollector commentCollector,
        IPullRequestCommenter pullRequestCommenter)
    {
        Id = id;
        _mergePolicyEvaluator = mergePolicyEvaluator;
        _remoteFactory = remoteFactory;
        _updaterFactory = updaterFactory;
        _coherencyUpdateResolver = coherencyUpdateResolver;
        _pullRequestBuilder = pullRequestBuilder;
        _sqlClient = sqlClient;
        _gitClient = gitClient;
        _vmrInfo = vmrInfo;
        _vmrForwardFlower = vmrForwardFlower;
        _vmrBackFlower = vmrBackFlower;
        _telemetryRecorder = telemetryRecorder;
        _logger = logger;

        var cacheKey = id.ToString();
        _pullRequestUpdateReminders = reminderManagerFactory.CreateReminderManager<SubscriptionUpdateWorkItem>(cacheKey);
        _pullRequestCheckReminders = reminderManagerFactory.CreateReminderManager<PullRequestCheck>(cacheKey);
        _pullRequestState = cacheFactory.Create<InProgressPullRequest>(cacheKey);
        _mergePolicyEvaluationState = cacheFactory.Create<MergePolicyEvaluationResults>(cacheKey);
        _commentCollector = commentCollector;
        _pullRequestCommenter = pullRequestCommenter;
    }

    protected abstract Task<(string repository, string branch)> GetTargetAsync();

    protected abstract Task<IReadOnlyList<MergePolicyDefinition>> GetMergePolicyDefinitions();

    /// <summary>
    ///     Applies or queues asset updates for the target repository and branch from the given build and list of assets.
    /// </summary>
    /// <param name="subscriptionId">The id of the subscription the update comes from</param>
    /// <param name="buildId">The build that the updated assets came from</param>
    /// <remarks>
    ///     This function will queue updates if there is a pull request and it is currently not-updateable.
    ///     A pull request is considered "not-updateable" based on merge policies.
    ///     If at least one merge policy calls <see cref="IMergePolicyEvaluationContext.Pending" /> and
    ///     no merge policy calls <see cref="IMergePolicyEvaluationContext.Fail" /> then the pull request is considered
    ///     not-updateable.
    ///
    ///     PRs are marked as non-updateable so that we can allow pull request checks to complete on a PR prior
    ///     to pushing additional commits.
    /// </remarks>
    public async Task UpdateAssetsAsync(
        Guid subscriptionId,
        SubscriptionType type,
        int buildId,
        bool applyNewestOnly,
        bool forceUpdate = false)
    {
        var build = await _sqlClient.GetBuildAsync(buildId)
            ?? throw new InvalidOperationException($"Build with buildId {buildId} not found in the DB.");

        await ProcessPendingUpdatesAsync(
            new()
            {
                UpdaterId = Id.ToString(),
                SubscriptionId = subscriptionId,
                SubscriptionType = type,
                BuildId = buildId,
                SourceSha = build.Commit,
                SourceRepo = build.GetRepository(),
                IsCoherencyUpdate = false,
            },
            applyNewestOnly,
            forceUpdate,
            build);
    }

    /// <summary>
    ///     Process any pending pull request updates.
    /// </summary>
    /// <param name="applyNewestOnly">If true, we will check if this build is the latest one we have queued. If it's not we will skip this update.</param>
    /// <param name="forceUpdate">If true, force update even for PRs with pending or successful checks.</param>
    public async Task ProcessPendingUpdatesAsync(SubscriptionUpdateWorkItem update, bool applyNewestOnly, bool forceUpdate, BuildDTO build)
    {
        _logger.LogInformation("Processing pending updates for subscription {subscriptionId}", update.SubscriptionId);
        bool isCodeFlow = update.SubscriptionType == SubscriptionType.DependenciesAndSources;
        InProgressPullRequest? pr = await _pullRequestState.TryGetStateAsync();
        PullRequest? prInfo;

        if (pr == null)
        {
            _logger.LogInformation("No existing pull request state found");
            prInfo = null;
        }
        else
        {
            if (applyNewestOnly &&
                pr.NextBuildsToProcess != null &&
                pr.NextBuildsToProcess.TryGetValue(update.SubscriptionId, out int buildId) &&
                buildId != update.BuildId)
            {
                _logger.LogInformation("Skipping update for subscription {subscriptionId} with build {oldBuild} because an update with a newer build {newBuild} has already been queued.",
                    update.SubscriptionId,
                    update.BuildId,
                    pr.NextBuildsToProcess);
                return;
            }

            var pullRequest = await GetPullRequestStatusAsync(pr, isCodeFlow, tryingToUpdate: true);
            prInfo = pullRequest.PrInfo;
            switch (pullRequest.Status)
            {
                case PullRequestStatus.Completed:
                case PullRequestStatus.Invalid:
                    // If the PR is completed, we will open a new one
                    pr = null;
                    break;
                case PullRequestStatus.InProgressCanUpdate:
                    // If we can update it, we will do it below
                    break;
                case PullRequestStatus.InProgressCannotUpdate:
                    if (forceUpdate)
                    {
                        _logger.LogInformation("PR {url} cannot be updated normally but forcing update due to --force flag", pr.Url);
                        // Continue with the update despite the status
                        break;
                    }
                    await ScheduleUpdateForLater(pr, update, isCodeFlow);
                    return;
                default:
                    throw new NotImplementedException($"Unknown PR status {pullRequest.Status}");
            }
        }

        if (isCodeFlow)
        {
            await ProcessCodeFlowUpdateAsync(update, pr, prInfo, build, forceUpdate);
        }
        else 
        {
            await ProcessDependencyUpdateAsync(update, pr, prInfo, build);
        }

        pr = await _pullRequestState.TryGetStateAsync();
        if (pr != null)
        {
            await _pullRequestCommenter.PostCollectedCommentsAsync(
                pr.Url,
                (await GetTargetAsync()).repository,
                [("<subscriptionId>", update.SubscriptionId.ToString())]);
        }
    }

    private async Task ProcessDependencyUpdateAsync(
        SubscriptionUpdateWorkItem update, 
        InProgressPullRequest? pr,
        PullRequest? prInfo,
        BuildDTO build)
    {
        if (pr != null && prInfo != null)
        {
            await UpdatePullRequestAsync(update, pr, prInfo, build);
            await _pullRequestUpdateReminders.UnsetReminderAsync(isCodeFlow: false);
            return;
        }

        // Create a new (regular) dependency update PR
        var prUrl = await CreatePullRequestAsync(update, build);
        if (prUrl == null)
        {
            _logger.LogInformation("No changes required for subscription {subscriptionId}, no pull request created", update.SubscriptionId);
        }
        else
        {
            _logger.LogInformation("Pull request '{url}' for subscription {subscriptionId} created", prUrl, update.SubscriptionId);
        }

        await _pullRequestUpdateReminders.UnsetReminderAsync(isCodeFlow: false);
    }

    public async Task<bool> CheckPullRequestAsync(PullRequestCheck pullRequestCheck)
    {
        var inProgressPr = await _pullRequestState.TryGetStateAsync();

        if (inProgressPr == null)
        {
            _logger.LogInformation("No in-progress pull request found for a PR check");
            await ClearAllStateAsync(isCodeFlow: true, clearPendingUpdates: true);
            await ClearAllStateAsync(isCodeFlow: false, clearPendingUpdates: true);
            return false;
        }

        return await CheckInProgressPullRequestAsync(inProgressPr, pullRequestCheck.IsCodeFlow);
    }

    protected virtual async Task<bool> CheckInProgressPullRequestAsync(InProgressPullRequest pullRequestCheck, bool isCodeFlow)
    {
        _logger.LogInformation("Checking in-progress pull request {url}", pullRequestCheck.Url);
        var pr = await GetPullRequestStatusAsync(pullRequestCheck, isCodeFlow, tryingToUpdate: false);
        return pr.Status != PullRequestStatus.Invalid;
    }

    protected virtual Task TagSourceRepositoryGitHubContactsIfPossibleAsync(InProgressPullRequest pr)
    {
        // Only do actual stuff in the non-batched implementation
        return Task.CompletedTask;
    }

    private async Task<(PullRequestStatus Status, PullRequest PrInfo)> GetPullRequestStatusAsync(InProgressPullRequest pr, bool isCodeFlow, bool tryingToUpdate)
    {
        _logger.LogInformation("Querying status for pull request {prUrl}", pr.Url);

        (var targetRepository, _) = await GetTargetAsync();
        var remote = await _remoteFactory.CreateRemoteAsync(targetRepository);

        PullRequest prInfo;
        try
        {
            prInfo = await remote.GetPullRequestAsync(pr.Url);
        }
        catch
        {
            _logger.LogError("Couldn't get status of PR {prUrl}", pr.Url);
            throw;
        }

        _logger.LogInformation("Pull request {url} is {status}", pr.Url, prInfo.Status);

        switch (prInfo.Status)
        {
            // If the PR is currently open, then evaluate the merge policies, which will potentially
            // merge the PR if they are successful.
            case PrStatus.Open:
                MergePolicyCheckResult mergePolicyResult = await TryMergingPrAsync(pr, prInfo, remote);

                _logger.LogInformation("Policy check status for pull request {url} is {result}", pr.Url, mergePolicyResult);

                switch (mergePolicyResult)
                {
                    // Policies evaluated successfully and the PR was merged just now
                    case MergePolicyCheckResult.Merged:
                        await UpdateSubscriptionsForMergedPRAsync(pr.ContainedSubscriptions);
                        await AddDependencyFlowEventsAsync(
                            pr.ContainedSubscriptions,
                            DependencyFlowEventType.Completed,
                            DependencyFlowEventReason.AutomaticallyMerged,
                            mergePolicyResult,
                            pr.Url);

                        // If the PR we just merged was in conflict with an update we previously tried to apply, we shouldn't delete the reminder for the update
                        await ClearAllStateAsync(isCodeFlow, clearPendingUpdates: pr.MergeState == InProgressPullRequestState.Mergeable);
                        return (PullRequestStatus.Completed, prInfo);

                    case MergePolicyCheckResult.FailedPolicies:
                        await TagSourceRepositoryGitHubContactsIfPossibleAsync(pr);
                        goto case MergePolicyCheckResult.FailedToMerge;

                    case MergePolicyCheckResult.NoPolicies:
                    case MergePolicyCheckResult.FailedToMerge:
                        _logger.LogInformation("Pull request {url} still active (updatable) - keeping tracking it", pr.Url);
                        // Check if we think the PR has a conflict
                        if (pr.MergeState == InProgressPullRequestState.Conflict)
                        {
                            // If we think so, check if the PR head branch still has the same commit as the one we remembered.
                            // If it doesn't, we should try to update the PR again, the conflicts might be resolved
                            var latestCommit = await remote.GetLatestCommitAsync(targetRepository, pr.HeadBranch);
                            if (latestCommit == pr.SourceSha)
                            {
                                return (PullRequestStatus.InProgressCannotUpdate, prInfo);
                            }
                        }
                        // If we're about to update the PR, we should set the default reminder delay
                        await SetPullRequestCheckReminder(
                            pr,
                            isCodeFlow,
                            tryingToUpdate ?
                                DefaultReminderDelay :
                                GetReminderDelay(prInfo.UpdatedAt));
                        return (PullRequestStatus.InProgressCanUpdate, prInfo);

                    case MergePolicyCheckResult.PendingPolicies:
                        _logger.LogInformation("Pull request {url} still active (not updatable at the moment) - keeping tracking it", pr.Url);
                        await SetPullRequestCheckReminder(
                            pr,
                            isCodeFlow,
                            tryingToUpdate ?
                                DefaultReminderDelay :
                                GetReminderDelay(prInfo.UpdatedAt));
                        return (PullRequestStatus.InProgressCannotUpdate, prInfo);

                    default:
                        await SetPullRequestCheckReminder(
                            pr,
                            isCodeFlow,
                            tryingToUpdate ?
                                DefaultReminderDelay :
                                GetReminderDelay(prInfo.UpdatedAt));
                        throw new NotImplementedException($"Unknown merge policy check result {mergePolicyResult}");
                }

            case PrStatus.Merged:
            case PrStatus.Closed:
                // If the PR has been merged, update the subscription information
                if (prInfo.Status == PrStatus.Merged)
                {
                    await UpdateSubscriptionsForMergedPRAsync(pr.ContainedSubscriptions);
                }

                DependencyFlowEventReason reason = prInfo.Status == PrStatus.Merged
                    ? DependencyFlowEventReason.ManuallyMerged
                    : DependencyFlowEventReason.ManuallyClosed;

                await AddDependencyFlowEventsAsync(
                    pr.ContainedSubscriptions,
                    DependencyFlowEventType.Completed,
                    reason,
                    pr.MergePolicyResult,
                    pr.Url);

                _logger.LogInformation("PR {url} has been manually {action}. Stopping tracking it", pr.Url, prInfo.Status.ToString().ToLowerInvariant());

                await ClearAllStateAsync(isCodeFlow, clearPendingUpdates: pr.MergeState == InProgressPullRequestState.Mergeable);

                // Also try to clean up the PR branch.
                try
                {
                    _logger.LogInformation("Trying to clean up the branch for pull request {url}", pr.Url);
                    await remote.DeletePullRequestBranchAsync(pr.Url);
                }
                catch (DarcException)
                {
                    _logger.LogInformation("Failed to delete branch associated with pull request {url}", pr.Url);
                }

                return (PullRequestStatus.Completed, prInfo);

            default:
                throw new NotImplementedException($"Unknown PR status '{prInfo.Status}'");
        }
    }

    /// <summary>
    ///     Check the merge policies for a PR and merge if they have succeeded.
    /// </summary>
    /// <param name="pr">Pull request</param>
    /// <param name="remote">Darc remote</param>
    /// <returns>Result of the policy check.</returns>
    private async Task<MergePolicyCheckResult> TryMergingPrAsync(
        InProgressPullRequest pr,
        PullRequest prInfo,
        IRemote remote)
    {
        (var targetRepository, var targetBranch) = await GetTargetAsync();
        IReadOnlyList<MergePolicyDefinition> policyDefinitions = await GetMergePolicyDefinitions();
        PullRequestUpdateSummary prSummary = CreatePrSummaryFromInProgressPr(pr, targetRepository);
        MergePolicyEvaluationResults? cachedResults = await _mergePolicyEvaluationState.TryGetStateAsync();

        IEnumerable<MergePolicyEvaluationResult> updatedMergePolicyResults = await _mergePolicyEvaluator.EvaluateAsync(prSummary, remote, policyDefinitions, cachedResults, prInfo.TargetBranchCommitSha);

        MergePolicyEvaluationResults updatedResult = new MergePolicyEvaluationResults(
            updatedMergePolicyResults.ToImmutableList(),
            prInfo.TargetBranchCommitSha);

        await _mergePolicyEvaluationState.SetAsync(updatedResult);

        await UpdateMergeStatusAsync(remote, pr.Url, updatedResult.Results);

        // As soon as one policy is actively failed, we enter a failed state.
        if (updatedResult.Failed)
        {
            _logger.LogInformation("NOT Merged: PR '{url}' failed policies {policies}",
                pr.Url,
                string.Join(Environment.NewLine, updatedResult.Results
                    .Where(r => r.Status is not MergePolicyEvaluationStatus.DecisiveSuccess or MergePolicyEvaluationStatus.TransientSuccess)
                    .Select(r => $"{r.MergePolicyName} - {r.Title}: " + r.Message)));

            return MergePolicyCheckResult.FailedPolicies;
        }

        if (updatedResult.Pending)
        {
            _logger.LogInformation("NOT Merged: PR '{url}' has pending policies {policies}",
                pr.Url,
                string.Join(Environment.NewLine, updatedResult.Results
                    .Where(r => r.Status == MergePolicyEvaluationStatus.Pending)
                    .Select(r => $"{r.MergePolicyName} - {r.Title}: " + r.Message)));
            return MergePolicyCheckResult.PendingPolicies;
        }

        if (!updatedResult.Succeeded)
        {
            _logger.LogInformation("NOT Merged: PR '{url}' There are no merge policies", pr.Url);
            return MergePolicyCheckResult.NoPolicies;
        }

        try
        {
            await remote.MergeDependencyPullRequestAsync(pr.Url, new MergePullRequestParameters());

            foreach (SubscriptionPullRequestUpdate subscription in pr.ContainedSubscriptions)
            {
                await RegisterSubscriptionUpdateAction(SubscriptionUpdateAction.MergingPullRequest, subscription.SubscriptionId);
            }

            var passedPolicies = string.Join(", ", policyDefinitions.Select(p => p.Name));
            _logger.LogInformation("Merged: PR '{url}' passed policies {passedPolicies}", pr.Url, passedPolicies);
            return MergePolicyCheckResult.Merged;
        }
        catch (PullRequestNotMergeableException notMergeableException)
        {
            _logger.LogInformation("NOT Merged: PR '{url}' is not mergeable - {message}", pr.Url, notMergeableException.Message);
            return MergePolicyCheckResult.FailedToMerge;
        }
        catch (Exception ex)
        {
            _logger.LogError(ex, "NOT Merged: Failed to merge PR '{url}' - {message}", pr.Url, ex.Message);
            return MergePolicyCheckResult.FailedToMerge;
        }
    }

    /// <summary>
    ///     Create new checks or update the status of existing checks for a PR.
    /// </summary>
    /// <param name="prUrl">Pull request URL</param>
    /// <param name="remote">Darc remote</param>
    /// <param name="evaluations">List of merge policies</param>
    /// <returns>Result of the policy check.</returns>
    private static Task UpdateMergeStatusAsync(IRemote remote, string prUrl, IReadOnlyCollection<MergePolicyEvaluationResult> evaluations)
    {
        return remote.CreateOrUpdatePullRequestMergeStatusInfoAsync(prUrl, evaluations);
    }

    private async Task UpdateSubscriptionsForMergedPRAsync(IEnumerable<SubscriptionPullRequestUpdate> subscriptionPullRequestUpdates)
    {
        _logger.LogInformation("Updating subscriptions for merged PR");
        foreach (SubscriptionPullRequestUpdate update in subscriptionPullRequestUpdates)
        {
            ISubscriptionTriggerer triggerer = _updaterFactory.CreateSubscriptionTrigerrer(update.SubscriptionId);
            if (!await triggerer.UpdateForMergedPullRequestAsync(update.BuildId))
            {
                _logger.LogWarning("Failed to update subscription {subscriptionId} for merged PR", update.SubscriptionId);
            }
        }
    }

    private async Task AddDependencyFlowEventsAsync(
        IEnumerable<SubscriptionPullRequestUpdate> subscriptionPullRequestUpdates,
        DependencyFlowEventType flowEvent,
        DependencyFlowEventReason reason,
        MergePolicyCheckResult policy,
        string? prUrl)
    {
        foreach (SubscriptionPullRequestUpdate update in subscriptionPullRequestUpdates)
        {
            ISubscriptionTriggerer triggerer = _updaterFactory.CreateSubscriptionTrigerrer(update.SubscriptionId);
            if (!await triggerer.AddDependencyFlowEventAsync(update.BuildId, flowEvent, reason, policy, "PR", prUrl))
            {
                _logger.LogInformation("Failed to add dependency flow event for {subscriptionId}", update.SubscriptionId);
            }
        }
    }

    /// <summary>
    ///     Creates a pull request from the given updates.
    /// </summary>
    /// <returns>The pull request url when a pr was created; <see langref="null" /> if no PR is necessary</returns>
    private async Task<string?> CreatePullRequestAsync(SubscriptionUpdateWorkItem update, BuildDTO build)
    {
        (var targetRepository, var targetBranch) = await GetTargetAsync();
        bool isCodeFlow = update.SubscriptionType == SubscriptionType.DependenciesAndSources;

        IRemote darcRemote = await _remoteFactory.CreateRemoteAsync(targetRepository);
        TargetRepoDependencyUpdate repoDependencyUpdate;

<<<<<<< HEAD
        TargetRepoDependencyUpdates repoDependencyUpdates =
            await GetRequiredUpdates(update, targetRepository, build, prBranch: null, targetBranch: targetBranch);
=======
        try
        {
            repoDependencyUpdate = await GetRequiredUpdates(
                update,
                targetRepository,
                build,
                prBranch: null,
                targetBranch: targetBranch);
        }
        catch (DependencyFileNotFoundException e)
        {
            // It can happen that the target branch does not exist or it just does not have eng/Version.Details.xml
            _logger.LogWarning("Failed to read target branch dependencies: {ErrorMessage}", e.Message);
            return null;
        }
>>>>>>> b25f88a6

        // if there coherency check was a success, we really don't need to do anything, so just return
        if (repoDependencyUpdates.DirectoryUpdates.Values.All(update =>
            update.CoherencyCheckSuccessful
            && update.NonCoherencyUpdates.Count == 0
            && (update.CoherencyUpdates == null
                || update.CoherencyUpdates.Count == 0)))
        {
            return null;
        }

        await RegisterSubscriptionUpdateAction(SubscriptionUpdateAction.ApplyingUpdates, update.SubscriptionId);

        var newBranchName = GetNewBranchName(targetBranch);
        await darcRemote.CreateNewBranchAsync(targetRepository, targetBranch, newBranchName);

        // if the coherency check failed, and we don't have any non-coherency updates, then we want to open a PR with an error message
        if (!repoDependencyUpdates.CoherencyCheckSuccessful
            && repoDependencyUpdates.DirectoryUpdates.Values.All(update =>
                update.NonCoherencyUpdates.Count == 0))
        {
            var commitMessage = "Failed to perform coherency update for one or more dependencies.";
            await darcRemote.CommitUpdatesAsync(filesToCommit: [], targetRepository, newBranchName, commitMessage);
            var prDescription = $"Coherency update: {commitMessage} Please review the GitHub checks or run `darc update-dependencies --coherency-only` locally against {newBranchName} for more information.";
            var prUrl = await darcRemote.CreatePullRequestAsync(
                targetRepository,
                new PullRequest
                {
                    Title = $"[{targetBranch}] Update dependencies to ensure coherency",
                    Description = prDescription,
                    BaseBranch = targetBranch,
                    HeadBranch = newBranchName,
                });
            var agregatedCoherencyErrors = repoDependencyUpdates.DirectoryUpdates.Values.SelectMany(update => update.CoherencyErrors ?? []).ToList();

            InProgressPullRequest inProgressPr = new()
            {
                UpdaterId = Id.ToString(),
                Url = prUrl,
                HeadBranch = newBranchName,
                SourceSha = update.SourceSha,
                ContainedSubscriptions = [],
                RequiredUpdates = [],
                CoherencyCheckSuccessful = false,
                CoherencyErrors = agregatedCoherencyErrors.Count > 0 ? agregatedCoherencyErrors : null,
                CodeFlowDirection = CodeFlowDirection.None,
            };

            await SetPullRequestCheckReminder(inProgressPr, isCodeFlow);
            return prUrl;
        }

        try
        {
            var description = await _pullRequestBuilder.CalculatePRDescriptionAndCommitUpdatesAsync(
                repoDependencyUpdates,
                currentDescription: null,
                targetRepository,
                newBranchName);

            SubscriptionPullRequestUpdate subscriptionUpdate = new()
                {
                    SubscriptionId = repoDependencyUpdates.SubscriptionUpdate.SubscriptionId,
                    BuildId = repoDependencyUpdates.SubscriptionUpdate.BuildId,
                    SourceRepo = repoDependencyUpdates.SubscriptionUpdate.SourceRepo,
                    CommitSha = repoDependencyUpdates.SubscriptionUpdate.SourceSha
                };

            var prUrl = await darcRemote.CreatePullRequestAsync(
                targetRepository,
                new PullRequest
                {
                    Title = await _pullRequestBuilder.GeneratePRTitleAsync([subscriptionUpdate], targetBranch),
                    Description = description,
                    BaseBranch = targetBranch,
                    HeadBranch = newBranchName,
                });

            var agregatedCoherencyErrors = repoDependencyUpdates.DirectoryUpdates.Values.SelectMany(update => update.CoherencyErrors ?? []).ToList();

            var inProgressPr = new InProgressPullRequest
            {
                UpdaterId = Id.ToString(),
                Url = prUrl,
                HeadBranch = newBranchName,
                SourceSha = update.SourceSha,

                ContainedSubscriptions = [subscriptionUpdate],

                RequiredUpdates = repoDependencyUpdates.DirectoryUpdates
                    .SelectMany(kvp => kvp.Value.NonCoherencyUpdates
                        .Concat(kvp.Value.CoherencyUpdates ?? [])
                        .Select(update => (kvp.Key, update)))
                    .Select(u => new DependencyUpdateSummary(u.update) { RelativeBasePath = u.Key })
                    .ToList(),

                CoherencyCheckSuccessful = repoDependencyUpdates.CoherencyCheckSuccessful,
                CoherencyErrors = agregatedCoherencyErrors.Count > 0 ? agregatedCoherencyErrors : null,
                CodeFlowDirection = CodeFlowDirection.None,
            };

            if (!string.IsNullOrEmpty(prUrl))
            {
                await AddDependencyFlowEventsAsync(
                    inProgressPr.ContainedSubscriptions,
                    DependencyFlowEventType.Created,
                    DependencyFlowEventReason.New,
                    MergePolicyCheckResult.PendingPolicies,
                    prUrl);

                await SetPullRequestCheckReminder(inProgressPr, isCodeFlow);
                return prUrl;
            }

            // If we did not create a PR, then mark the dependency flow as completed as nothing to do.
            await AddDependencyFlowEventsAsync(
                inProgressPr.ContainedSubscriptions,
                DependencyFlowEventType.Completed,
                DependencyFlowEventReason.NothingToDo,
                MergePolicyCheckResult.PendingPolicies,
                null);

            // Something wrong happened when trying to create the PR but didn't throw an exception (probably there was no diff).
            // We need to delete the branch also in this case.
            await darcRemote.DeleteBranchAsync(targetRepository, newBranchName);
            return null;
        }
        catch
        {
            await darcRemote.DeleteBranchAsync(targetRepository, newBranchName);
            throw;
        }
    }

    private async Task UpdatePullRequestAsync(
        SubscriptionUpdateWorkItem update,
        InProgressPullRequest pr,
        PullRequest prInfo,
        BuildDTO build)
    {
        (var targetRepository, var targetBranch) = await GetTargetAsync();

        _logger.LogInformation("Updating pull request {url} branch {targetBranch} in {targetRepository}", pr.Url, targetBranch, targetRepository);

        IRemote darcRemote = await _remoteFactory.CreateRemoteAsync(targetRepository);

        TargetRepoDependencyUpdates repoDependencyUpdates =
            await GetRequiredUpdates(update, targetRepository, build, prInfo.HeadBranch, targetBranch);

        if (repoDependencyUpdates.DirectoryUpdates.Values.All(update =>
            update.CoherencyCheckSuccessful
            && update.NonCoherencyUpdates.Count == 0
            && (update.CoherencyUpdates == null
                || update.CoherencyUpdates.Count == 0)))
        {
            _logger.LogInformation("No updates found for pull request {url}", pr.Url);
            return;
        }

        pr.RequiredUpdates = MergeExistingWithIncomingUpdates(
            pr.RequiredUpdates,
            repoDependencyUpdates.DirectoryUpdates
                .SelectMany(kvp => kvp.Value.NonCoherencyUpdates
                    .Concat(kvp.Value.CoherencyUpdates ?? [])
                    .Select(update => (kvp.Key, update)))
                .Select(u => new DependencyUpdateSummary(u.update) { RelativeBasePath = u.Key })
                .ToList());

        if (pr.RequiredUpdates.Count < 1)
        {
            _logger.LogInformation("No new updates found for pull request {url}", pr.Url);
            return;
        }

        await RegisterSubscriptionUpdateAction(SubscriptionUpdateAction.ApplyingUpdates, update.SubscriptionId);

        pr.CoherencyCheckSuccessful = repoDependencyUpdates.CoherencyCheckSuccessful;
        var agregatedCoherencyErrors = repoDependencyUpdates.DirectoryUpdates.Values.SelectMany(update => update.CoherencyErrors ?? []).ToList();
        pr.CoherencyErrors = agregatedCoherencyErrors.Count > 0 ? agregatedCoherencyErrors : null;

        List<SubscriptionPullRequestUpdate> previousSubscriptions = [.. pr.ContainedSubscriptions];

        // Update the list of contained subscriptions with the new subscription update.
        // Replace all existing updates for the subscription id with the new update.
        // This avoids a potential issue where we may update the last applied build id
        // on the subscription to an older build id.
        pr.ContainedSubscriptions.RemoveAll(s => s.SubscriptionId == update.SubscriptionId);

        // Mark all previous dependency updates that are being updated as Updated. All new dependencies should not be
        // marked as update as they are new. Any dependency not being updated should not be marked as failed.
        // At this point, pr.ContainedSubscriptions only contains the subscriptions that were not updated,
        // so everything that is in the previous list but not in the current list were updated.
        await AddDependencyFlowEventsAsync(
            previousSubscriptions.Except(pr.ContainedSubscriptions),
            DependencyFlowEventType.Updated,
            DependencyFlowEventReason.FailedUpdate,
            pr.MergePolicyResult,
            pr.Url);
        pr.ContainedSubscriptions.Add(new SubscriptionPullRequestUpdate
        {
            SubscriptionId = update.SubscriptionId,
            BuildId = update.BuildId,
            SourceRepo = update.SourceRepo,
            CommitSha = update.SourceSha
        });

        // Mark any new dependency updates as Created. Any subscriptions that are in pr.ContainedSubscriptions
        // but were not in the previous list of subscriptions are new
        await AddDependencyFlowEventsAsync(
            pr.ContainedSubscriptions.Except(previousSubscriptions),
            DependencyFlowEventType.Created,
            DependencyFlowEventReason.New,
            MergePolicyCheckResult.PendingPolicies,
            pr.Url);

        var requiredDescriptionUpdates =
            await CalculateOriginalDependenciesAsync(darcRemote, targetRepository, targetBranch, repoDependencyUpdates);

        prInfo.Description = await _pullRequestBuilder.CalculatePRDescriptionAndCommitUpdatesAsync(
            requiredDescriptionUpdates,
            prInfo.Description,
            targetRepository,
            prInfo.HeadBranch);

        prInfo.Title = await _pullRequestBuilder.GeneratePRTitleAsync(pr.ContainedSubscriptions, targetBranch);

        await darcRemote.UpdatePullRequestAsync(pr.Url, prInfo);
        pr.LastUpdate = DateTime.UtcNow;
        pr.NextBuildsToProcess.Remove(update.SubscriptionId);
        await SetPullRequestCheckReminder(pr, isCodeFlow: update.SubscriptionType == SubscriptionType.DependenciesAndSources);

        _logger.LogInformation("Pull request '{prUrl}' updated", pr.Url);
    }

    /// <summary>
    /// Merges the list of existing updates in a PR with a list of incoming updates
    /// </summary>
    /// <param name="existingUpdates">pr object to update</param>
    /// <param name="incomingUpdates">list of new incoming updates</param>
    /// <returns>Merged list of existing updates along with the new</returns>
    private static List<DependencyUpdateSummary> MergeExistingWithIncomingUpdates(
        List<DependencyUpdateSummary> existingUpdates,
        List<DependencyUpdateSummary> incomingUpdates)
    {
        // Already existing PRs (at the time of deployment) will have relative base path for all dependency updates as null, but that really means the root,
        // so we'll update them
        foreach (var update in existingUpdates)
        {
            if (update.RelativeBasePath == null)
            {
                update.RelativeBasePath = new UnixPath(".");
            }
        }
        IEnumerable<DependencyUpdateSummary> mergedUpdates = existingUpdates
            .Select(u =>
            {
                var matchingIncoming = incomingUpdates
                    .FirstOrDefault(i => i.DependencyName == u.DependencyName && i.RelativeBasePath == u.RelativeBasePath);
                return new DependencyUpdateSummary()
                {
                    DependencyName = u.DependencyName,
                    FromCommitSha = u.FromCommitSha,
                    FromVersion = u.FromVersion,
                    ToCommitSha = matchingIncoming != null ? matchingIncoming.ToCommitSha : u.ToCommitSha,
                    ToVersion = matchingIncoming != null ? matchingIncoming.ToVersion : u.ToVersion,
                    RelativeBasePath = u.RelativeBasePath,
                };
            });

        IEnumerable<DependencyUpdateSummary> newUpdates = incomingUpdates
            .Where(u => !existingUpdates.Any(e => u.DependencyName == e.DependencyName && u.RelativeBasePath == e.RelativeBasePath));

        return [.. mergedUpdates, .. newUpdates];
    }

    /// <summary>
    /// Given a set of input updates from builds, determine what updates
    /// are required in the target repository.
    /// </summary>
    /// <param name="update">Update</param>
    /// <param name="targetRepository">Target repository to calculate updates for</param>
    /// <param name="prBranch">PR head branch</param>
    /// <param name="targetBranch">Target branch</param>
    /// <returns>List of updates and dependencies that need updates.</returns>
    /// <remarks>
    ///     This is done in two passes.  The first pass runs through and determines the non-coherency
    ///     updates required based on the input updates.  The second pass uses the repo state + the
    ///     updates from the first pass to determine what else needs to change based on the coherency metadata.
    /// </remarks>
    private async Task<TargetRepoDependencyUpdates> GetRequiredUpdates(
        SubscriptionUpdateWorkItem update,
        string targetRepository,
        BuildDTO build,
        string? prBranch,
        string targetBranch)
    {
        _logger.LogInformation("Getting Required Updates for {branch} of {targetRepository}", targetBranch, targetRepository);
        // Get a remote factory for the target repo
        IRemote darc = await _remoteFactory.CreateRemoteAsync(targetRepository);

        Dictionary<UnixPath, TargetRepoDirectoryDependencyUpdates> repoDependencyUpdates = new();

        // Get subscription to access excluded assets
        var subscription = await _sqlClient.GetSubscriptionAsync(update.SubscriptionId)
            ?? throw new ($"Subscription with ID {update.SubscriptionId} not found in the DB.");

        List<UnixPath> targetDirectories;
        Dictionary<UnixPath, IAssetMatcher> targetDirectoryAssetMatchers;
        // TODO this can definitely be better, later
        if (string.IsNullOrEmpty(subscription.TargetDirectory))
        {
            // TODO, does a '.' path work here???
            targetDirectories = [new UnixPath(".")];
            targetDirectoryAssetMatchers = [];
            targetDirectoryAssetMatchers[targetDirectories[0]] = subscription.ExcludedAssets.GetAssetMatcher();
        }
        else
        {
            targetDirectories = subscription.TargetDirectory.Split(',').Select(d => new UnixPath(d)).ToList();
            targetDirectoryAssetMatchers = subscription.ExcludedAssets.GetAssetMatchers(targetDirectories);
        }

<<<<<<< HEAD
        foreach (var (targetDirectory, excludedAssetsMatcher) in targetDirectoryAssetMatchers)
        {
            // Existing details
            var existingDependencies = (await darc.GetDependenciesAsync(targetRepository, prBranch ?? targetBranch, relativeBasePath: targetDirectory)).ToList();
=======
        // Existing details
        var existingDependencies = (await darc.GetDependenciesAsync(targetRepository, prBranch ?? targetBranch)).ToList();
>>>>>>> b25f88a6

            // Filter out excluded assets from the build assets
            List<AssetData> assetData = build.Assets
                .Where(a => !excludedAssetsMatcher.IsExcluded(a.Name))
                .Select(a => new AssetData(false)
                {
                    Name = a.Name,
                    Version = a.Version
                })
                .ToList();

            // Retrieve the source of the assets
            List<DependencyUpdate> dependenciesToUpdate = _coherencyUpdateResolver.GetRequiredNonCoherencyUpdates(
                update.SourceRepo,
                update.SourceSha,
                assetData,
                existingDependencies);

            if (dependenciesToUpdate.Count < 1)
            {
                // No dependencies need to be updated.
                await UpdateSubscriptionsForMergedPRAsync(
                    new List<SubscriptionPullRequestUpdate>
                    {
                    new()
                    {
                        SubscriptionId = update.SubscriptionId,
                        BuildId = update.BuildId,
                        SourceRepo = update.SourceRepo,
                        CommitSha = update.SourceSha
                    }
                    });
                repoDependencyUpdates[targetDirectory] = new TargetRepoDirectoryDependencyUpdates
                {
                    NonCoherencyUpdates = [],
                };
            }
            else
            {
                // Update the existing details list
                foreach (DependencyUpdate dependencyUpdate in dependenciesToUpdate)
                {
                    existingDependencies.Remove(dependencyUpdate.From);
                    existingDependencies.Add(dependencyUpdate.To);
                }

                repoDependencyUpdates[targetDirectory] = new TargetRepoDirectoryDependencyUpdates
                {
                    NonCoherencyUpdates = dependenciesToUpdate,
                };
            }

            // Once we have applied all of non coherent updates, then we need to run a coherency check on the dependencies.
            List<DependencyUpdate> coherencyUpdates = [];
            try
            {
                _logger.LogInformation("Running a coherency check on the existing dependencies for branch {branch} of repo {repository}",
                    targetBranch,
                    targetRepository);
                coherencyUpdates = await _coherencyUpdateResolver.GetRequiredCoherencyUpdatesAsync(existingDependencies);
            }
            catch (DarcCoherencyException e)
            {
                _logger.LogInformation("Failed attempting strict coherency update on branch '{strictCoherencyFailedBranch}' of repo '{strictCoherencyFailedRepo}'",
                     targetBranch, targetRepository);
                repoDependencyUpdates[targetDirectory].CoherencyCheckSuccessful = false;
                repoDependencyUpdates[targetDirectory].CoherencyErrors = e.Errors.Select(e => new CoherencyErrorDetails
                {
                    Error = e.Error,
                    PotentialSolutions = e.PotentialSolutions
                }).ToList();
            }

            if (coherencyUpdates.Count != 0)
            {
                repoDependencyUpdates[targetDirectory].CoherencyUpdates = coherencyUpdates.ToList();
            }

            _logger.LogInformation("Finished getting Required Updates for {branch} of {targetRepository} on relative path {relativePath}",
                targetBranch,
                targetRepository,
                targetDirectory);
        }

        return new TargetRepoDependencyUpdates
        {
            DirectoryUpdates = repoDependencyUpdates,
            SubscriptionUpdate = update
        };
    }

    private static string GetNewBranchName(string targetBranch) => $"darc-{targetBranch}-{Guid.NewGuid()}";

    private async Task SetPullRequestCheckReminder(InProgressPullRequest prState, bool isCodeFlow, TimeSpan reminderDelay)
    {
        var reminder = new PullRequestCheck()
        {
            UpdaterId = Id.ToString(),
            Url = prState.Url,
            IsCodeFlow = isCodeFlow
        };

        prState.LastCheck = DateTime.UtcNow;
        prState.NextCheck = prState.LastCheck + reminderDelay;

        await _pullRequestCheckReminders.SetReminderAsync(reminder, reminderDelay, isCodeFlow);
        await _pullRequestState.SetAsync(prState);
    }

   private async Task SetPullRequestCheckReminder(InProgressPullRequest prSate, bool isCodeFlow) =>
        await SetPullRequestCheckReminder(prSate, isCodeFlow, DefaultReminderDelay);

    private async Task ClearAllStateAsync(bool isCodeFlow, bool clearPendingUpdates)
    {
        await _pullRequestState.TryDeleteAsync();
        await _pullRequestCheckReminders.UnsetReminderAsync(isCodeFlow);
        // If the pull request we deleted from the cache had a conflict, we shouldn't unset the update reminder
        // as there was an update that was previously blocked
        if (!clearPendingUpdates)
        {
            await _pullRequestUpdateReminders.UnsetReminderAsync(isCodeFlow);
        }
    }

    /// <summary>
    ///     Given a set of updates, replace the `from` version of every dependency update with the corresponding version
    ///     from the target branch 
    /// </summary>
    /// <param name="darcRemote">Darc client used to fetch target branch dependencies.</param>
    /// <param name="targetRepository">Target repository to fetch the dependencies from.</param>
    /// <param name="targetBranch">Target branch to fetch the dependencies from.</param>
    /// <param name="targetRepositoryUpdates">Incoming updates to the repository</param>
    /// <returns>
    ///     Subscription update and the corresponding list of altered dependencies
    /// </returns>
    /// <remarks>
    ///     This method is intended for use in situations where we want to keep the information about the original dependency
    ///     version, such as when updating PR descriptions.
    /// </remarks>
    private static async Task<TargetRepoDependencyUpdates> CalculateOriginalDependenciesAsync(
        IRemote darcRemote,
        string targetRepository,
        string targetBranch,
        TargetRepoDependencyUpdates targetRepositoryUpdates)
    {
        Dictionary<UnixPath, TargetRepoDirectoryDependencyUpdates> alteredUpdates = new();
        foreach (var (targetDirectory, targetDictionaryRepositoryUpdates) in targetRepositoryUpdates.DirectoryUpdates)
        {
            List<DependencyDetail> targetBranchDeps = [.. await darcRemote.GetDependenciesAsync(targetRepository, targetBranch, relativeBasePath: targetDirectory)];

            var updatedNonCoherencyDeps = targetDictionaryRepositoryUpdates.NonCoherencyUpdates
                .Select(dependency => new DependencyUpdate()
                {
                    From = targetBranchDeps
                        .FirstOrDefault(replace => dependency.From.Name == replace.Name, dependency.From),
                    To = dependency.To,
                })
                .ToList();
            var updatedCoherencyDeps = targetDictionaryRepositoryUpdates.CoherencyUpdates?
                .Select(dependency => new DependencyUpdate()
                {
                    From = targetBranchDeps
                        .FirstOrDefault(replace => dependency.From.Name == replace.Name, dependency.From),
                    To = dependency.To,
                })
                .ToList() ?? [];
            alteredUpdates[targetDirectory] = new TargetRepoDirectoryDependencyUpdates
            {
                NonCoherencyUpdates = updatedNonCoherencyDeps,
                CoherencyUpdates = updatedCoherencyDeps,
                CoherencyCheckSuccessful = targetDictionaryRepositoryUpdates.CoherencyCheckSuccessful,
                CoherencyErrors = targetDictionaryRepositoryUpdates.CoherencyErrors
            };
        }
        
        return new TargetRepoDependencyUpdates {
            DirectoryUpdates = alteredUpdates,
            SubscriptionUpdate = targetRepositoryUpdates.SubscriptionUpdate
        };
    }

    private async Task ScheduleUpdateForLater(InProgressPullRequest pr, SubscriptionUpdateWorkItem update, bool isCodeFlow)
    {
        _logger.LogInformation("PR {url} for subscription {subscriptionId} cannot be updated at this time. Deferring update..", pr.Url, update.SubscriptionId);
        await _pullRequestUpdateReminders.SetReminderAsync(update, DefaultReminderDelay, isCodeFlow);
        await _pullRequestCheckReminders.UnsetReminderAsync(isCodeFlow);
        pr.NextBuildsToProcess[update.SubscriptionId] = update.BuildId;
        await _pullRequestState.SetAsync(pr);
    }

    private static TimeSpan GetReminderDelay(DateTimeOffset updatedAt)
    {
        TimeSpan difference = DateTimeOffset.UtcNow - updatedAt;
        return difference.TotalDays switch
        {
            >= 30 => TimeSpan.FromHours(12),
            >= 21 => TimeSpan.FromHours(1),
            >= 14 => TimeSpan.FromMinutes(30),
            >= 2 => TimeSpan.FromMinutes(15),
            _ => DefaultReminderDelay,
        };
    }

    private async Task RegisterSubscriptionUpdateAction(
        SubscriptionUpdateAction subscriptionUpdateAction,
        Guid subscriptionId)
    {
        string updateMessage = subscriptionUpdateAction.ToString();
        await _sqlClient.RegisterSubscriptionUpdate(subscriptionId, updateMessage);
    }

    private static PullRequestUpdateSummary CreatePrSummaryFromInProgressPr(
        InProgressPullRequest pr,
        string targetRepo)
    {
        return new PullRequestUpdateSummary(
            pr.Url,
            pr.CoherencyCheckSuccessful,
            pr.CoherencyErrors,
            pr.RequiredUpdates,
            pr.ContainedSubscriptions.Select(su => new SubscriptionUpdateSummary(
                su.SubscriptionId,
                su.BuildId,
                su.SourceRepo,
                su.CommitSha)).ToList(),
            pr.HeadBranch,
            targetRepo,
            pr.CodeFlowDirection);
    }

    #region Code flow subscriptions

    /// <summary>
    /// Alternative to ProcessPendingUpdatesAsync that is used in the code flow (VMR) scenario.
    /// </summary>
    private async Task ProcessCodeFlowUpdateAsync(
        SubscriptionUpdateWorkItem update,
        InProgressPullRequest? pr,
        PullRequest? prInfo,
        BuildDTO build,
        bool forceUpdate)
    {
        if (update.SourceSha == pr?.SourceSha)
        {
            _logger.LogInformation("PR {url} for {subscription} is already up to date ({sha})",
                pr.Url,
                update.SubscriptionId,
                update.SourceSha);

            await SetPullRequestCheckReminder(pr, isCodeFlow: true);
            await _pullRequestUpdateReminders.UnsetReminderAsync(isCodeFlow: true);
            return;
        }

        if (pr?.BlockedFromFutureUpdates == true)
        {
            _logger.LogInformation("Failed to update pr {url} for {subscription} because it is blocked from future updates",
                pr.Url,
                update.SubscriptionId);
            await SetPullRequestCheckReminder(pr, isCodeFlow: true);
            await _pullRequestUpdateReminders.UnsetReminderAsync(isCodeFlow: true);
            return;
        }

        var subscription = await _sqlClient.GetSubscriptionAsync(update.SubscriptionId);
        if (subscription == null)
        {
            _logger.LogWarning("Subscription {subscriptionId} was not found. Stopping updates", update.SubscriptionId);
            await ClearAllStateAsync(isCodeFlow: true, clearPendingUpdates: true);
            return;
        }

        var isForwardFlow = !string.IsNullOrEmpty(subscription.TargetDirectory);
        string prHeadBranch = pr?.HeadBranch ?? GetNewBranchName(subscription.TargetBranch);

        IRemote remote = await _remoteFactory.CreateRemoteAsync(subscription.TargetRepository);

        IReadOnlyCollection<UpstreamRepoDiff> upstreamRepoDiffs;
        string? previousSourceSha; // is null in some edge cases like onboarding a new repository

        var codeFlowRes = await ExecuteCodeFlowAsync(pr, update, subscription, build, prHeadBranch, forceUpdate, isForwardFlow);

        if (codeFlowRes == null)
        {
            return;
        }

        if (isForwardFlow)
        {
            SourceManifest? sourceManifest = await remote.GetSourceManifestAsync(
                subscription.TargetRepository,
                subscription.TargetBranch);

            previousSourceSha = sourceManifest?
                .GetRepoVersion(subscription.TargetDirectory)?.CommitSha;

            upstreamRepoDiffs = [];
        }
        else
        {
            SourceDependency? sourceDependency = await remote.GetSourceDependencyAsync(
                subscription.TargetRepository,
                subscription.TargetBranch);

            previousSourceSha = sourceDependency?.Sha;

            upstreamRepoDiffs = await ComputeRepoUpdatesAsync(previousSourceSha, build.Commit);

            // Do not display the diff for which we're flowing back as the diff does not make a whole lot of sense
            upstreamRepoDiffs = [..upstreamRepoDiffs.Where(diff => diff.RepoUri != subscription.TargetRepository)];
        }

        if (pr == null && codeFlowRes.HadUpdates)
        {
            pr = await CreateCodeFlowPullRequestAsync(
                update,
                previousSourceSha,
                subscription,
                prHeadBranch,
                codeFlowRes.DependencyUpdates,
                upstreamRepoDiffs,
                isForwardFlow);
        }
        else if (pr != null)
        {
            await UpdateCodeFlowPullRequestAsync(update,
                pr,
                prInfo,
                previousSourceSha,
                subscription,
                codeFlowRes.DependencyUpdates,
                upstreamRepoDiffs,
                isForwardFlow);

            _logger.LogInformation("Code flow update processed for pull request {prUrl}", pr.Url);
        }

        if (pr != null && codeFlowRes.ConflictedFiles.Count > 0)
        {
            _commentCollector.AddComment(
                PullRequestCommentBuilder.NotifyAboutMergeConflict(
                    pr,
                    update,
                    subscription,
                    codeFlowRes.ConflictedFiles,
                    build),
                CommentType.Warning);
        }
    }

    /// <summary>
    /// Updates the PR's title and description
    /// </summary>
    private async Task UpdateCodeFlowPullRequestAsync(
        SubscriptionUpdateWorkItem update,
        InProgressPullRequest pullRequest,
        PullRequest? prInfo,
        string? previousSourceSha,
        SubscriptionDTO subscription,
        List<DependencyUpdate> newDependencyUpdates,
        IReadOnlyCollection<UpstreamRepoDiff>? upstreamRepoDiffs,
        bool isForwardFlow)
    {
        IRemote remote = await _remoteFactory.CreateRemoteAsync(subscription.TargetRepository);
        var build = await _sqlClient.GetBuildAsync(update.BuildId);

        pullRequest.ContainedSubscriptions.RemoveAll(s => s.SubscriptionId.Equals(update.SubscriptionId));
        pullRequest.ContainedSubscriptions.Add(new SubscriptionPullRequestUpdate
        {
            SubscriptionId = update.SubscriptionId,
            BuildId = update.BuildId,
            SourceRepo = update.SourceRepo,
            CommitSha = update.SourceSha
        });

        pullRequest.RequiredUpdates = MergeExistingWithIncomingUpdates(
            pullRequest.RequiredUpdates,
            newDependencyUpdates
                .Select(u => new DependencyUpdateSummary(u))
                .ToList());

        var title = _pullRequestBuilder.GenerateCodeFlowPRTitle(
            subscription.TargetBranch,
            pullRequest.ContainedSubscriptions.Select(s => s.SourceRepo).ToList());

        var description = await _pullRequestBuilder.GenerateCodeFlowPRDescription(
            update,
            build,
            previousSourceSha,
            pullRequest.RequiredUpdates,
            upstreamRepoDiffs,
            prInfo?.Description,
            isForwardFlow: isForwardFlow);

        try
        {
            await remote.UpdatePullRequestAsync(pullRequest.Url, new PullRequest
            {
                Title = title,
                Description = description
            });
        }
        catch (Exception e)
        {
            // If we get here, we already pushed the code updates, but failed to update things like the PR title and description
            // and enqueue a PullRequestCheck, so we'll just log a custom event for it
            _telemetryRecorder.RecordCustomEvent(CustomEventType.PullRequestUpdateFailed, new Dictionary<string, string>
                {
                    { "SubscriptionId", update.SubscriptionId.ToString() },
                    { "PullRequestUrl", pullRequest.Url }
                });
            _logger.LogError(e, "Failed to update PR {url} of subscription {subscriptionId}",
                pullRequest.Url,
                update.SubscriptionId);
        }
        finally
        {
            // Even if we fail to update the PR title and description, the changes already got pushed, so we want to enqueue a
            // PullRequestCheck
            pullRequest.SourceSha = update.SourceSha;
            pullRequest.LastUpdate = DateTime.UtcNow;
            pullRequest.MergeState = InProgressPullRequestState.Mergeable;
            pullRequest.NextBuildsToProcess.Remove(update.SubscriptionId);
            await SetPullRequestCheckReminder(pullRequest, isCodeFlow: true);
            await _pullRequestUpdateReminders.UnsetReminderAsync(isCodeFlow: true);
        }
    }

    private async Task<InProgressPullRequest> CreateCodeFlowPullRequestAsync(
        SubscriptionUpdateWorkItem update,
        string? previousSourceSha,
        SubscriptionDTO subscription,
        string prBranch,
        List<DependencyUpdate> dependencyUpdates,
        IReadOnlyCollection<UpstreamRepoDiff>? upstreamRepoDiffs,
        bool isForwardFlow)
    {
        IRemote darcRemote = await _remoteFactory.CreateRemoteAsync(subscription.TargetRepository);
        var build = await _sqlClient.GetBuildAsync(update.BuildId);
        List<DependencyUpdateSummary> requiredUpdates = dependencyUpdates.Select(du => new DependencyUpdateSummary(du)).ToList();
        try
        {
            var title = _pullRequestBuilder.GenerateCodeFlowPRTitle(subscription.TargetBranch, [update.SourceRepo]);
            var description = await _pullRequestBuilder.GenerateCodeFlowPRDescription(
                update,
                build,
                previousSourceSha,
                requiredUpdates,
                upstreamRepoDiffs,
                currentDescription: null,
                isForwardFlow: isForwardFlow);

            var prUrl = await darcRemote.CreatePullRequestAsync(
                subscription.TargetRepository,
                new PullRequest
                {
                    Title = title,
                    Description = description,
                    BaseBranch = subscription.TargetBranch,
                    HeadBranch = prBranch,
                });

            InProgressPullRequest inProgressPr = new()
            {
                UpdaterId = Id.ToString(),
                Url = prUrl,
                HeadBranch = prBranch,
                SourceSha = update.SourceSha,
                ContainedSubscriptions =
                [
                    new SubscriptionPullRequestUpdate()
                    {
                        SubscriptionId = update.SubscriptionId,
                        BuildId = update.BuildId,
                        SourceRepo = update.SourceRepo,
                        CommitSha = update.SourceSha
                    }
                ],
                RequiredUpdates = requiredUpdates,
                CodeFlowDirection = !string.IsNullOrEmpty(subscription.TargetDirectory)
                    ? CodeFlowDirection.ForwardFlow
                    : CodeFlowDirection.BackFlow,
            };

            await AddDependencyFlowEventsAsync(
                inProgressPr.ContainedSubscriptions,
                DependencyFlowEventType.Created,
                DependencyFlowEventReason.New,
                MergePolicyCheckResult.PendingPolicies,
                prUrl);

            inProgressPr.LastUpdate = DateTime.UtcNow;
            await SetPullRequestCheckReminder(inProgressPr, isCodeFlow: true);
            await _pullRequestUpdateReminders.UnsetReminderAsync(isCodeFlow: true);

            _logger.LogInformation("Code flow pull request created: {prUrl}", prUrl);

            return inProgressPr;
        }
        catch (Exception)
        {
            _logger.LogError("Failed to create code flow pull request for subscription {subscriptionId}",
                update.SubscriptionId);
            await darcRemote.DeleteBranchAsync(subscription.TargetRepository, prBranch);
            throw;
        }
    }
    private async Task<CodeFlowResult?> ExecuteCodeFlowAsync(
        InProgressPullRequest? pr,
        SubscriptionUpdateWorkItem update,
        SubscriptionDTO subscription,
        BuildDTO build,
        string prHeadBranch,
        bool forceUpdate,
        bool isForwardFlow)
    {
        _logger.LogInformation(
            "{direction}-flowing build {buildId} of {sourceRepo} for subscription {subscriptionId} targeting {targetRepo} / {targetBranch} to new branch {newBranch}",
            isForwardFlow ? "Forward" : "Back",
            build.Id,
            subscription.SourceRepository,
            subscription.Id,
            subscription.TargetRepository,
            subscription.TargetBranch,
            prHeadBranch);

        CodeFlowResult codeFlowRes;
        try
        {
            if (isForwardFlow)
            {
                codeFlowRes = await _vmrForwardFlower.FlowForwardAsync(
                    subscription,
                    build,
                    prHeadBranch,
                    forceUpdate,
                    cancellationToken: default);
            }
            else
            {
                codeFlowRes = await _vmrBackFlower.FlowBackAsync(
                    subscription,
                    build,
                    prHeadBranch,
                    forceUpdate,
                    cancellationToken: default);
            }
        }
        catch (ConflictInPrBranchException conflictException)
        {
            if (pr != null)
            {
                await HandlePrUpdateConflictAsync(conflictException.ConflictedFiles, update, subscription, pr, prHeadBranch);
            }
            return null;
        }
        catch (BlockingCodeflowException) when (pr != null)
        {
            await HandleBlockingCodeflowException(pr);
            return null;
        }
        catch (TargetBranchNotFoundException)
        {
            _logger.LogWarning("Target branch {targetBranch} not found for subscription {subscriptionId}.",
                subscription.TargetBranch,
                subscription.Id);
            return null;
        }
        catch (Exception)
        {
            _logger.LogError("Failed to flow source changes for build {buildId} in subscription {subscriptionId}",
                build.Id,
                subscription.Id);
            throw;
        }

        if (codeFlowRes.HadUpdates)
        {
            _logger.LogInformation("Code changes for {subscriptionId} ready in local branch {branch}",
                subscription.Id,
                prHeadBranch);

            using (var scope = _telemetryRecorder.RecordGitOperation(TrackedGitOperation.Push, subscription.TargetRepository))
            {
                var localTargetRepoPath = isForwardFlow ? _vmrInfo.VmrPath : codeFlowRes.RepoPath;
                await _gitClient.Push(localTargetRepoPath, prHeadBranch, subscription.TargetRepository);
                scope.SetSuccess();
            }

            await RegisterSubscriptionUpdateAction(SubscriptionUpdateAction.ApplyingUpdates, update.SubscriptionId);
        }
        if (!codeFlowRes.HadUpdates)
        {
            _logger.LogInformation("There were no code-flow updates for subscription {subscriptionId}", subscription.Id);
        }
        return codeFlowRes;
    }

    /// <summary>
    /// Handles a case when new code flow updates cannot be flowed into an existing PR,
    /// because the PR contains a change conflicting with the new updates.
    /// In this case, we post a comment on the PR with the list of files that are in conflict,
    /// </summary>
    private async Task HandlePrUpdateConflictAsync(
        List<string> filesInConflict,
        SubscriptionUpdateWorkItem update,
        SubscriptionDTO subscription,
        InProgressPullRequest pr,
        string prHeadBranch)
    {
        _commentCollector.AddComment(
            PullRequestCommentBuilder.BuildNotifyAboutConflictingUpdateComment(
                filesInConflict,
                update,
                subscription,
                pr,
                prHeadBranch),
            CommentType.Warning);

        // If the headBranch gets updated, we will retry to update it with previously conflicting changes. If these changes still cause a conflict, we should update the
        // InProgressPullRequest with the latest commit from the remote branch
        var remoteCommit = pr.SourceSha;
        var remote = await _remoteFactory.CreateRemoteAsync(subscription.TargetRepository);
        try
        {
            remoteCommit = await remote.GetLatestCommitAsync(subscription.TargetRepository, pr.HeadBranch);
        }
        catch (Exception e)
        {
            _logger.LogWarning("Couldn't get latest commit of {repo}/{commit}. Failed with exception {message}",
                subscription.TargetRepository,
                pr.HeadBranch,
                e.Message);
        }

        pr.MergeState = InProgressPullRequestState.Conflict;
        pr.SourceSha = remoteCommit;
        pr.NextBuildsToProcess[update.SubscriptionId] = update.BuildId;
        await _pullRequestState.SetAsync(pr);
        await _pullRequestUpdateReminders.SetReminderAsync(update, DefaultReminderDelay, isCodeFlow: true);
        await _pullRequestCheckReminders.UnsetReminderAsync(isCodeFlow: true);
    }

    private async Task HandleBlockingCodeflowException(InProgressPullRequest pr)
    {
        _logger.LogInformation("PR with url {prUrl} is blocked from receiving future codeflows.", pr.Url);

        pr.BlockedFromFutureUpdates = true;
        await _pullRequestState.SetAsync(pr);
    }

    // <summary>
    // Returns the commit-diffs in all product repositories between the last flow SHA and the current flow SHA.
    // </summary>
    private async Task<IReadOnlyCollection<UpstreamRepoDiff>> ComputeRepoUpdatesAsync(string? previousFlowSha, string currentFlowSha)
    {
        _logger.LogInformation("Computing repo updates between {LastFlowSha} and {CurrentFlowSha}", previousFlowSha, currentFlowSha);

        if (string.IsNullOrEmpty(previousFlowSha))
        {
            _logger.LogWarning("Aborting repo diff calculation: previousFlowSha is null.");
            return [];
        }

        string oldFileContents = await _gitClient.GetFileFromGitAsync(_vmrInfo.VmrPath, VmrInfo.DefaultRelativeSourceManifestPath, previousFlowSha)
            ?? throw new DependencyFileNotFoundException($"Could not find {VmrInfo.DefaultRelativeSourceManifestPath} in {_vmrInfo.VmrPath} at commit {previousFlowSha}");

        string newFileContents = await _gitClient.GetFileFromGitAsync(_vmrInfo.VmrPath, VmrInfo.DefaultRelativeSourceManifestPath, currentFlowSha)
            ?? throw new DependencyFileNotFoundException($"Could not find {VmrInfo.DefaultRelativeSourceManifestPath} in {_vmrInfo.VmrPath} at commit {currentFlowSha}");

        SourceManifest oldSrcManifest = SourceManifest.FromJson(oldFileContents);
        SourceManifest newSrcManifest = SourceManifest.FromJson(newFileContents);

        var oldRepos = oldSrcManifest.Repositories.ToDictionary(r => r.RemoteUri, r => r.CommitSha);
        var newRepos = newSrcManifest.Repositories.ToDictionary(r => r.RemoteUri, r => r.CommitSha);

        var allKeys = oldRepos.Keys.Union(newRepos.Keys);

        var upstreamRepoDiffs = allKeys
            .Select(key => new UpstreamRepoDiff(
                key,
                oldRepos.TryGetValue(key, out var oldSha) ? oldSha : null,
                newRepos.TryGetValue(key, out var newSha) ? newSha : null))
            .Where(x => x.OldCommitSha != x.NewCommitSha)
            .ToList();

        return upstreamRepoDiffs;
        
    }

    #endregion
}

// <summary>
// Contains the old and new SHAs of an upstream repo (repo that the product repo depends on)
// </summary>
public record UpstreamRepoDiff(
    string RepoUri,
    string? OldCommitSha,
    string? NewCommitSha);<|MERGE_RESOLUTION|>--- conflicted
+++ resolved
@@ -7,6 +7,7 @@
 using Maestro.MergePolicies;
 using Maestro.MergePolicyEvaluation;
 using Microsoft.DotNet.DarcLib;
+using Microsoft.DotNet.DarcLib.Helpers;
 using Microsoft.DotNet.DarcLib.Models;
 using Microsoft.DotNet.DarcLib.Models.Darc;
 using Microsoft.DotNet.DarcLib.Models.VirtualMonoRepo;
@@ -538,20 +539,12 @@
         bool isCodeFlow = update.SubscriptionType == SubscriptionType.DependenciesAndSources;
 
         IRemote darcRemote = await _remoteFactory.CreateRemoteAsync(targetRepository);
-        TargetRepoDependencyUpdate repoDependencyUpdate;
-
-<<<<<<< HEAD
-        TargetRepoDependencyUpdates repoDependencyUpdates =
-            await GetRequiredUpdates(update, targetRepository, build, prBranch: null, targetBranch: targetBranch);
-=======
+        TargetRepoDependencyUpdates repoDependencyUpdates;
+        
         try
         {
-            repoDependencyUpdate = await GetRequiredUpdates(
-                update,
-                targetRepository,
-                build,
-                prBranch: null,
-                targetBranch: targetBranch);
+            repoDependencyUpdates =
+                await GetRequiredUpdates(update, targetRepository, build, prBranch: null, targetBranch: targetBranch);
         }
         catch (DependencyFileNotFoundException e)
         {
@@ -559,7 +552,6 @@
             _logger.LogWarning("Failed to read target branch dependencies: {ErrorMessage}", e.Message);
             return null;
         }
->>>>>>> b25f88a6
 
         // if there coherency check was a success, we really don't need to do anything, so just return
         if (repoDependencyUpdates.DirectoryUpdates.Values.All(update =>
@@ -882,15 +874,10 @@
             targetDirectoryAssetMatchers = subscription.ExcludedAssets.GetAssetMatchers(targetDirectories);
         }
 
-<<<<<<< HEAD
         foreach (var (targetDirectory, excludedAssetsMatcher) in targetDirectoryAssetMatchers)
         {
             // Existing details
             var existingDependencies = (await darc.GetDependenciesAsync(targetRepository, prBranch ?? targetBranch, relativeBasePath: targetDirectory)).ToList();
-=======
-        // Existing details
-        var existingDependencies = (await darc.GetDependenciesAsync(targetRepository, prBranch ?? targetBranch)).ToList();
->>>>>>> b25f88a6
 
             // Filter out excluded assets from the build assets
             List<AssetData> assetData = build.Assets
