﻿// Licensed to the .NET Foundation under one or more agreements.
// The .NET Foundation licenses this file to you under the MIT license.

using System.Text;
using System.Text.Json;
using Microsoft.DotNet.DarcLib;
using Microsoft.DotNet.DarcLib.Helpers;
using Microsoft.DotNet.DarcLib.Models;
using Microsoft.DotNet.DarcLib.Models.VirtualMonoRepo;
using Microsoft.DotNet.DarcLib.VirtualMonoRepo;
using Microsoft.DotNet.ProductConstructionService.Client.Models;
using Microsoft.Extensions.Logging;
using ProductConstructionService.DependencyFlow.WorkItems;

namespace ProductConstructionService.DependencyFlow;

internal interface IPullRequestConflictNotifier
{
    /// <summary>
    /// Posts a comment in the PR when a new build/update cannot be flown to it
    /// because there are conflicts between the sources in the PR and in the update.
    /// </summary>
    Task NotifyAboutConflictingUpdateAsync(
        List<string> filesInConflict,
        SubscriptionUpdateWorkItem update,
        Subscription subscription,
        InProgressPullRequest pr,
        string prHeadBranch);

    /// <summary>
    /// Posts a comment in the PR when the PR has a conflict with the target branch.
    /// This means, there might be conflicts in the version files and the comment will
    /// provide guidance on how to resolve those.
    /// </summary>
    Task NotifyAboutMergeConflictAsync(
        InProgressPullRequest pr,
        SubscriptionUpdateWorkItem update,
        Subscription subscription,
        IReadOnlyCollection<UnixPath> conflictedFiles,
        Build build);
}

internal class PullRequestConflictNotifier : IPullRequestConflictNotifier
{
    private readonly IRemoteFactory _remoteFactory;
    private readonly ILogger<PullRequestConflictNotifier> _logger;

    public PullRequestConflictNotifier(
        IRemoteFactory remoteFactory,
        ILogger<PullRequestConflictNotifier> logger)
    {
        _remoteFactory = remoteFactory;
        _logger = logger;
    }

    public async Task NotifyAboutConflictingUpdateAsync(
        List<string> filesInConflict,
        SubscriptionUpdateWorkItem update,
        Subscription subscription,
        InProgressPullRequest pr,
        string prHeadBranch)
    {
        // The PR we're trying to update has a conflict with the source repo. We will mark it as blocked, not allowing any updates from this
        // subscription till it's merged, or the conflict resolved. We'll set a reminder to check on it.
        StringBuilder sb = new();
        sb.AppendLine($"There was a conflict in the PR branch when flowing source from {GitRepoUrlUtils.GetRepoAtCommitUri(update.SourceRepo, update.SourceSha)}");
        sb.AppendLine("Files conflicting with the head branch:");
<<<<<<< HEAD
        foreach (var file in conflictException.ConflictedFiles)
=======
        foreach (var filePath in filesInConflict)
>>>>>>> 901476a3
        {
            var (fileUrlInVmr, fileUrlInRepo) = GetFileUrls(update, subscription, filePath, prHeadBranch);
            string vmrString = $"[🔍 View in VMR]({fileUrlInVmr})";
            string repoString = $"[🔍 View in {GitRepoUrlUtils.GetRepoNameWithOrg(subscription.TargetRepository)}]({fileUrlInRepo})";
            sb.AppendLine($" - `{filePath}` - {repoString} / {vmrString}");
        }
        sb.AppendLine();
        sb.AppendLine("Updates from this subscription will be blocked until the conflict is resolved, or the PR is merged");

        var remote = await _remoteFactory.CreateRemoteAsync(subscription.TargetRepository);

        try
        {
            await remote.CommentPullRequestAsync(pr.Url, sb.ToString());
        }
        catch (Exception e)
        {
            _logger.LogWarning("Posting comment to {prUrl} failed with exception {message}", pr.Url, e.Message);
        }
    }

    private (string, string) GetFileUrls(SubscriptionUpdateWorkItem update,
        Subscription subscription,
        string filePath,
        string prHeadBranch)
    {
        string vmrFileUrl;
        string repoFileUrl;
        if (subscription.IsBackflow())
        {
            vmrFileUrl = GitRepoUrlUtils.GetVmrFileAtCommitUri(update.SourceRepo, subscription.SourceDirectory, update.SourceSha, filePath);
            repoFileUrl = GitRepoUrlUtils.GetRepoFileAtBranchUri(subscription.TargetRepository, prHeadBranch, filePath);
        }
        else if (subscription.IsForwardFlow())
        {
            vmrFileUrl = GitRepoUrlUtils.GetVmrFileAtBranchUri(subscription.TargetRepository, subscription.TargetDirectory, prHeadBranch, filePath);
            repoFileUrl = GitRepoUrlUtils.GetRepoFileAtCommitUri(update.SourceRepo, update.SourceSha, filePath);
        }
        else
        {
            throw new InvalidOperationException($"Failed to generate codeflow conflict message because subscription {subscription.Id} is not source-enabled.");
        }
        return (vmrFileUrl, repoFileUrl);
    }

    public async Task NotifyAboutMergeConflictAsync(
        InProgressPullRequest pr,
        SubscriptionUpdateWorkItem update,
        Subscription subscription,
        IReadOnlyCollection<UnixPath> conflictedFiles,
        Build build)
    {
        string metadataFile, contentType, correctContent;

        if (subscription.IsBackflow())
        {
            metadataFile = VersionFiles.VersionDetailsXml;
            contentType = "xml";
            var sourceMetadata = new SourceDependency(
                update.SourceRepo,
                subscription.SourceDirectory,
                update.SourceSha,
                update.BuildId);
            correctContent = VersionDetailsParser.SerializeSourceDependency(sourceMetadata);
        }
        else
        {
            metadataFile = VmrInfo.DefaultRelativeSourceManifestPath;
            contentType = "json";
            correctContent = JsonSerializer.Serialize(
                new RepositoryRecord(
                    subscription.TargetDirectory,
                    update.SourceRepo,
                    update.SourceSha,
                    build.Assets.FirstOrDefault()?.Version,
                    update.BuildId),
                new JsonSerializerOptions()
                {
                    WriteIndented = true,
                    PropertyNamingPolicy = JsonNamingPolicy.CamelCase,
                });
        }

        // Make the XML/JSON part of the quoted block correctly
        correctContent = correctContent.Replace("\n", "\n> ");

        string comment =
            $"""
            > [!IMPORTANT]
            > There are conflicts with the `{subscription.TargetBranch}` branch in this PR. Apart from conflicts in the source files, this means there are unresolved conflicts in the codeflow metadata file `{metadataFile}`.
            > When resolving these, please use the (incoming/ours) version from the PR branch. The correct content should be this:
            > ```{contentType}
            > {correctContent}
            > ```
            > 
            > In case of unclarities, consult the [FAQ]({PullRequestBuilder.CodeFlowPrFaqUri}) or tag **\@dotnet/product-construction** for assistance.
            """;

        var remote = await _remoteFactory.CreateRemoteAsync(subscription.TargetRepository);

        try
        {
            await remote.CommentPullRequestAsync(pr.Url, comment);
        }
        catch (Exception e)
        {
            _logger.LogWarning("Posting comment to {prUrl} failed with exception {message}", pr.Url, e.Message);
        }
    }
}<|MERGE_RESOLUTION|>--- conflicted
+++ resolved
@@ -65,11 +65,7 @@
         StringBuilder sb = new();
         sb.AppendLine($"There was a conflict in the PR branch when flowing source from {GitRepoUrlUtils.GetRepoAtCommitUri(update.SourceRepo, update.SourceSha)}");
         sb.AppendLine("Files conflicting with the head branch:");
-<<<<<<< HEAD
-        foreach (var file in conflictException.ConflictedFiles)
-=======
         foreach (var filePath in filesInConflict)
->>>>>>> 901476a3
         {
             var (fileUrlInVmr, fileUrlInRepo) = GetFileUrls(update, subscription, filePath, prHeadBranch);
             string vmrString = $"[🔍 View in VMR]({fileUrlInVmr})";
