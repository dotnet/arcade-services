﻿// Licensed to the .NET Foundation under one or more agreements.
// The .NET Foundation licenses this file to you under the MIT license.

using Azure;
using Azure.ResourceManager.AppContainers;
using Azure.ResourceManager.AppContainers.Models;
using Azure.ResourceManager.Resources;
using Microsoft.DotNet.DarcLib.Helpers;
using Microsoft.Extensions.Logging;
using ProductConstructionService.Common;
using ProductConstructionService.Cli.Options;
using ProductConstructionService.WorkItems;

namespace ProductConstructionService.Cli.Operations;
internal class DeploymentOperation : IOperation
{
    private readonly DeploymentOptions _options;
    private readonly ResourceGroupResource _resourceGroup;
    private ContainerAppResource _containerApp;
    private readonly IProcessManager _processManager;
    private readonly ILogger<DeploymentOperation> _logger;
    private readonly IReplicaWorkItemProcessorStateCacheFactory _replicaWorkItemProcessorStateFactory;

    private const int SleepTimeSeconds = 10;
    private const int MaxStopAttempts = 100;

    public DeploymentOperation(
        DeploymentOptions options,
        IProcessManager processManager,
        ILogger<DeploymentOperation> logger,
        ResourceGroupResource resourceGroup,
        IReplicaWorkItemProcessorStateCacheFactory replicaWorkItemProcessorStateFactory,
        ContainerAppResource containerApp)
    {
        _options = options;
        _processManager = processManager;
        _logger = logger;
        _resourceGroup = resourceGroup;
        _replicaWorkItemProcessorStateFactory = replicaWorkItemProcessorStateFactory;
        _containerApp = containerApp;
    }

    private string[] DefaultAzCliParameters => [
        "--name", _options.ContainerAppName,
        "--resource-group", _options.ResourceGroupName,
        ];
    private readonly RevisionRunningState RunningAtMaxScaleState = new RevisionRunningState("RunningAtMaxScale");

    public async Task<int> RunAsync()
    {
        var trafficWeights = _containerApp.Data.Configuration.Ingress.Traffic.ToList();

        var activeRevisionTrafficWeight = trafficWeights.FirstOrDefault(weight => weight.Weight == 100) ??
            throw new ArgumentException("Container app has no active revision, please investigate manually");
        string inactiveRevisionLabel;
        // When we create the ACA, the first revision won't have a name
        if (activeRevisionTrafficWeight.RevisionName == null)
        {
            inactiveRevisionLabel = "blue";
        }
        else
        {
            var activeRevision = (await _containerApp.GetContainerAppRevisionAsync(activeRevisionTrafficWeight.RevisionName)).Value;
            var replicas = activeRevision.GetContainerAppReplicas().ToList();

            _logger.LogInformation("Currently active revision {revisionName} with label {label}",
                activeRevisionTrafficWeight.RevisionName,
                activeRevisionTrafficWeight.Label);

            // Determine the label of the inactive revision
            inactiveRevisionLabel = activeRevisionTrafficWeight.Label == "blue" ? "green" : "blue";

            _logger.LogInformation("Next revision will be deployed with label {inactiveLabel}", inactiveRevisionLabel);
            _logger.LogInformation("Removing label {inactiveLabel} from inactive revision", inactiveRevisionLabel);

            // Cleanup all revisions except the currently active one
            await CleanupRevisionsAsync(trafficWeights.Where(weight => weight != activeRevisionTrafficWeight));

            // Tell the active revision to finish current work items and stop processing new ones
            await StopProcessingNewJobs(activeRevisionTrafficWeight.RevisionName);
        }

        var newRevisionName = $"{_options.ContainerAppName}--{_options.NewImageTag}";
        var newImageFullUrl = $"{_options.ContainerRegistryName}.azurecr.io/{_options.ImageName}:{_options.NewImageTag}";
        try
        {
            // Kick off the deployment of the new image
            await DeployContainerApp(newImageFullUrl);

            // While we're waiting for the new revision to become active, deploy container jobs
            await DeployContainerJobs(newImageFullUrl);

            // Wait for the new app revision to become active
            var newRevisionActive = await WaitForRevisionToBecomeActive(newRevisionName);

            // If the new revision is active, the rollout succeeded, assign a label, transfer all traffic to it,
            // and deactivate the previously running revision
            if (newRevisionActive)
            {
                await AssignLabelAndTransferTraffic(newRevisionName, inactiveRevisionLabel);
                
                if (!string.IsNullOrEmpty(activeRevisionTrafficWeight.RevisionName))
                {
                    await RemoveRevisionLabel(activeRevisionTrafficWeight.RevisionName, activeRevisionTrafficWeight.Label);
                    await DeactivateRevision(activeRevisionTrafficWeight.RevisionName);
                }
            }
            // If the new revision is not active, deactivate it and get print log link
            else
            {
                await DeactivateFailedRevisionAndGetLogs(newRevisionName);
                return -1;
            }
            return 0;
        }
        catch (Exception ex)
        {
            _logger.LogWarning("An error occurred: {exception}", ex);
            return -1;
        }
        finally
        {
            // Start the service again. If the deployment failed, we'll activate the old revision, otherwise, we'll activate the new one
            _logger.LogInformation("Starting the service again");
            await StartActiveRevision();
        }
    }

    private async Task RemoveRevisionLabel(string revisionName, string label)
    {
<<<<<<< HEAD
        var result = await InvokeAzCLI([
                "containerapp", "revision", "label", "remove",
                ],
            [
                "--label", label
            ]);
        result.ThrowIfFailed($"Failed to remove label {label} from revision {revisionName}. Stderr: {result.StandardError}");
=======
        var result = await InvokeAzCLI(
            ["containerapp", "revision", "label", "remove"],
            ["--label", label]);
        result.ThrowIfFailed($"Failed to remove label {label} from revision {revisionName}.");
>>>>>>> c1e940dd
    }

    private async Task CleanupRevisionsAsync(IEnumerable<ContainerAppRevisionTrafficWeight> revisionsTrafficWeight)
    {
        IEnumerable<ContainerAppRevisionResource> activeRevisions = _containerApp.GetContainerAppRevisions()
            .ToEnumerable()
            .Where(revision => revision.Data.IsActive ?? false)
            .Where(revision => revision.Data.TrafficWeight != 100);

        var revisionsToDeactivate = activeRevisions
            .Select(revision => (
                revision.Data.Name,
                revisionsTrafficWeight.FirstOrDefault(trafficWeight => trafficWeight.RevisionName == revision.Data.Name)?.Label));

        foreach (var revision in revisionsToDeactivate)
        {
            if (!string.IsNullOrEmpty(revision.Label))
            {
                await RemoveRevisionLabel(revision.Name, revision.Label);
            }
            await DeactivateRevision(revision.Name);
        }
    }

    private async Task DeployContainerApp(string imageUrl)
    {
        _logger.LogInformation("Deploying container app");
        _containerApp = await _containerApp.GetAsync();
        _containerApp.Data.Template.Containers[0].Image = imageUrl;
        _containerApp.Data.Template.RevisionSuffix = _options.NewImageTag;
        await _containerApp.UpdateAsync(WaitUntil.Completed, _containerApp.Data);
    }

    private async Task DeployContainerJobs(string imageUrl)
    {
        foreach (var jobName in _options.ContainerJobNames.Split(','))
        {
            _logger.LogInformation("Deploying container job {jobName}", jobName);
            var containerJob = (await _resourceGroup.GetContainerAppJobAsync(jobName)).Value;
            containerJob.Data.Template.Containers[0].Image = imageUrl;

            ContainerAppJobPatch jobPatch = new()
            {
                Properties = new ContainerAppJobPatchProperties()
                {
                    Template = containerJob.Data.Template
                }
            };

            await containerJob.UpdateAsync(WaitUntil.Completed, jobPatch);
        }
    }

    private async Task<bool> WaitForRevisionToBecomeActive(string revisionName)
    {
        _logger.LogInformation("Waiting for revision {revisionName} to become active", revisionName);
        RevisionRunningState status;
        do
        {
            var revision = (await _containerApp.GetContainerAppRevisionAsync(revisionName)).Value;
            status = revision.Data.RunningState ?? RevisionRunningState.Unknown;
        }
        while (await Utility.SleepIfTrue(
            () => status != RunningAtMaxScaleState && status != RevisionRunningState.Failed,
            SleepTimeSeconds));

        return status == RunningAtMaxScaleState;
    }

    private async Task AssignLabelAndTransferTraffic(string revisionName, string label)
    {
        _logger.LogInformation("Assigning label {label} to the new revision", label);

        var result = await InvokeAzCLI([
            "containerapp", "revision", "label", "add",
        ],
        [
            "--label", label, "--revision", revisionName
        ]);
        result.ThrowIfFailed($"Failed to assign label {label} to revision {revisionName}. Stderr: {result.StandardError}");

        _logger.LogInformation("Transferring all traffic to the new revision");
        result = await InvokeAzCLI([
            "containerapp", "ingress", "traffic", "set",
        ],
        [
            "--label-weight", $"{label}=100"
        ]);
        result.ThrowIfFailed($"Failed to transfer all traffic to revision {revisionName}");

        _logger.LogInformation("New revision {revisionName} is now active with label {label} and all traffic is transferred to it.",
            revisionName,
            label);
    }

    private async Task DeactivateRevision(string revisionName)
    {
        var revision = (await _containerApp.GetContainerAppRevisionAsync(revisionName)).Value;
        await revision.DeactivateRevisionAsync();
        _logger.LogInformation("Deactivated revision {revisionName}", revisionName);
    }

    private async Task DeactivateFailedRevisionAndGetLogs(string revisionName)
    {
        await DeactivateRevision(revisionName);

        _logger.LogInformation("Check revision logs too see failure reason: {logsUri}", GetLogsUri(revisionName));
    }

    private string GetLogsUri(string revisionName)
    {
        var query = """
            ContainerAppConsoleLogs_CL `
            | where RevisionName_s == '$revisionName' `
            | project TimeGenerated, Log_s
            """;

        var encodedQuery = Utility.ConvertStringToCompressedBase64EncodedQuery(query);

        return "https://ms.portal.azure.com#@72f988bf-86f1-41af-91ab-2d7cd011db47/blade/Microsoft_OperationsManagementSuite_Workspace/Logs.ReactView/" +
           $"resourceId/%2Fsubscriptions%2F{_options.SubscriptionId}%2FresourceGroups%2F{_options.ResourceGroupName}%2Fproviders%2FMicrosoft.OperationalInsights%2Fworkspaces%2F" +
           $"{_options.WorkspaceName}/source/LogsBlade.AnalyticsShareLinkToQuery/q/{encodedQuery}/timespan/P1D/limit/1000";
    }

    private async Task<ProcessExecutionResult> InvokeAzCLI(string[] command, string[] parameters)
    {
        string[] fullCommand = [.. command, .. DefaultAzCliParameters, .. parameters];
        _logger.LogInformation("Invoking az cli command `{command}`", string.Join(' ', fullCommand));
        return await _processManager.Execute(
            Path.GetFileName(_options.AzCliPath),
            fullCommand,
            workingDir: Path.GetDirectoryName(_options.AzCliPath));
    }

    private async Task StopProcessingNewJobs(string activeRevisionName)
    {
        _logger.LogInformation("Stopping the service from processing new jobs");

        var replicaStateCaches = await _replicaWorkItemProcessorStateFactory.GetAllWorkItemProcessorStateCachesAsync();
        try
        {
            foreach (var replicaStateCache in replicaStateCaches)
            {
                await replicaStateCache.SetStateAsync(WorkItemProcessorState.Stopping);
            }

            int count;
            for (count = 0; count < MaxStopAttempts; count++)
            {
                var states = replicaStateCaches.Select(replica => replica.GetStateAsync()).ToArray();

                await Task.WhenAll(states);

                if (states.All(state => state.Result == WorkItemProcessorState.Stopped))
                {
                    break;
                }

                _logger.LogInformation("Waiting for current revision to stop");
                await Task.Delay(TimeSpan.FromSeconds(SleepTimeSeconds));
            }

            if (count == MaxStopAttempts)
            {
                _logger.LogError($"Current revision failed to stop after {MaxStopAttempts * SleepTimeSeconds} seconds.");
            }
        }
        catch (Exception ex)
        {
            _logger.LogWarning($"An error occurred: {ex}. Deploying the new revision without stopping the service");
        }
    }

    private async Task StartActiveRevision()
    {
        // refresh the containerApp resource
        _containerApp = await _containerApp.GetAsync();

        // Get the name of the currently active revision
        var activeRevisionTrafficWeight = _containerApp.Data.Configuration.Ingress.Traffic
            .Single(trafficWeight => trafficWeight.Weight == 100);

        _logger.LogInformation("Starting all replicas of the {revisionName} revision", activeRevisionTrafficWeight.RevisionName);
        var replicaStateCaches = await _replicaWorkItemProcessorStateFactory.GetAllWorkItemProcessorStateCachesAsync();
        var tasks = replicaStateCaches.Select(replicaStateCache => replicaStateCache.SetStateAsync(WorkItemProcessorState.Working)).ToArray();

        await Task.WhenAll(tasks);
    }
}<|MERGE_RESOLUTION|>--- conflicted
+++ resolved
@@ -128,20 +128,10 @@
 
     private async Task RemoveRevisionLabel(string revisionName, string label)
     {
-<<<<<<< HEAD
-        var result = await InvokeAzCLI([
-                "containerapp", "revision", "label", "remove",
-                ],
-            [
-                "--label", label
-            ]);
-        result.ThrowIfFailed($"Failed to remove label {label} from revision {revisionName}. Stderr: {result.StandardError}");
-=======
         var result = await InvokeAzCLI(
             ["containerapp", "revision", "label", "remove"],
             ["--label", label]);
         result.ThrowIfFailed($"Failed to remove label {label} from revision {revisionName}.");
->>>>>>> c1e940dd
     }
 
     private async Task CleanupRevisionsAsync(IEnumerable<ContainerAppRevisionTrafficWeight> revisionsTrafficWeight)
