// Licensed to the .NET Foundation under one or more agreements.
// The .NET Foundation licenses this file to you under the MIT license.

using System;
using System.Collections.Generic;
using System.Globalization;
using System.IO;
using System.Linq;
using System.Reflection;
using System.Runtime.CompilerServices;
using System.Runtime.Serialization;
using System.Text;
using System.Text.Encodings.Web;
using System.Threading;
using System.Threading.Tasks;
using Azure;
using Azure.Core;
using Azure.Core.Pipeline;
using Newtonsoft.Json;
using Newtonsoft.Json.Converters;
using Newtonsoft.Json.Serialization;

namespace ProductConstructionService.Client
{
    public partial interface IProductConstructionServiceApi
    {
        ProductConstructionServiceApiOptions Options { get; set; }

        IAssets Assets { get; }
        IAzDo AzDo { get; }
        IBuilds Builds { get; }
        IBuildTime BuildTime { get; }
<<<<<<< HEAD
=======
        IChannels Channels { get; }
        ICodeFlow CodeFlow { get; }
>>>>>>> 15050529
        IDefaultChannels DefaultChannels { get; }
        IGoal Goal { get; }
        IPipelines Pipelines { get; }
        IRepository Repository { get; }
        ISubscriptions Subscriptions { get; }
    }

    public partial interface IServiceOperations<T>
    {
        T Client { get; }
    }

    public partial class ProductConstructionServiceApiOptions : ClientOptions
    {
        public ProductConstructionServiceApiOptions()
            : this(new Uri(""))
        {
        }

        public ProductConstructionServiceApiOptions(Uri baseUri)
            : this(baseUri, null)
        {
        }

        public ProductConstructionServiceApiOptions(TokenCredential credentials)
            : this(new Uri(""), credentials)
        {
        }

        public ProductConstructionServiceApiOptions(Uri baseUri, TokenCredential credentials)
        {
            BaseUri = baseUri;
            Credentials = credentials;
            InitializeOptions();
        }

        partial void InitializeOptions();

        /// <summary>
        ///   The base URI of the service.
        /// </summary>
        public Uri BaseUri { get; }

        /// <summary>
        ///   Credentials to authenticate requests.
        /// </summary>
        public TokenCredential Credentials { get; }
    }

    internal partial class ProductConstructionServiceApiResponseClassifier : ResponseClassifier
    {
    }

    public partial class ProductConstructionServiceApi : IProductConstructionServiceApi
    {
        private ProductConstructionServiceApiOptions _options = null;

        public ProductConstructionServiceApiOptions Options
        {
            get => _options;
            set
            {
                _options = value;
                Pipeline = CreatePipeline(value);
            }
        }

        private static HttpPipeline CreatePipeline(ProductConstructionServiceApiOptions options)
        {
            return HttpPipelineBuilder.Build(options, Array.Empty<HttpPipelinePolicy>(), Array.Empty<HttpPipelinePolicy>(), new ProductConstructionServiceApiResponseClassifier());
        }

        public HttpPipeline Pipeline
        {
            get;
            private set;
        }

        public JsonSerializerSettings SerializerSettings { get; }

        public IAssets Assets { get; }

        public IAzDo AzDo { get; }

        public IBuilds Builds { get; }

        public IBuildTime BuildTime { get; }

<<<<<<< HEAD
=======
        public IChannels Channels { get; }

        public ICodeFlow CodeFlow { get; }

>>>>>>> 15050529
        public IDefaultChannels DefaultChannels { get; }

        public IGoal Goal { get; }

        public IPipelines Pipelines { get; }

        public IRepository Repository { get; }

        public ISubscriptions Subscriptions { get; }


        public ProductConstructionServiceApi()
            :this(new ProductConstructionServiceApiOptions())
        {
        }

        public ProductConstructionServiceApi(ProductConstructionServiceApiOptions options)
        {
            Options = options;
            Assets = new Assets(this);
            AzDo = new AzDo(this);
            Builds = new Builds(this);
            BuildTime = new BuildTime(this);
<<<<<<< HEAD
=======
            Channels = new Channels(this);
            CodeFlow = new CodeFlow(this);
>>>>>>> 15050529
            DefaultChannels = new DefaultChannels(this);
            Goal = new Goal(this);
            Pipelines = new Pipelines(this);
            Repository = new Repository(this);
            Subscriptions = new Subscriptions(this);
            SerializerSettings = new JsonSerializerSettings
            {
                Converters =
                {
                    new StringEnumConverter()
                },
                NullValueHandling = NullValueHandling.Ignore,
            };

            Init();
        }

        /// <summary>
        ///    Optional initialization defined outside of auto-gen code
        /// </summary>
        partial void Init();

        [MethodImpl(MethodImplOptions.AggressiveInlining)]
        internal void OnFailedRequest(RestApiException ex)
        {
            HandleFailedRequest(ex);
        }

        partial void HandleFailedRequest(RestApiException ex);


        [MethodImpl(MethodImplOptions.AggressiveInlining)]
        public string Serialize(string value)
        {
            return value;
        }

        [MethodImpl(MethodImplOptions.AggressiveInlining)]
        public string Serialize(bool value)
        {
            return value ? "true" : "false";
        }

        [MethodImpl(MethodImplOptions.AggressiveInlining)]
        public string Serialize(int value)
        {
            return value.ToString(CultureInfo.InvariantCulture);
        }

        [MethodImpl(MethodImplOptions.AggressiveInlining)]
        public string Serialize(long value)
        {
            return value.ToString(CultureInfo.InvariantCulture);
        }

        [MethodImpl(MethodImplOptions.AggressiveInlining)]
        public string Serialize(float value)
        {
            return value.ToString(CultureInfo.InvariantCulture);
        }

        [MethodImpl(MethodImplOptions.AggressiveInlining)]
        public string Serialize(double value)
        {
            return value.ToString(CultureInfo.InvariantCulture);
        }

        [MethodImpl(MethodImplOptions.AggressiveInlining)]
        public string Serialize(Guid value)
        {
            return value.ToString("D", CultureInfo.InvariantCulture);
        }

        [MethodImpl(MethodImplOptions.AggressiveInlining)]
        public string Serialize<T>(T value)
        {
            string result = JsonConvert.SerializeObject(value, SerializerSettings);

            if (value is Enum)
            {
                return result.Substring(1, result.Length - 2);
            }

            return result;
        }

        [MethodImpl(MethodImplOptions.AggressiveInlining)]
        public T Deserialize<T>(string value)
        {
            if (typeof(T) == typeof(string))
            {
                return (T)(object)value;
            }

            return JsonConvert.DeserializeObject<T>(value, SerializerSettings);
        }

        public virtual ValueTask<Response> SendAsync(Request request, CancellationToken cancellationToken)
        {
            return Pipeline.SendRequestAsync(request, cancellationToken);
        }
    }

    public class AllPropertiesContractResolver : DefaultContractResolver
    {
        protected override JsonProperty CreateProperty(
            MemberInfo member,
            MemberSerialization memberSerialization)
        {
            var prop = base.CreateProperty(member, memberSerialization);

            if (!prop.Writable)
            {
                var property = member as PropertyInfo;
                if (property != null)
                {
                    var hasPrivateSetter = property.GetSetMethod(true) != null;
                    prop.Writable = hasPrivateSetter;
                }
            }

            return prop;
        }
    }

    public partial class RequestWrapper
    {
        public RequestWrapper(Request request)
        {
            Uri = request.Uri.ToUri();
            Method = request.Method;
            Headers = request.Headers.ToDictionary(h => h.Name, h => h.Value);
        }

        public Uri Uri { get; }
        public RequestMethod Method { get; }
        public IReadOnlyDictionary<string, string> Headers { get; }
    }

    public partial class ResponseWrapper
    {
        public ResponseWrapper(Response response, string responseContent)
        {
            Status = response.Status;
            ReasonPhrase = response.ReasonPhrase;
            Headers = response.Headers;
            Content = responseContent;
        }

        public string Content { get; }

        public ResponseHeaders Headers { get; }

        public string ReasonPhrase { get; }

        public int Status { get; }
    }

    [Serializable]
    public partial class RestApiException : Exception
    {
        private static readonly JsonSerializerSettings SerializerSettings = new JsonSerializerSettings
        {
            ContractResolver = new AllPropertiesContractResolver(),
        };

        private static string FormatMessage(Response response, string responseContent)
        {
            var result = $"The response contained an invalid status code {response.Status} {response.ReasonPhrase}";
            if (responseContent != null)
            {
                result += "\n\nBody: ";
                result += responseContent.Length < 300 ? responseContent : responseContent.Substring(0, 300);
            }
            return result;
        }

        public RequestWrapper Request { get; }

        public ResponseWrapper Response { get; }

        public RestApiException(Request request, Response response, string responseContent)
            : base(FormatMessage(response, responseContent))
        {
            Request = new RequestWrapper(request);
            Response = new ResponseWrapper(response, responseContent);
        }

        protected RestApiException(SerializationInfo info, StreamingContext context)
            : base(info, context)
        {
            var requestString = info.GetString("Request");
            var responseString = info.GetString("Response");
            Request = JsonConvert.DeserializeObject<RequestWrapper>(requestString, SerializerSettings);
            Response = JsonConvert.DeserializeObject<ResponseWrapper>(responseString, SerializerSettings);
        }

        public override void GetObjectData(SerializationInfo info, StreamingContext context)
        {
            if (info == null)
            {
                throw new ArgumentNullException(nameof(info));
            }

            var requestString = JsonConvert.SerializeObject(Request, SerializerSettings);
            var responseString = JsonConvert.SerializeObject(Response, SerializerSettings);

            info.AddValue("Request", requestString);
            info.AddValue("Response", responseString);
            base.GetObjectData(info, context);
        }
    }

    [Serializable]
    public partial class RestApiException<T> : RestApiException
    {
        public T Body { get; }

        public RestApiException(Request request, Response response, string responseContent, T body)
           : base(request, response, responseContent)
        {
            Body = body;
        }

        protected RestApiException(SerializationInfo info, StreamingContext context)
            : base(info, context)
        {
            Body = JsonConvert.DeserializeObject<T>(info.GetString("Body"));
        }

        public override void GetObjectData(SerializationInfo info, StreamingContext context)
        {
            if (info == null)
            {
                throw new ArgumentNullException(nameof(info));
            }

            info.AddValue("Body", JsonConvert.SerializeObject(Body));
            base.GetObjectData(info, context);
        }
    }

    public partial class QueryBuilder : List<KeyValuePair<string, string>>
    {
        public QueryBuilder()
        {
        }

        public QueryBuilder(IEnumerable<KeyValuePair<string, string>> parameters)
            :base(parameters)
        {
        }

        public void Add(string key, IEnumerable<string> values)
        {
            foreach (string str in values)
                Add(new KeyValuePair<string, string>(key, str));
        }

        public void Add(string key, string value)
        {
            Add(new KeyValuePair<string, string>(key, value));
        }

        public override string ToString()
        {
          var builder = new StringBuilder();
          for (int index = 0; index < Count; ++index)
          {
            KeyValuePair<string, string> keyValuePair = this[index];
            if (index != 0)
            {
                builder.Append("&");
            }
            builder.Append(UrlEncoder.Default.Encode(keyValuePair.Key));
            builder.Append("=");
            builder.Append(UrlEncoder.Default.Encode(keyValuePair.Value));
          }
          return builder.ToString();
        }
    }

    
    public class ResponseStream : Stream
    {
        private readonly Stream _inner;
        private readonly Response _response;

        public ResponseStream(Stream inner, Response response)
        {
            _inner = inner;
            _response = response;
        }

        protected override void Dispose(bool disposing)
        {
            base.Dispose(disposing);
            if (disposing)
            {
                _inner.Dispose();
                _response.Dispose();
            }
        }

        #region Forwarding Members

        public override void Flush()
        {
            _inner.Flush();
        }

        public override int Read(byte[] buffer, int offset, int count)
        {
            return _inner.Read(buffer, offset, count);
        }

        public override long Seek(long offset, SeekOrigin origin)
        {
            return _inner.Seek(offset, origin);
        }

        public override void SetLength(long value)
        {
            _inner.SetLength(value);
        }

        public override void Write(byte[] buffer, int offset, int count)
        {
            _inner.Write(buffer, offset, count);
        }

        public override string ToString()
        {
            return _inner.ToString();
        }

        public override IAsyncResult BeginRead(byte[] buffer, int offset, int count, AsyncCallback callback, object state)
        {
            return _inner.BeginRead(buffer, offset, count, callback, state);
        }

        public override IAsyncResult BeginWrite(byte[] buffer, int offset, int count, AsyncCallback callback, object state)
        {
            return _inner.BeginWrite(buffer, offset, count, callback, state);
        }

        public override void Close()
        {
            _inner.Close();
        }

        public override Task CopyToAsync(Stream destination, int bufferSize, CancellationToken cancellationToken)
        {
            return _inner.CopyToAsync(destination, bufferSize, cancellationToken);
        }

        public override int EndRead(IAsyncResult asyncResult)
        {
            return _inner.EndRead(asyncResult);
        }

        public override void EndWrite(IAsyncResult asyncResult)
        {
            _inner.EndWrite(asyncResult);
        }

        public override Task FlushAsync(CancellationToken cancellationToken)
        {
            return _inner.FlushAsync(cancellationToken);
        }

        public override Task<int> ReadAsync(byte[] buffer, int offset, int count, CancellationToken cancellationToken)
        {
            return _inner.ReadAsync(buffer, offset, count, cancellationToken);
        }

        public override int ReadByte()
        {
            return _inner.ReadByte();
        }

        public override Task WriteAsync(byte[] buffer, int offset, int count, CancellationToken cancellationToken)
        {
            return _inner.WriteAsync(buffer, offset, count, cancellationToken);
        }

        public override void WriteByte(byte value)
        {
            _inner.WriteByte(value);
        }

        public override bool CanRead => _inner.CanRead;

        public override bool CanSeek => _inner.CanSeek;

        public override bool CanWrite => _inner.CanWrite;

        public override long Length => _inner.Length;

        public override long Position
        {
            get => _inner.Position;
            set => _inner.Position = value;
        }

        public override bool CanTimeout => _inner.CanTimeout;

        public override int ReadTimeout { get => _inner.ReadTimeout; set => _inner.ReadTimeout = value; }
        public override int WriteTimeout { get => _inner.WriteTimeout; set => _inner.WriteTimeout = value; }

        #endregion
    }
}<|MERGE_RESOLUTION|>--- conflicted
+++ resolved
@@ -30,11 +30,7 @@
         IAzDo AzDo { get; }
         IBuilds Builds { get; }
         IBuildTime BuildTime { get; }
-<<<<<<< HEAD
-=======
         IChannels Channels { get; }
-        ICodeFlow CodeFlow { get; }
->>>>>>> 15050529
         IDefaultChannels DefaultChannels { get; }
         IGoal Goal { get; }
         IPipelines Pipelines { get; }
@@ -123,13 +119,8 @@
 
         public IBuildTime BuildTime { get; }
 
-<<<<<<< HEAD
-=======
         public IChannels Channels { get; }
 
-        public ICodeFlow CodeFlow { get; }
-
->>>>>>> 15050529
         public IDefaultChannels DefaultChannels { get; }
 
         public IGoal Goal { get; }
@@ -153,11 +144,7 @@
             AzDo = new AzDo(this);
             Builds = new Builds(this);
             BuildTime = new BuildTime(this);
-<<<<<<< HEAD
-=======
             Channels = new Channels(this);
-            CodeFlow = new CodeFlow(this);
->>>>>>> 15050529
             DefaultChannels = new DefaultChannels(this);
             Goal = new Goal(this);
             Pipelines = new Pipelines(this);
