﻿@using ProductConstructionService.Client
@using ProductConstructionService.Client.Models;
@using System.ComponentModel.DataAnnotations
@inject IProductConstructionServiceApi PcsApi

<<<<<<< HEAD
@if (subscriptions == null)
{
    <p><em>Loading...</em></p>
}
else
{
    <FluentStack VerticalGap="10" Orientation="Orientation.Vertical">
        <FluentLabel Typo="Typography.H3">Subscriptions</FluentLabel>

        <FluentDataGrid Id="subscriptionsGrid" Items="@subscriptions" GridTemplateColumns="2fr 1fr 1fr 1fr" TGridItem=Subscription>
            <PropertyColumn Title="Source Repository" Property="@(s => s!.SourceRepository)" Sortable="true" Align="Align.Start" />
            <PropertyColumn Title="Source Channel" Property="@(s => s!.Channel.Name)" Sortable="true" Align="Align.Start" />
            <PropertyColumn Title="Target Branch" Property="@(s => s!.TargetBranch)" Sortable="true" Align="Align.Start" />
            <PropertyColumn Title="Status" Property="@(s => s!.Enabled)" Sortable="true" Align="Align.Start" />
        </FluentDataGrid>
    </FluentStack>
}
=======
<GridViewTemplate Title="Subscriptions" ShowSkeleton="_subscriptionsData == null">
    <Content>
        <FluentDataGrid Id="subscriptionsGrid" Items="@_subscriptionsData" GridTemplateColumns="3fr 1fr 1fr" TGridItem=Subscription Style="width: 100%">
            <TemplateColumn Sortable="true" Align="Align.Start" Title="Source Repository">
                @if (!context.Enabled)
                {
                    <FluentBadge Appearance="Appearance.Accent">Disabled</FluentBadge>
                }
                <FluentAnchor Href="@context.SourceRepository" Target="_blank" Appearance="Appearance.Hypertext">@context.SourceRepository</FluentAnchor>
            </TemplateColumn>
            <PropertyColumn Title="Source Channel" Property="@(s => s!.Channel.Name)" Align="Align.Center" />
            <PropertyColumn Title="Target Branch" Property="@(s => s!.TargetBranch)" Align="Align.Center" />
        </FluentDataGrid>
    </Content>
</GridViewTemplate>
>>>>>>> 77dca7d9

@code {

    [Parameter]
    public string? Repository { get; set; }

    [Parameter]
    public int ChannelId { get; set; }

    private IQueryable<Subscription>? _subscriptionsData;

    protected override async Task OnParametersSetAsync()
    {
        _subscriptionsData = null;
        StateHasChanged();

        _subscriptionsData = (await PcsApi.Subscriptions.ListSubscriptionsAsync(channelId: ChannelId, targetRepository: Repository))!.AsQueryable();
        StateHasChanged();
    }

}<|MERGE_RESOLUTION|>--- conflicted
+++ resolved
@@ -3,25 +3,6 @@
 @using System.ComponentModel.DataAnnotations
 @inject IProductConstructionServiceApi PcsApi
 
-<<<<<<< HEAD
-@if (subscriptions == null)
-{
-    <p><em>Loading...</em></p>
-}
-else
-{
-    <FluentStack VerticalGap="10" Orientation="Orientation.Vertical">
-        <FluentLabel Typo="Typography.H3">Subscriptions</FluentLabel>
-
-        <FluentDataGrid Id="subscriptionsGrid" Items="@subscriptions" GridTemplateColumns="2fr 1fr 1fr 1fr" TGridItem=Subscription>
-            <PropertyColumn Title="Source Repository" Property="@(s => s!.SourceRepository)" Sortable="true" Align="Align.Start" />
-            <PropertyColumn Title="Source Channel" Property="@(s => s!.Channel.Name)" Sortable="true" Align="Align.Start" />
-            <PropertyColumn Title="Target Branch" Property="@(s => s!.TargetBranch)" Sortable="true" Align="Align.Start" />
-            <PropertyColumn Title="Status" Property="@(s => s!.Enabled)" Sortable="true" Align="Align.Start" />
-        </FluentDataGrid>
-    </FluentStack>
-}
-=======
 <GridViewTemplate Title="Subscriptions" ShowSkeleton="_subscriptionsData == null">
     <Content>
         <FluentDataGrid Id="subscriptionsGrid" Items="@_subscriptionsData" GridTemplateColumns="3fr 1fr 1fr" TGridItem=Subscription Style="width: 100%">
@@ -37,7 +18,6 @@
         </FluentDataGrid>
     </Content>
 </GridViewTemplate>
->>>>>>> 77dca7d9
 
 @code {
 
