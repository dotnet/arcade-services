@using ProductConstructionService.BarViz.Components
@using ProductConstructionService.Client
@using ProductConstructionService.Client.Models;
@using System.Collections.Immutable
@inject IProductConstructionServiceApi PcsApi

<div class="navmenu">
  <input type="checkbox" title="Menu expand/collapse toggle" id="navmenu-toggle" class="navmenu-icon" />
  <label for="navmenu-toggle" class="navmenu-icon"><FluentIcon Value="@(new Icons.Regular.Size20.Navigation())" Color="Color.Fill" /></label>
  <nav class="sitenav" aria-labelledby="main-menu">
    <FluentNavMenu Id="main-menu" Width="250" Collapsible="true" Title="Navigation menu" @bind-Expanded="expanded" CustomToggle="true">
<<<<<<< HEAD
    
=======
      <FluentNavLink Href="build" Icon="@(new Icons.Regular.Size20.SettingsCogMultiple())" IconColor="Color.Accent">Build</FluentNavLink>

>>>>>>> b8f73de0
      <h4 class="navmenu-heading">Channels</h4>

      <FluentAutocomplete TOption="Channel"
                          ImmediateDelay="10"
                          AutoComplete="off"
                          Autofocus="false"
                          Placeholder="Filter channels"
                          OnOptionsSearch="@OnSearch"
                          MaxAutoHeight="300px"
                          OptionText="@(channel => channel.Name)"
                          MaximumSelectedOptions="5"
                          SelectedOptionsChanged="@OnSelection"
                          SelectedOptions="@SelectedChannels">

        <MaximumSelectedOptionsMessage>
          The maximum number of selected items has been reached.
        </MaximumSelectedOptionsMessage>

        <FooterContent>
          @if (!context.Any())
          {
            <FluentLabel Style="font-size: 11px; text-align: center; width: 200px;">
              No results found
            </FluentLabel>
          }
        </FooterContent>
      </FluentAutocomplete>

      @foreach (var category in Categories)
      {
        <FluentNavGroup Title="@category.Name" Icon="@(new Icons.Regular.Size20.List())" Expanded="@expandedGroup">
          @foreach (var channel in category.Channels)
          {
            <ChannelNavMenuItem Channel="@channel" />
          }
        </FluentNavGroup>
      }

    </FluentNavMenu>
  </nav>
</div>

@code {
  private bool expanded = true;
  private bool expandedGroup = false;

  private IEnumerable<Channel> SelectedChannels = Array.Empty<Channel>();
  private IImmutableList<Channel> availableChannels = ImmutableList<Channel>.Empty;

  private List<Category> Categories = new List<Category>();

  public class Category
  {
    public string Name { get; set; }
    public List<Channel> Channels { get; } = new List<Channel>();

    public Category(string name)
    {
      Name = name;
    }
  }

  protected override async Task OnInitializedAsync()
  {
    availableChannels = await PcsApi.Channels.ListChannelsAsync();
    Categories = ConstructCategories(availableChannels);
  }

  private List<Category> ConstructCategories(IEnumerable<Channel> channels)
  {
    var otherCategory = new Category("Other");
    var testCategory = new Category("Test");

    var categories = new List<Category>
        {
            new Category(".NET 10"),
            new Category(".NET 9"),
            new Category(".NET 8"),
            new Category(".NET 6"),
            new Category(".NET"),
            new Category("VS"),
            new Category("Windows"),
            otherCategory,
            testCategory,
        };

    foreach (var channel in channels)
    {
      bool categorized = false;
      if (channel.Classification == "test")
      {
        testCategory.Channels.Add(channel);
        continue;
      }

      foreach (var category in categories)
      {
        if (channel.Name.StartsWith(category.Name))
        {
          category.Channels.Add(channel);
          categorized = true;
          break;
        }
      }

      if (!categorized)
      {
        otherCategory.Channels.Add(channel);
      }
    }

    categories
        .First(c => c.Name == ".NET")
        .Channels.Reverse();

    categories
        .First(c => c.Name == "VS")
        .Channels.Reverse();

    return categories;
  }

  private void OnSearch(OptionsSearchEventArgs<Channel> eventArgs) =>
      eventArgs.Items = availableChannels
          .Where(channel => channel.Name.StartsWith(eventArgs.Text, StringComparison.OrdinalIgnoreCase))
          .OrderBy(channel => channel.Name);

  private void OnSelection(IEnumerable<Channel> selectedChannels)
  {
    var hasSelectedItems = selectedChannels.Any();

    SelectedChannels = selectedChannels;
    expandedGroup = hasSelectedItems;

    Categories = ConstructCategories(hasSelectedItems ? selectedChannels : availableChannels);
  }
}<|MERGE_RESOLUTION|>--- conflicted
+++ resolved
@@ -9,12 +9,6 @@
   <label for="navmenu-toggle" class="navmenu-icon"><FluentIcon Value="@(new Icons.Regular.Size20.Navigation())" Color="Color.Fill" /></label>
   <nav class="sitenav" aria-labelledby="main-menu">
     <FluentNavMenu Id="main-menu" Width="250" Collapsible="true" Title="Navigation menu" @bind-Expanded="expanded" CustomToggle="true">
-<<<<<<< HEAD
-    
-=======
-      <FluentNavLink Href="build" Icon="@(new Icons.Regular.Size20.SettingsCogMultiple())" IconColor="Color.Accent">Build</FluentNavLink>
-
->>>>>>> b8f73de0
       <h4 class="navmenu-heading">Channels</h4>
 
       <FluentAutocomplete TOption="Channel"
