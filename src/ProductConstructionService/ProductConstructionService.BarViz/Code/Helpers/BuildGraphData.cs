﻿// Licensed to the .NET Foundation under one or more agreements.
// The .NET Foundation licenses this file to you under the MIT license.

using System.Globalization;
using System.Text;
using Microsoft.FluentUI.AspNetCore.Components;
using ProductConstructionService.Client.Models;

namespace ProductConstructionService.BarViz.Code.Helpers;


public class BuildGraphData
{
    private readonly BuildGraph _buildGraph;
    private readonly Build _rootBuild;
    private int _channelId;
    private readonly Dictionary<int, HashSet<int>> _parents;
    private readonly Dictionary<int, HashSet<int>> _children;

    public BuildGraphData(BuildGraph buildGraph, int rootBuildId, int channelId)
    {
        _buildGraph = buildGraph;
        if (buildGraph.Builds.TryGetValue(rootBuildId.ToString(CultureInfo.InvariantCulture), out var rb))
        {
            _rootBuild = rb;
        }
        else
        {
            throw new ArgumentException($"Reference build with id {rootBuildId} not found in build graph");
        }

        _channelId = channelId;

        // fill parents and children dictionaries
        _parents = new Dictionary<int, HashSet<int>>();
        _children = new Dictionary<int, HashSet<int>>();
        foreach (var build in _buildGraph.Builds.Values)
        {
            foreach (var dep in build.Dependencies)
            {
                int child = dep.BuildId;
                int parent = build.Id;

                HashSet<int>? childParents;
                if (!_parents.TryGetValue(child, out childParents))
                {
                    childParents = new HashSet<int>();
                    _parents.Add(child, childParents);
                }
                childParents.Add(parent);

                HashSet<int>? parentChildren;
                if (!_children.TryGetValue(parent, out parentChildren))
                {
                    parentChildren = new HashSet<int>();
                    _children.Add(parent, parentChildren);
                }
                parentChildren.Add(child);
            }
        }
    }

    public List<BuildDependenciesGridRow> BuildDependenciesGridData(bool includeReleasedBuilds, bool showSubDependencies, bool includeToolset)
    {
        var buildGraphData = new List<BuildDependenciesGridRow>();
        var graphBuilds = new Dictionary<int, Build>();
        var buildsCoherency = new Dictionary<string, Build>(StringComparer.OrdinalIgnoreCase);

        void AddBuidToGrid(Build build, int level)
        {
            // do not add the same build twice
            if (graphBuilds.ContainsKey(build.Id))
            {
                return;
            }
            var buildGridRow = new BuildDependenciesGridRow
            {
                BuildId = build.Id,
                RepositoryUrl = build.GetRepoUrl(),
                RepositoryName = build.GetRepoName(),
                BuildNumber = build.AzureDevOpsBuildNumber,
                BuildStaleness = build.GetBuildStalenessText(),
                Commit = build.Commit,
                CommitShort = build.Commit.Substring(0, 7),
                CommitLink = build.GetCommitLink(),
                BuildUrl = build.GetBuildUrl(),
                AgeDays = build.GetBuildAgeDays(),
                LinkToBuildDetails = build.GetLinkToBuildDetails(_channelId),
                Level = level,
                Released = build.Released
            };

            buildGraphData.Add(buildGridRow);
            graphBuilds.Add(build.Id, build);

            string repoUrl = build.GetRepoUrl();
            if (!buildsCoherency.ContainsKey(repoUrl))
            {
                buildsCoherency.Add(build.GetRepoUrl(), build);
            }
            else if (buildsCoherency[repoUrl].Commit != build.Commit)
            {
                buildGridRow.ConflictDependency = true;
            }
        }

        void AddBuildDependencies(Build build, int level)
        {
            foreach (BuildRef dependency in build.Dependencies.Reverse<BuildRef>())
            {
                var depBuildId = dependency.BuildId;
                if (dependency.IsProduct || includeToolset)
                {
                    if (_buildGraph.Builds.TryGetValue(depBuildId.ToString(CultureInfo.InvariantCulture), out var dependentBuild))
                    {
                        if (!dependentBuild.Released || includeReleasedBuilds)
                        {
                            AddBuidToGrid(dependentBuild, level);
                            if (showSubDependencies)
                            {
                                AddBuildDependencies(dependentBuild, level + 1);
                            }
                        }
                    }
                }
            }
        }

        AddBuidToGrid(_rootBuild, 0);
        AddBuildDependencies(_rootBuild, 1);

        return buildGraphData;
    }

<<<<<<< HEAD
    public void UpdateSelectedRelations(IQueryable<BuildDependenciesGridRow> dependenciesGridData, int buildId)
    {
        Dictionary<int, BuildDependenciesGridRow> gridBuilds = dependenciesGridData.ToDictionary(gr => gr.BuildId);
        gridBuilds[buildId].DependencyRelationType = SelectedDependencyRelationType.Selected;

        var selectedBuild = _buildGraph.Builds[buildId.ToString(CultureInfo.InvariantCulture)];

        // mark method
        var alreadyIterated = new HashSet<int>();
        void MarkAccordingGraphDictionary(Dictionary<int, HashSet<int>> relations, int buildId, int level, bool childrenFlow, bool deep)
        {
            if (alreadyIterated.Contains(buildId))
            {
                return;
            }
            alreadyIterated.Add(buildId);
            if (relations.TryGetValue(buildId, out var nestedBuilds))
            {
                foreach (var nestedBuildId in nestedBuilds)
                {
                    if (_buildGraph.Builds.TryGetValue(nestedBuildId.ToString(CultureInfo.InvariantCulture), out var b))
                    {
                        if (gridBuilds.TryGetValue(nestedBuildId, out var gridBuild))
                        {
                            if (gridBuild.DependencyRelationType == SelectedDependencyRelationType.None)
                            {
                                if (childrenFlow)
                                {
                                    gridBuild.DependencyRelationType = level == 0 ? SelectedDependencyRelationType.Child : SelectedDependencyRelationType.Descendant;
                                }
                                else
                                {
                                    gridBuild.DependencyRelationType = level == 0 ? SelectedDependencyRelationType.Parent : SelectedDependencyRelationType.Ancestor;
                                }
                            }
                            if (deep)
                            {
                                MarkAccordingGraphDictionary(relations, nestedBuildId, level + 1, childrenFlow, deep);
                            }
                            alreadyIterated.Add(nestedBuildId);
                        }
                    }
                }
            }
        }

        // mark parents
        alreadyIterated.Clear();
        MarkAccordingGraphDictionary(_parents, selectedBuild.Id, 0, false, true);

        // mark children
        alreadyIterated.Clear();
        MarkAccordingGraphDictionary(_children, selectedBuild.Id, 0, true, true);

        // mark conflicts
        var selectedRepo = selectedBuild.GetRepoUrl();
        foreach (var build in gridBuilds.Values)
        {
            if (selectedRepo.Equals(build.RepositoryUrl, StringComparison.OrdinalIgnoreCase) && build.BuildId != buildId)
            {
                build.DependencyRelationType = SelectedDependencyRelationType.Conflict;
            }
        }
=======
    public List<BuildTreeViewItem> BuildDependenciesTreeData(bool includeToolset)
    {
        BuildTreeViewItem BuildTree(Build build, int level)
        {
            if (build.Dependencies.Count == 0)
            {
                return new BuildTreeViewItem
                {
                    Expanded = false,
                    Build = build
                };
            }

            List<BuildTreeViewItem> items = new List<BuildTreeViewItem>();
            foreach (var dependency in build.Dependencies)
            {
                if (dependency.IsProduct || includeToolset)
                {
                    if (_buildGraph.Builds.TryGetValue(dependency.BuildId.ToString(), out var dependencyBuild))
                    {
                        items.Add(BuildTree(dependencyBuild, level + 1));
                    }
                }
            }

            return new BuildTreeViewItem
            {
                Expanded = true,
                Items = items,
                Build = build
            };
        }

        return [BuildTree(_rootBuild, 1)];
>>>>>>> d888ebd0
    }
}

public class BuildDependenciesGridRow
{
    public int BuildId { get; set; }
    public required string RepositoryName { get; set; }
    public required string RepositoryUrl { get; set; }
    public required string BuildNumber { get; set; }
    public required string BuildStaleness { get; set; }
    public required string Commit { get; set; }
    public required string CommitShort { get; set; }
    public string? CommitLink { get; set; }
    public required string BuildUrl { get; set; }
    public string? LinkToBuildDetails { get; set; }
    public int AgeDays { get; set; }
    public int Level { get; set; }
    public bool Released { get; set; }
    public bool ConflictDependency { get; set; }
    public SelectedDependencyRelationType DependencyRelationType { get; set; }
}<|MERGE_RESOLUTION|>--- conflicted
+++ resolved
@@ -132,7 +132,43 @@
         return buildGraphData;
     }
 
-<<<<<<< HEAD
+    public List<BuildTreeViewItem> BuildDependenciesTreeData(bool includeToolset)
+    {
+        BuildTreeViewItem BuildTree(Build build, int level)
+        {
+            if (build.Dependencies.Count == 0)
+            {
+                return new BuildTreeViewItem
+                {
+                    Expanded = false,
+                    Build = build
+                };
+            }
+
+            List<BuildTreeViewItem> items = new List<BuildTreeViewItem>();
+            foreach (var dependency in build.Dependencies)
+            {
+                if (dependency.IsProduct || includeToolset)
+                {
+                    if (_buildGraph.Builds.TryGetValue(dependency.BuildId.ToString(), out var dependencyBuild))
+                    {
+                        items.Add(BuildTree(dependencyBuild, level + 1));
+                    }
+                }
+            }
+
+            return new BuildTreeViewItem
+            {
+                Expanded = true,
+                Items = items,
+                Build = build
+            };
+        }
+
+        return [BuildTree(_rootBuild, 1)];
+    }
+}
+
     public void UpdateSelectedRelations(IQueryable<BuildDependenciesGridRow> dependenciesGridData, int buildId)
     {
         Dictionary<int, BuildDependenciesGridRow> gridBuilds = dependenciesGridData.ToDictionary(gr => gr.BuildId);
@@ -196,42 +232,6 @@
                 build.DependencyRelationType = SelectedDependencyRelationType.Conflict;
             }
         }
-=======
-    public List<BuildTreeViewItem> BuildDependenciesTreeData(bool includeToolset)
-    {
-        BuildTreeViewItem BuildTree(Build build, int level)
-        {
-            if (build.Dependencies.Count == 0)
-            {
-                return new BuildTreeViewItem
-                {
-                    Expanded = false,
-                    Build = build
-                };
-            }
-
-            List<BuildTreeViewItem> items = new List<BuildTreeViewItem>();
-            foreach (var dependency in build.Dependencies)
-            {
-                if (dependency.IsProduct || includeToolset)
-                {
-                    if (_buildGraph.Builds.TryGetValue(dependency.BuildId.ToString(), out var dependencyBuild))
-                    {
-                        items.Add(BuildTree(dependencyBuild, level + 1));
-                    }
-                }
-            }
-
-            return new BuildTreeViewItem
-            {
-                Expanded = true,
-                Items = items,
-                Build = build
-            };
-        }
-
-        return [BuildTree(_rootBuild, 1)];
->>>>>>> d888ebd0
     }
 }
 
