// Licensed to the .NET Foundation under one or more agreements.
// The .NET Foundation licenses this file to you under the MIT license.
// See the LICENSE file in the project root for more information.

namespace Microsoft.DotNet.Kusto
{
    public static class KustoDataTypes
    {
        public const string String = "string";
        public const string Long = "long";
        public const string Int = "int";
        public const string Boolean = "bool";
        public const string DateTime = "datetime";
<<<<<<< HEAD
        public const string Guid = "guid";
=======

        public const string TimeSpan = "timespan";
>>>>>>> d81fa687
    }
}<|MERGE_RESOLUTION|>--- conflicted
+++ resolved
@@ -11,11 +11,7 @@
         public const string Int = "int";
         public const string Boolean = "bool";
         public const string DateTime = "datetime";
-<<<<<<< HEAD
         public const string Guid = "guid";
-=======
-
         public const string TimeSpan = "timespan";
->>>>>>> d81fa687
     }
 }