// Licensed to the .NET Foundation under one or more agreements.
// The .NET Foundation licenses this file to you under the MIT license.
// See the LICENSE file in the project root for more information.

using System;
using System.Collections.Generic;
using System.Data;
using System.Linq;
using System.Text.RegularExpressions;
using System.Threading.Tasks;
using FluentAssertions;
using Kusto.Cloud.Platform.Utils;
using Kusto.Data;
using Kusto.Data.Common;
using Kusto.Data.Exceptions;
using Kusto.Data.Results;
using Microsoft.DotNet.Internal.Testing.Utility;
using Moq;
using NUnit.Framework;

using Capture = Moq.Capture;

namespace Microsoft.DotNet.Kusto.Tests;

[TestFixture]
public class KustoClientProviderTests
{
    [Test]
    public async Task NoParameterQueryIsPassedPlainly()
    {
        var queryProvider = new Mock<ICslQueryProvider>();
        var dbNames = new List<string>();
        var queries = new List<string>();
        var properties = new List<ClientRequestProperties>();
        var reader = Mock.Of<IDataReader>();
        queryProvider.Setup(q =>
                q.ExecuteQueryAsync(Capture.In(dbNames), Capture.In(queries), Capture.In(properties)))
            .Returns(Task.FromResult(reader));
            
<<<<<<< HEAD
            using (var client = new KustoClientProvider(MockOptionMonitor.Create(new KustoClientProviderOptions
                           {QueryConnectionString = "IGNORED-CONNECTION-STRING", Database = "TEST-DATABASE",}),
                       queryProvider.Object))
            {
                IDataReader result = await client.ExecuteKustoQueryAsync(new KustoQuery("basicQuery"));
                reader.Should().BeSameAs(result);
            }

            dbNames.Should().Equal(new[] {"TEST-DATABASE"});
            queries.Should().Equal(new[] {"basicQuery"});
            properties.Should().ContainSingle();
            properties[0].Parameters.Should().BeEmpty();
        }

        [Test]
        public async Task PassQueryOptions()
        {
            var queryProvider = new Mock<ICslQueryProvider>();
            var dbNames = new List<string>();
            var queries = new List<string>();
            var properties = new List<ClientRequestProperties>();
            var reader = Mock.Of<IDataReader>();
            queryProvider.Setup(q =>
                    q.ExecuteQueryAsync(Capture.In(dbNames), Capture.In(queries), Capture.In(properties)))
                .Returns(Task.FromResult(reader));

            using (var client = new KustoClientProvider(MockOptionMonitor.Create(new KustoClientProviderOptions
            { QueryConnectionString = "IGNORED-CONNECTION-STRING", Database = "TEST-DATABASE", }),
                       queryProvider.Object))
            {
                List<KustoQueryOption> options = new(){ new KustoQueryOption("optionName", 123) };
                IDataReader result = await client.ExecuteKustoQueryAsync(new KustoQuery("basicQuery", options: options));
                reader.Should().BeSameAs(result);
            }

            dbNames.Should().Equal(new[] { "TEST-DATABASE" });
            queries.Should().Equal(new[] { "basicQuery" });
            properties.Should().ContainSingle();
            properties[0].Parameters.Should().BeEmpty();
            properties[0].Options.Should().ContainSingle();
            properties[0].Options.First().Key.Should().Be("optionName");
            properties[0].Options.First().Value.Should().Be(123);
        }

        [Test]
        public async Task AssignedToTextPropertyIsPassedPlainly()
=======
        using (var client = new KustoClientProvider(MockOptionMonitor.Create(new KustoClientProviderOptions
                       {QueryConnectionString = "IGNORED-CONNECTION-STRING", Database = "TEST-DATABASE",}),
                   queryProvider.Object))
>>>>>>> 8c66f81e
        {
            IDataReader result = await client.ExecuteKustoQueryAsync(new KustoQuery("basicQuery"));
            reader.Should().BeSameAs(result);
        }

        dbNames.Should().Equal(new[] {"TEST-DATABASE"});
        queries.Should().Equal(new[] {"basicQuery"});
        properties.Should().ContainSingle();
        properties[0].Parameters.Should().BeEmpty();
    }
    [Test]
    public async Task AssignedToTextPropertyIsPassedPlainly()
    {
        var queryProvider = new Mock<ICslQueryProvider>();
        var dbNames = new List<string>();
        var queries = new List<string>();
        var properties = new List<ClientRequestProperties>();
        var reader = Mock.Of<IDataReader>();
        queryProvider.Setup(q =>
                q.ExecuteQueryAsync(Capture.In(dbNames), Capture.In(queries), Capture.In(properties)))
            .Returns(Task.FromResult(reader));

        using (var client = new KustoClientProvider(MockOptionMonitor.Create(new KustoClientProviderOptions
                       {QueryConnectionString = "IGNORED-CONNECTION-STRING", Database = "TEST-DATABASE",}),
                   queryProvider.Object))
        {
            var query = new KustoQuery {Text = "basicQuery"};
            IDataReader result = await client.ExecuteKustoQueryAsync(query);
            reader.Should().BeSameAs(result);
        }

        dbNames.Should().Equal(new[] {"TEST-DATABASE"});
        queries.Should().Equal(new[] {"basicQuery"});
        properties.Should().ContainSingle();
        properties[0].Parameters.Should().BeEmpty();
    }

    [Test]
    public async Task ParameterizedQueryIncludesParameterInformation()
    {
        var queryProvider = new Mock<ICslQueryProvider>();
        var dbNames = new List<string>();
        var queries = new List<string>();
        var properties = new List<ClientRequestProperties>();
        var reader = Mock.Of<IDataReader>();
        queryProvider.Setup(q =>
                q.ExecuteQueryAsync(Capture.In(dbNames), Capture.In(queries), Capture.In(properties)))
            .Returns(Task.FromResult(reader));

        using (var client = new KustoClientProvider(MockOptionMonitor.Create(new KustoClientProviderOptions
                       {QueryConnectionString = "IGNORED-CONNECTION-STRING", Database = "TEST-DATABASE",}),
                   queryProvider.Object))
        {
            var query = new KustoQuery("basicQuery | where Id = _id and Name = _name",
                new KustoParameter("_id", 9274, KustoDataType.Int));
            query.AddParameter("_name", "TEST-NAME", KustoDataType.String);
            IDataReader result = await client.ExecuteKustoQueryAsync(
                query);
            reader.Should().BeSameAs(result);
        }

        dbNames.Should().Equal(new[] {"TEST-DATABASE"});
        queries.Should().ContainSingle();
        queries[0].Should().EndWith("basicQuery | where Id = _id and Name = _name");
        var parameterDeclarationPattern = new Regex(@"declare\s*query_parameters\s*\(([^)]*)\)\s*;");
        queries[0].Should().MatchRegex(parameterDeclarationPattern);
        string parametersString = parameterDeclarationPattern.Match(queries[0]).Groups[1].Value;
        IReadOnlyDictionary<string, string> parameters = parametersString.Split(',')
            .Select(p => p.Split(':', 2))
            .ToDictionary(p => p[0], p => p[1]);
        parameters.Should().HaveCount(2);
        parameters.Should().ContainKey("_id");
        parameters["_id"].Should().Be(KustoDataType.Int.CslDataType);
        parameters.Should().ContainKey("_name");
        parameters["_name"].Should().Be(KustoDataType.String.CslDataType);
        properties.Should().ContainSingle();
        properties[0].Parameters.Should().HaveCount(2);
        properties[0].Parameters.Should().ContainKey("_id");
        properties[0].Parameters["_id"].Should().Be("9274");
        properties[0].Parameters.Should().ContainKey("_name");
        properties[0].Parameters["_name"].Should().Be("TEST-NAME");
    }

    public class FakeSemanticException : SemanticException
    {
    }

    [Test]
    public async Task SemanticExceptionReturnsNull()
    {
        var queryProvider = new Mock<ICslQueryProvider>();
        queryProvider.Setup(q =>
                q.ExecuteQueryAsync(It.IsAny<string>(), It.IsAny<string>(), It.IsAny<ClientRequestProperties>()))
            .Throws(new FakeSemanticException());

        using (var client = new KustoClientProvider(MockOptionMonitor.Create(new KustoClientProviderOptions
                       {QueryConnectionString = "IGNORED-CONNECTION-STRING", Database = "TEST-DATABASE",}),
                   queryProvider.Object))
        {
            (await client.ExecuteKustoQueryAsync(new KustoQuery("basicQuery"))).Should().BeNull();
        }
    }

    [Test]
    public async Task ExecuteStreamableKustoQueryReturnsCorrectData()
    {
        var queryProvider = new Mock<ICslQueryProvider>();
        var dbNames = new List<string>();
        var queries = new List<string>();
        var properties = new List<ClientRequestProperties>();

        var dataReader = new Mock<IDataReader>();
        dataReader.Setup(m => m.FieldCount).Returns(2);
        dataReader.Setup(m => m.GetName(0)).Returns("puppies");
        dataReader.Setup(m => m.GetFieldType(0)).Returns(typeof(string));
        dataReader.SetupSequence(m => m.Read())
            .Returns(true)
            .Returns(false);
        MockDataTable mockDataTable = new MockDataTable(dataReader.Object);
          
        var returnDataSetFrames = new List<ProgressiveDataSetFrame>() 
        {
            new MockProgressiveDataSetFrame(new Dictionary<int, object[]>
            { 
                {1, new object[] { "a", "b", 1, 2 } },
                {2, new object[] { "c", "d", 3, 4 } }
            }),
            mockDataTable,
            new MockProgressiveDataSetTableCompletionFrame()

        };
        var returnDataSet = new ProgressiveDataSet(returnDataSetFrames.GetEnumerator());
        queryProvider.Setup(q =>
                q.ExecuteQueryV2Async(Capture.In(dbNames), Capture.In(queries), Capture.In(properties)))
            .Returns(Task.FromResult(returnDataSet));

        using (var client = new KustoClientProvider(MockOptionMonitor.Create(new KustoClientProviderOptions
                       { QueryConnectionString = "IGNORED-CONNECTION-STRING", Database = "TEST-DATABASE", }),
                   queryProvider.Object))
        {
            var query = new KustoQuery("basicQuery | where Id = _id and Name = _name",
                new KustoParameter("_id", 9274, KustoDataType.Int));
            query.AddParameter("_name", "TEST-NAME", KustoDataType.String);
            List<object[]> resultList = await client.ExecuteStreamableKustoQuery(query).ToListAsync();

            resultList.Should().NotBeEmpty()
                .And.HaveCount(2)
                .And.BeEquivalentTo(new object[] 
                { 
                    new object[] { "a", "b", 1, 2 }, 
                    new object[] { "c", "d", 3, 4 }
                });
        }

        dbNames.Should().Equal(new[] { "TEST-DATABASE" });
        queries.Should().ContainSingle();
        queries[0].Should().EndWith("basicQuery | where Id = _id and Name = _name");
        var parameterDeclarationPattern = new Regex(@"declare\s*query_parameters\s*\(([^)]*)\)\s*;");
        queries[0].Should().MatchRegex(parameterDeclarationPattern);
        string parametersString = parameterDeclarationPattern.Match(queries[0]).Groups[1].Value;
        IReadOnlyDictionary<string, string> parameters = parametersString.Split(',')
            .Select(p => p.Split(':', 2))
            .ToDictionary(p => p[0], p => p[1]);
        parameters.Should().HaveCount(2);
        parameters.Should().ContainKey("_id");
        parameters["_id"].Should().Be(KustoDataType.Int.CslDataType);
        parameters.Should().ContainKey("_name");
        parameters["_name"].Should().Be(KustoDataType.String.CslDataType);
        properties.Should().ContainSingle();
        properties[0].Parameters.Should().HaveCount(2);
        properties[0].Parameters.Should().ContainKey("_id");
        properties[0].Parameters["_id"].Should().Be("9274");
        properties[0].Parameters.Should().ContainKey("_name");
        properties[0].Parameters["_name"].Should().Be("TEST-NAME");
    }

    [Test]
    public void ExecuteStreamableKustoQueryThrowsWhenMultipleCompletionFramesReturned()
    {
        var queryProvider = new Mock<ICslQueryProvider>();
        var dbNames = new List<string>();
        var queries = new List<string>();
        var properties = new List<ClientRequestProperties>();

        var returnDataSetFrames = new List<ProgressiveDataSetFrame>()
        {
            new MockProgressiveDataSetTableCompletionFrame(),
            new MockProgressiveDataSetTableCompletionFrame()

        };
        var returnDataSet = new ProgressiveDataSet(returnDataSetFrames.GetEnumerator());
        queryProvider.Setup(q =>
                q.ExecuteQueryV2Async(Capture.In(dbNames), Capture.In(queries), Capture.In(properties)))
            .Returns(Task.FromResult(returnDataSet));

        using (var client = new KustoClientProvider(MockOptionMonitor.Create(new KustoClientProviderOptions
                       { QueryConnectionString = "IGNORED-CONNECTION-STRING", Database = "TEST-DATABASE", }),
                   queryProvider.Object))
        {
            var query = new KustoQuery("basicQuery | where Id = _id and Name = _name",
                new KustoParameter("_id", 9274, KustoDataType.Int));
            query.AddParameter("_name", "TEST-NAME", KustoDataType.String);

            Func<Task> act = async () => await client.ExecuteStreamableKustoQuery(query).ToListAsync();
            act.Should().Throw<ArgumentException>();
        }
    }
}

public class MockProgressiveDataSetFrame : ProgressiveDataSetDataTableFragmentFrame
{
    public MockProgressiveDataSetFrame(Dictionary<int, object[]> data)
    {
        _data.AddOrSetRange(data);
        _dataEnumerator = _data.GetEnumerator();
    }

    public FrameType FrameType => FrameType.TableFragment;

    public int TableId => throw new System.NotImplementedException();

    public int FieldCount => _data.First().Value.Length;

    public TableFragmentType FrameSubType => throw new System.NotImplementedException();

    public bool GetNextRecord(object[] values)
    {
        if (_dataEnumerator.MoveNext())
        {
            Array.Copy(_dataEnumerator.Current.Value, values, FieldCount);
            return true;
        }

        return false;
    }

    private static Dictionary<int, object[]> _data = new Dictionary<int, object[]>();

    private Dictionary<int, object[]>.Enumerator _dataEnumerator;
}

public class MockDataTable : DataTable, ProgressiveDataSetDataTableFrame
{
    public MockDataTable(IDataReader tableData)
    {
        TableData = tableData;
    }

    public FrameType FrameType => FrameType.DataTable;
    public int TableId => 0;
    public WellKnownDataSet TableKind => WellKnownDataSet.QueryProperties;
    public IDataReader TableData { get; }
}

public class MockProgressiveDataSetTableCompletionFrame : ProgressiveDataSetTableCompletionFrame
{
    public int TableId => throw new NotImplementedException();

    public long RowCount => throw new NotImplementedException();

    public FrameType FrameType => FrameType.TableCompletion;
}<|MERGE_RESOLUTION|>--- conflicted
+++ resolved
@@ -37,14 +37,13 @@
                 q.ExecuteQueryAsync(Capture.In(dbNames), Capture.In(queries), Capture.In(properties)))
             .Returns(Task.FromResult(reader));
             
-<<<<<<< HEAD
-            using (var client = new KustoClientProvider(MockOptionMonitor.Create(new KustoClientProviderOptions
-                           {QueryConnectionString = "IGNORED-CONNECTION-STRING", Database = "TEST-DATABASE",}),
-                       queryProvider.Object))
-            {
-                IDataReader result = await client.ExecuteKustoQueryAsync(new KustoQuery("basicQuery"));
-                reader.Should().BeSameAs(result);
-            }
+        using (var client = new KustoClientProvider(MockOptionMonitor.Create(new KustoClientProviderOptions
+                       {QueryConnectionString = "IGNORED-CONNECTION-STRING", Database = "TEST-DATABASE",}),
+                   queryProvider.Object))
+        {
+            IDataReader result = await client.ExecuteKustoQueryAsync(new KustoQuery("basicQuery"));
+            reader.Should().BeSameAs(result);
+        }
 
             dbNames.Should().Equal(new[] {"TEST-DATABASE"});
             queries.Should().Equal(new[] {"basicQuery"});
@@ -84,32 +83,15 @@
 
         [Test]
         public async Task AssignedToTextPropertyIsPassedPlainly()
-=======
-        using (var client = new KustoClientProvider(MockOptionMonitor.Create(new KustoClientProviderOptions
-                       {QueryConnectionString = "IGNORED-CONNECTION-STRING", Database = "TEST-DATABASE",}),
-                   queryProvider.Object))
->>>>>>> 8c66f81e
-        {
-            IDataReader result = await client.ExecuteKustoQueryAsync(new KustoQuery("basicQuery"));
-            reader.Should().BeSameAs(result);
-        }
-
-        dbNames.Should().Equal(new[] {"TEST-DATABASE"});
-        queries.Should().Equal(new[] {"basicQuery"});
-        properties.Should().ContainSingle();
-        properties[0].Parameters.Should().BeEmpty();
-    }
-    [Test]
-    public async Task AssignedToTextPropertyIsPassedPlainly()
-    {
-        var queryProvider = new Mock<ICslQueryProvider>();
-        var dbNames = new List<string>();
-        var queries = new List<string>();
-        var properties = new List<ClientRequestProperties>();
-        var reader = Mock.Of<IDataReader>();
-        queryProvider.Setup(q =>
-                q.ExecuteQueryAsync(Capture.In(dbNames), Capture.In(queries), Capture.In(properties)))
-            .Returns(Task.FromResult(reader));
+        {
+            var queryProvider = new Mock<ICslQueryProvider>();
+            var dbNames = new List<string>();
+            var queries = new List<string>();
+            var properties = new List<ClientRequestProperties>();
+            var reader = Mock.Of<IDataReader>();
+            queryProvider.Setup(q =>
+                    q.ExecuteQueryAsync(Capture.In(dbNames), Capture.In(queries), Capture.In(properties)))
+                .Returns(Task.FromResult(reader));
 
         using (var client = new KustoClientProvider(MockOptionMonitor.Create(new KustoClientProviderOptions
                        {QueryConnectionString = "IGNORED-CONNECTION-STRING", Database = "TEST-DATABASE",}),
