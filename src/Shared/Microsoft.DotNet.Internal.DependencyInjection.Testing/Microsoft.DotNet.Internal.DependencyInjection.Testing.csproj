﻿<Project Sdk="Microsoft.NET.Sdk">

  <PropertyGroup>
    <TargetFrameworks>$(NetFxTfm);netcoreapp2.1;netcoreapp3.1</TargetFrameworks>
    <IsPackable>true</IsPackable>
    <IsShipping>false</IsShipping>
  </PropertyGroup>

  <ItemGroup>
<<<<<<< HEAD
    <PackageReference Include="Autofac.Extensions.DependencyInjection" />
    <PackageReference Include="Microsoft.Extensions.DependencyInjection" />
    <PackageReference Include="System.Collections.Immutable" />
=======
    <PackageReference Include="Microsoft.Extensions.DependencyInjection" Version="2.1.1" />
    <PackageReference Include="System.Collections.Immutable" Version="1.5.0" />
>>>>>>> dca7d004
  </ItemGroup>

</Project><|MERGE_RESOLUTION|>--- conflicted
+++ resolved
@@ -7,14 +7,8 @@
   </PropertyGroup>
 
   <ItemGroup>
-<<<<<<< HEAD
-    <PackageReference Include="Autofac.Extensions.DependencyInjection" />
     <PackageReference Include="Microsoft.Extensions.DependencyInjection" />
     <PackageReference Include="System.Collections.Immutable" />
-=======
-    <PackageReference Include="Microsoft.Extensions.DependencyInjection" Version="2.1.1" />
-    <PackageReference Include="System.Collections.Immutable" Version="1.5.0" />
->>>>>>> dca7d004
   </ItemGroup>
 
 </Project>