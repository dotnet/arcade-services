--- conflicted
+++ resolved
@@ -13,15 +13,12 @@
     {
         public static async Task<string> RunExecutableAsync(string executable, params string[] args)
         {
-<<<<<<< HEAD
-=======
             return await RunExecutableAsyncWithInput(executable, "", args);
         }
 
         public static async Task<string> RunExecutableAsyncWithInput(string executable, string input, params string[] args)
         {
             string call = FormatExecutableCall(executable, args);
->>>>>>> ce09ecb5
             TestContext.WriteLine(FormatExecutableCall(executable, args));
             var output = new StringBuilder();
 
@@ -39,7 +36,10 @@
             {
                 RedirectStandardError = true,
                 RedirectStandardOutput = true,
+                RedirectStandardInput = true,
+                UseShellExecute = false
             };
+
             foreach (string arg in args)
             {
                 // The string append used by Process will accept null params 
@@ -58,15 +58,17 @@
             {
                 StartInfo = psi
             };
+
             var tcs = new TaskCompletionSource<bool>(TaskCreationOptions.RunContinuationsAsynchronously);
             process.EnableRaisingEvents = true;
             process.Exited += (s, e) => { tcs.TrySetResult(true); };
             process.Start();
 
             Task<bool> exitTask = tcs.Task;
+            Task stdin = Task.Run(() => { process.StandardInput.Write(input); process.StandardInput.Close(); });
             Task<string> stdout = process.StandardOutput.ReadLineAsync();
             Task<string> stderr = process.StandardError.ReadLineAsync();
-            var list = new List<Task> { exitTask, stdout, stderr };
+            var list = new List<Task> { exitTask, stdout, stderr, stdin };
             while (list.Count != 0)
             {
                 var done = await Task.WhenAny(list);
@@ -95,6 +97,12 @@
                     {
                         list.Add(stderr = process.StandardError.ReadLineAsync());
                     }
+                    continue;
+                }
+
+                if (done == stdin)
+                {
+                    await stdin;
                     continue;
                 }
 
