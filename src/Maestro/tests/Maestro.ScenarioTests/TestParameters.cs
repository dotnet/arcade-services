--- conflicted
+++ resolved
@@ -4,6 +4,7 @@
 using System.Reflection;
 using System.Runtime.InteropServices;
 using System.Threading.Tasks;
+using Microsoft.DotNet.Internal.Testing.Utility;
 using Microsoft.DotNet.Maestro.Client;
 using Microsoft.Extensions.Configuration;
 using Octokit;
@@ -25,6 +26,7 @@
             string maestroToken = Environment.GetEnvironmentVariable("MAESTRO_TOKEN") ?? userSecrets["MAESTRO_TOKEN"];
             string githubToken = Environment.GetEnvironmentVariable("GITHUB_TOKEN") ?? userSecrets["GITHUB_TOKEN"];
             string darcPackageSource = Environment.GetEnvironmentVariable("DARC_PACKAGE_SOURCE");
+            string azdoToken = Environment.GetEnvironmentVariable("AZDO_TOKEN") ?? userSecrets["AZDO_TOKEN"];
 
             using var testDir = Shareable.Create(TemporaryDirectory.Get());
 
@@ -58,20 +60,13 @@
                     new ProductHeaderValue(assembly.GetName().Name, assembly.GetCustomAttribute<AssemblyInformationalVersionAttribute>()?.InformationalVersion),
                     new InMemoryCredentialStore(new Credentials(githubToken)));
             var azDoClient =
-                new Microsoft.DotNet.DarcLib.AzureDevOpsClient(await TestHelpers.Which("git"), azdoToken, null, testDir.TryTake()!.Directory);
+                new Microsoft.DotNet.DarcLib.AzureDevOpsClient(await TestHelpers.Which("git"), azdoToken, new NUnitLogger(), testDir.TryTake()!.Directory);
 
-<<<<<<< HEAD
             return new TestParameters(darcExe, await TestHelpers.Which("git"), maestroBaseUri, maestroToken!, githubToken, maestroApi, githubApi, azDoClient, testDir.TryTake()!, azdoToken);
         }
 
         private TestParameters(string darcExePath, string gitExePath, string maestroBaseUri, string maestroToken, string gitHubToken,
             IMaestroApi maestroApi, GitHubClient gitHubApi, Microsoft.DotNet.DarcLib.AzureDevOpsClient azdoClient, TemporaryDirectory dir, string azdoToken)
-=======
-            return new TestParameters(darcExe, await TestHelpers.Which("git"), maestroBaseUri, maestroToken!, githubToken, maestroApi, githubApi, testDir.TryTake()!);
-        }
-
-        private TestParameters(string darcExePath, string gitExePath, string maestroBaseUri, string maestroToken, string gitHubToken, IMaestroApi maestroApi, GitHubClient gitHubApi, TemporaryDirectory dir)
->>>>>>> 86ab646e
         {
             _dir = dir;
             DarcExePath = darcExePath;
@@ -81,16 +76,13 @@
             GitHubToken = gitHubToken;
             MaestroApi = maestroApi;
             GitHubApi = gitHubApi;
-<<<<<<< HEAD
             AzDoClient = azdoClient;
             AzDoToken = azdoToken;
-=======
->>>>>>> 86ab646e
         }
 
         public string DarcExePath { get; }
 
-        public string GitExePath { get;  }
+        public string GitExePath { get; }
 
         public string GitHubUser { get; } = "dotnet-maestro-bot";
 
@@ -116,6 +108,8 @@
 
         public string AzureDevOpsProject { get; } = "internal";
 
+        public string AzDoToken { get; }
+
         public void Dispose()
         {
             if (_dir != null)
