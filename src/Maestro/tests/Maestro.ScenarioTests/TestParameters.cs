using System;
using System.Collections.Generic;
using System.IO;
using System.Reflection;
using System.Runtime.InteropServices;
using System.Threading.Tasks;
using Microsoft.DotNet.Internal.Testing.Utility;
using Microsoft.DotNet.Maestro.Client;
using Microsoft.Extensions.Configuration;
using Octokit;
using Octokit.Internal;

namespace Maestro.ScenarioTests
{
    public class TestParameters : IDisposable
    {
        internal readonly TemporaryDirectory _dir;

        public static async Task<TestParameters> GetAsync()
        {
            IConfiguration userSecrets = new ConfigurationBuilder()
                .AddUserSecrets<TestParameters>()
                .Build();

            string maestroBaseUri = Environment.GetEnvironmentVariable("MAESTRO_BASEURI") ?? "https://maestro-int.westus2.cloudapp.azure.com";
            string maestroToken = Environment.GetEnvironmentVariable("MAESTRO_TOKEN") ?? userSecrets["MAESTRO_TOKEN"];
            string githubToken = Environment.GetEnvironmentVariable("GITHUB_TOKEN") ?? userSecrets["GITHUB_TOKEN"];
            string darcPackageSource = Environment.GetEnvironmentVariable("DARC_PACKAGE_SOURCE");
            string azdoToken = Environment.GetEnvironmentVariable("AZDO_TOKEN") ?? userSecrets["AZDO_TOKEN"];

            using var testDir = Shareable.Create(TemporaryDirectory.Get());

            IMaestroApi maestroApi = maestroToken == null
                ? ApiFactory.GetAnonymous(maestroBaseUri)
                : ApiFactory.GetAuthenticated(maestroBaseUri, maestroToken);

            //   string darcVersion = await maestroApi.Assets.GetDarcVersionAsync();
            string darcVersion = "1.1.0-beta.20351.2";
            string dotnetExe = await TestHelpers.Which("dotnet");

            var toolInstallArgs = new List<string>
            {
                "tool", "install",
                "--tool-path", testDir.Peek()!.Directory,
                "--version", darcVersion,
                "Microsoft.DotNet.Darc",
            };
            if (!string.IsNullOrEmpty(darcPackageSource))
            {
                toolInstallArgs.Add("--add-source");
                toolInstallArgs.Add(darcPackageSource);
            }
            await TestHelpers.RunExecutableAsync(dotnetExe, toolInstallArgs.ToArray());

            string darcExe = Path.Join(testDir.Peek()!.Directory, RuntimeInformation.IsOSPlatform(OSPlatform.Windows) ? "darc.exe" : "darc");

            Assembly assembly = typeof(TestParameters).Assembly;
            var githubApi =
                new GitHubClient(
                    new ProductHeaderValue(assembly.GetName().Name, assembly.GetCustomAttribute<AssemblyInformationalVersionAttribute>()?.InformationalVersion),
                    new InMemoryCredentialStore(new Credentials(githubToken)));
            var azDoClient =
<<<<<<< HEAD
                new Microsoft.DotNet.DarcLib.AzureDevOpsClient(await TestHelpers.Which("git"), azdoToken, null, testDir.TryTake()!.Directory);
=======
                new Microsoft.DotNet.DarcLib.AzureDevOpsClient(await TestHelpers.Which("git"), azdoToken, new NUnitLogger(), testDir.TryTake()!.Directory);
>>>>>>> ce09ecb5

            return new TestParameters(darcExe, await TestHelpers.Which("git"), maestroBaseUri, maestroToken!, githubToken, maestroApi, githubApi, azDoClient, testDir.TryTake()!, azdoToken);
        }

        private TestParameters(string darcExePath, string gitExePath, string maestroBaseUri, string maestroToken, string gitHubToken,
            IMaestroApi maestroApi, GitHubClient gitHubApi, Microsoft.DotNet.DarcLib.AzureDevOpsClient azdoClient, TemporaryDirectory dir, string azdoToken)
        {
            _dir = dir;
            DarcExePath = darcExePath;
            GitExePath = gitExePath;
            MaestroBaseUri = maestroBaseUri;
            MaestroToken = maestroToken;
            GitHubToken = gitHubToken;
            MaestroApi = maestroApi;
            GitHubApi = gitHubApi;
            AzDoClient = azdoClient;
            AzDoToken = azdoToken;
        }

        public string DarcExePath { get; }

        public string GitExePath { get; }

        public string GitHubUser { get; } = "dotnet-maestro-bot";

        public string GitHubTestOrg { get; } = "maestro-auth-test";

        public string MaestroBaseUri { get; }

        public string MaestroToken { get; }

        public string GitHubToken { get; }

        public IMaestroApi MaestroApi { get; }

        public GitHubClient GitHubApi { get; }

        public Microsoft.DotNet.DarcLib.AzureDevOpsClient AzDoClient { get; }

        public int AzureDevOpsBuildDefinitionId { get; } = 6;

        public int AzureDevOpsBuildId { get; } = 144618;

        public string AzureDevOpsAccount { get; } = "dnceng";

        public string AzureDevOpsProject { get; } = "internal";

        public string AzDoToken { get; }

        public void Dispose()
        {
            if (_dir != null)
            {
                _dir.Dispose();
            }
        }
    }
}<|MERGE_RESOLUTION|>--- conflicted
+++ resolved
@@ -34,8 +34,7 @@
                 ? ApiFactory.GetAnonymous(maestroBaseUri)
                 : ApiFactory.GetAuthenticated(maestroBaseUri, maestroToken);
 
-            //   string darcVersion = await maestroApi.Assets.GetDarcVersionAsync();
-            string darcVersion = "1.1.0-beta.20351.2";
+            string darcVersion = await maestroApi.Assets.GetDarcVersionAsync();
             string dotnetExe = await TestHelpers.Which("dotnet");
 
             var toolInstallArgs = new List<string>
@@ -60,11 +59,7 @@
                     new ProductHeaderValue(assembly.GetName().Name, assembly.GetCustomAttribute<AssemblyInformationalVersionAttribute>()?.InformationalVersion),
                     new InMemoryCredentialStore(new Credentials(githubToken)));
             var azDoClient =
-<<<<<<< HEAD
                 new Microsoft.DotNet.DarcLib.AzureDevOpsClient(await TestHelpers.Which("git"), azdoToken, null, testDir.TryTake()!.Directory);
-=======
-                new Microsoft.DotNet.DarcLib.AzureDevOpsClient(await TestHelpers.Which("git"), azdoToken, new NUnitLogger(), testDir.TryTake()!.Directory);
->>>>>>> ce09ecb5
 
             return new TestParameters(darcExe, await TestHelpers.Which("git"), maestroBaseUri, maestroToken!, githubToken, maestroApi, githubApi, azDoClient, testDir.TryTake()!, azdoToken);
         }
