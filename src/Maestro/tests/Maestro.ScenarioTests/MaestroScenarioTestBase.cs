--- conflicted
+++ resolved
@@ -176,16 +176,6 @@
             await RunDarcAsync("delete-default-channel", "--channel", testChannelName, "--repo", repoUri, "--branch", branch).ConfigureAwait(false);
         }
 
-<<<<<<< HEAD
-        public async Task<AsyncDisposableValue<string>> CreateSubscriptionAsync(string sourceChannelName, string sourceRepoURI, string targetRepoURI, string targetBranch, string updateFrequency, string[] args)
-        {
-            string output = await RunDarcAsync(new[] {"add-subscription", "-q",
-                "--channel", sourceChannelName,
-                "--source-repo", sourceRepoURI,
-                "--target-repo", targetRepoURI,
-                "--target-branch", targetBranch,
-                "--update-frequency", updateFrequency }.Concat(args).ToArray()).ConfigureAwait(false);
-=======
         public async Task<AsyncDisposableValue<string>> CreateSubscriptionAsync(
             string sourceChannelName,
             string sourceRepo,
@@ -238,7 +228,6 @@
         public async Task<AsyncDisposableValue<string>> CreateSubscriptionAsync(string yamlDefinition)
         {
             string output = await RunDarcAsyncWithInput(yamlDefinition, "add-subscription", "-q", "--read-stdin", "--no-trigger").ConfigureAwait(false);
->>>>>>> 203996d7
 
             Match match = Regex.Match(output, "Successfully created new subscription with id '([a-f0-9-]+)'");
             if (match.Success)
