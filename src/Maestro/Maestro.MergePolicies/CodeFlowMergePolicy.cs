--- conflicted
+++ resolved
@@ -6,12 +6,6 @@
 using System.Threading.Tasks;
 using Maestro.MergePolicyEvaluation;
 using Microsoft.DotNet.DarcLib;
-<<<<<<< HEAD
-using Microsoft.DotNet.DarcLib.Helpers;
-using Microsoft.DotNet.DarcLib.VirtualMonoRepo;
-using static Maestro.MergePolicies.CodeFlowMergePolicyInterpreter;
-=======
->>>>>>> 29963c10
 
 namespace Maestro.MergePolicies;
 internal class CodeFlowMergePolicy : MergePolicy
@@ -24,11 +18,7 @@
         {
             CodeFlowDirection.BackFlow => new BackFlowMergePolicyInterpreter(),
             CodeFlowDirection.ForwardFlow => new ForwardFlowMergePolicyInterpreter(),
-<<<<<<< HEAD
-            _ => throw new ArgumentOutOfRangeException("PR is not a codeflow PR, can't evaluate CodeFlow Merge Policy"),
-=======
             _ => throw new ArgumentException("PR is not a codeflow PR, can't evaluate CodeFlow Merge Policy"),
->>>>>>> 29963c10
         };
 
         CodeFlowMergePolicyInterpreterResult result = await interpreter.InterpretAsync(pr, darc);
