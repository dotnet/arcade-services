﻿// Licensed to the .NET Foundation under one or more agreements.
// The .NET Foundation licenses this file to you under the MIT license.

using System;
using System.Collections.Generic;
using System.Linq;
using System.Threading.Tasks;
using Maestro.MergePolicyEvaluation;
using Microsoft.DotNet.DarcLib;
using Microsoft.DotNet.DarcLib.Helpers;
using Microsoft.DotNet.DarcLib.Models;

namespace Maestro.MergePolicies;
internal class BackFlowMergePolicy : CodeFlowMergePolicy
{
    public override async Task<MergePolicyEvaluationResult> EvaluateAsync(PullRequestUpdateSummary pr, IRemote remote)
    {
        SourceDependency sourceDependency;
        SubscriptionUpdateSummary update;
        try
        {
            sourceDependency = await remote.GetSourceDependencyAsync(pr.TargetRepoUrl, pr.HeadBranch);
            update = pr.ContainedUpdates.FirstOrDefault() ??
                throw new InvalidOperationException("PR object has no contained updates.");
        }
        catch (Octokit.AuthorizationException)
        {
            return Fail($"Error fetching file `{VersionFiles.VersionDetailsXml}`",
                "A server error occurred while trying to read files from the branch." + SeekHelpMsg);
        }
        catch (System.Xml.XmlException e)
        {
            return Fail($"Error reading file `{VersionFiles.VersionDetailsXml}`",
                $"""
                ### Error: failed to parse file `{VersionFiles.VersionDetailsXml}`.
                The file `{VersionFiles.VersionDetailsXml}` is corrupted or improperly structured.
                **XML Error Details**: `{e.Message}`
                """
                + SeekHelpMsg);
        }
        catch (DarcException e)
        {
            // Here also, DarcException is an xml parsing exception... that's how the version details parser throws it
            // messasges from DarcException types should be safe to expose to the client
            return Fail($"Failed to parse file `{VersionFiles.VersionDetailsXml}`",
                $"""
                ### Error: failed to parse file `{VersionFiles.VersionDetailsXml}`.
                There was some unexpected or missing information in the file.
                **Error Details**: `{e.Message}`
                """
                + SeekHelpMsg);
        }
        catch (Exception)
        {
            return Fail(
                $"Failed to retrieve `{VersionFiles.VersionDetailsXml}` file",
                $"""
                ### Error: unexpected server error.
                An unexpected error occurred in the server while trying to read files from the branch.
                This could be due to a temporary exception and may be resolved automatically within 5-10 minutes.
                If the error persists, please follow the instructions below to ask for support.
                """
                + SeekHelpMsg);
        }

        List<string> configurationErrors = CalculateConfigurationErrors(sourceDependency, pr, update);

        if (configurationErrors.Any())
        {
            string failureMessage = string.Concat(
                configurationErrorsHeader,
                string.Join(Environment.NewLine, configurationErrors),
                SeekHelpMsg);
            return Fail($"Missing or mismatched values found in `{VersionFiles.VersionDetailsXml}`", failureMessage);
        }

        return Succeed($"Backflow checks succeeded.");
    }

    private static List<string> CalculateConfigurationErrors(
        SourceDependency sourceDependency,
        PullRequestUpdateSummary pr,
        SubscriptionUpdateSummary update)
    {
        List<string> configurationErrors = new();
        if (sourceDependency.BarId != update.BuildId)
        {
            configurationErrors.Add($"""
                #### {configurationErrors.Count + 1}. BAR ID Mismatch in `{VersionFiles.VersionDetailsXml}`
                - **Source Repository**: {update.SourceRepo}
                - **Error**: BAR ID `{sourceDependency.BarId}` found in the `{VersionFiles.VersionDetailsXml}` file does not match the BAR ID of the current update (`{update.BuildId}`).
                """);
        }

        if (sourceDependency.Sha != update.CommitSha)
        {
            configurationErrors.Add($"""
                #### {configurationErrors.Count + 1}. Commit SHA Mismatch in `{VersionFiles.VersionDetailsXml}`
                - **Source Repository**: {update.SourceRepo}
                - **Error**: Commit SHA `{sourceDependency.Sha}` found in the `{VersionFiles.VersionDetailsXml}` file does not match the commit SHA of the current update (`{update.CommitSha}`).
                """);
        }

<<<<<<< HEAD
        (string targetRepoName, string _) = GitRepoUrlParser.GetRepoNameAndOwner(pr.TargetRepoUrl);
=======
        (string targetRepoName, _) = GitRepoUrlUtils.GetRepoNameAndOwner(pr.TargetRepoUrl);
>>>>>>> e1438e81
        if (!targetRepoName.Equals(sourceDependency.Mapping, StringComparison.OrdinalIgnoreCase))
        {
            configurationErrors.Add($"""
                #### {configurationErrors.Count + 1}. Mapping Mismatch in `{VersionFiles.VersionDetailsXml}`
                - **Source Repository**: {update.SourceRepo}
                - **Error**: Mapping value `{sourceDependency.Mapping}` found in the `{VersionFiles.VersionDetailsXml}` file does not match the source repository name of the current update (`{targetRepoName}`).
                """);
        }

        if (sourceDependency.Uri != update.SourceRepo)
        {
            configurationErrors.Add($"""
                #### {configurationErrors.Count + 1}. Source Uri Mismatch in `{VersionFiles.VersionDetailsXml}`
                - **Source Repository**: {update.SourceRepo}
                - **Error**: The Source Uri value `{sourceDependency.Uri}` found in the `{VersionFiles.VersionDetailsXml}` file does not match the source repository of the current update (`{update.SourceRepo}`).
                """);
        }
        return configurationErrors;
    }
}

public class BackFlowMergePolicyBuilder : IMergePolicyBuilder
{
    public string Name => MergePolicyConstants.BackFlowMergePolicyName;

    public Task<IReadOnlyList<IMergePolicy>> BuildMergePoliciesAsync(MergePolicyProperties properties, PullRequestUpdateSummary pr)
    {
        return Task.FromResult<IReadOnlyList<IMergePolicy>>([new BackFlowMergePolicy()]);
    }
}
<|MERGE_RESOLUTION|>--- conflicted
+++ resolved
@@ -101,11 +101,7 @@
                 """);
         }
 
-<<<<<<< HEAD
-        (string targetRepoName, string _) = GitRepoUrlParser.GetRepoNameAndOwner(pr.TargetRepoUrl);
-=======
         (string targetRepoName, _) = GitRepoUrlUtils.GetRepoNameAndOwner(pr.TargetRepoUrl);
->>>>>>> e1438e81
         if (!targetRepoName.Equals(sourceDependency.Mapping, StringComparison.OrdinalIgnoreCase))
         {
             configurationErrors.Add($"""
