--- conflicted
+++ resolved
@@ -65,13 +65,8 @@
             string failureMessage = string.Concat(
                 _configurationErrorsHeader,
                 string.Join(Environment.NewLine, configurationErrors),
-<<<<<<< HEAD
                 _seekHelpMsg);
-            return Fail($"Missing or mismatched values found in `{VersionFiles.VersionDetailsXml}`", failureMessage);
-=======
-                SeekHelpMsg);
             return FailDecisively($"Missing or mismatched values found in `{VersionFiles.VersionDetailsXml}`", failureMessage);
->>>>>>> 3db9f11b
         }
 
         return SucceedDecisively($"Backflow checks succeeded.");
