// Licensed to the .NET Foundation under one or more agreements.
// The .NET Foundation licenses this file to you under the MIT license.

using System;
<<<<<<< HEAD
=======
using System.IO;
>>>>>>> 03486e77
using System.Linq;
using Microsoft.DotNet.ServiceFabric.ServiceHost;

namespace Maestro.Web;

internal static class Program
{
    internal static int LocalHttpsPort => int.Parse(Environment.GetEnvironmentVariable("ASPNETCORE_HTTPS_PORT") ?? "443");

<<<<<<< HEAD
=======
    /// <summary>
    /// Path to the compiled static files for the Angular app.
    /// This is required when running Maestro.Web locally, outside of Service Fabric.
    /// </summary>
    internal static string LocalCompiledStaticFilesPath => Path.Combine(Environment.CurrentDirectory, "..", "maestro-angular", "dist", "maestro-angular");

>>>>>>> 03486e77
    private static void Main()
    {
        var options = new ServiceHostWebSiteOptions();

        // Run local Maestro.Web (when outside of SF) on HTTPS too
        if (!ServiceFabricHelpers.RunningInServiceFabric() && Environment.GetEnvironmentVariable("ASPNETCORE_ENVIRONMENT") == "Development")
        {
            options.Urls = options.Urls.Append($"https://localhost:{LocalHttpsPort}").ToList();
        }

        ServiceHostWebSite<Startup>.Run("Maestro.WebType", options);
    }
}<|MERGE_RESOLUTION|>--- conflicted
+++ resolved
@@ -2,10 +2,7 @@
 // The .NET Foundation licenses this file to you under the MIT license.
 
 using System;
-<<<<<<< HEAD
-=======
 using System.IO;
->>>>>>> 03486e77
 using System.Linq;
 using Microsoft.DotNet.ServiceFabric.ServiceHost;
 
@@ -15,15 +12,12 @@
 {
     internal static int LocalHttpsPort => int.Parse(Environment.GetEnvironmentVariable("ASPNETCORE_HTTPS_PORT") ?? "443");
 
-<<<<<<< HEAD
-=======
     /// <summary>
     /// Path to the compiled static files for the Angular app.
     /// This is required when running Maestro.Web locally, outside of Service Fabric.
     /// </summary>
     internal static string LocalCompiledStaticFilesPath => Path.Combine(Environment.CurrentDirectory, "..", "maestro-angular", "dist", "maestro-angular");
 
->>>>>>> 03486e77
     private static void Main()
     {
         var options = new ServiceHostWebSiteOptions();
