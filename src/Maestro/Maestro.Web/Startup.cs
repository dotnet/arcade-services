--- conflicted
+++ resolved
@@ -276,7 +276,7 @@
                 options.PreSerializeFilters.Add(
                     (doc, req) =>
                     {
-                        bool http = HostingEnvironment.IsDevelopment() && !Program.RunningInServiceFabric();
+                        bool http = HostingEnvironment.IsDevelopment() && !ServiceFabricHelpers.RunningInServiceFabric();
                         doc.Servers = new List<OpenApiServer>
                         {
                             new OpenApiServer
@@ -368,30 +368,7 @@
 
                     return next();
                 });
-<<<<<<< HEAD
             app.UseSwagger();
-=======
-            app.UseSwagger(
-                options =>
-                {
-                    options.SerializeAsV2 = true;
-                    options.RouteTemplate = "api/{documentName}/swagger.json";
-                    options.PreSerializeFilters.Add(
-                        (doc, req) =>
-                        {
-                            bool http = HostingEnvironment.IsDevelopment() && !ServiceFabricHelpers.RunningInServiceFabric();
-                            doc.Servers = new List<OpenApiServer>
-                            {
-                                new OpenApiServer
-                                {
-                                    Url = $"{(http ? "http" : "https")}://{req.Host.Value}/",
-                                },
-                            };
-
-                            req.HttpContext.Response.Headers["Access-Control-Allow-Origin"] = "*";
-                        });
-                });
->>>>>>> fbedb523
             
             app.UseRouting();
             app.UseAuthentication();
