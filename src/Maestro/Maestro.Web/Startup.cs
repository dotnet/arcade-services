--- conflicted
+++ resolved
@@ -253,45 +253,7 @@
 
             services.AddMergePolicies();
 
-<<<<<<< HEAD
             Build.s_dynamicConfigs = Configuration;
-=======
-            // Configure access to Azure App Configuration
-            try
-            {
-                ConfigurationBuilder builder = new ConfigurationBuilder();
-
-                builder.AddAzureAppConfiguration(options =>
-                {
-                    if (!string.IsNullOrEmpty(Configuration["AppConfigurationConnectionString"]))
-                    {
-                        options.Connect(Configuration["AppConfigurationConnectionString"]);
-                    }
-                    else
-                    {
-                        string appConfigEndpointUri = Configuration["AppConfigurationUri"];
-
-                        options.Connect(new Uri(appConfigEndpointUri), new ManagedIdentityCredential());
-                    }
-
-                    options.ConfigureRefresh(refresh =>
-                        {
-                            refresh.Register(".appconfig.featureflag/AutoBuildPromotion")
-                                .SetCacheExpiration(TimeSpan.FromSeconds(1));
-                        }).UseFeatureFlags();
-
-                    Build.s_configurationRefresher = options.GetRefresher();
-                });
-
-                Build.s_dynamicConfigs = builder.Build();
-            }
-            catch (Exception)
-            {
-                // Disable AppConfigs lookup if for some reason the authentication failed
-                Build.s_configurationRefresher = null;
-                Build.s_dynamicConfigs = null;
-            }
->>>>>>> 904a00e4
         }
 
         public void ConfigureContainer(ContainerBuilder builder)
