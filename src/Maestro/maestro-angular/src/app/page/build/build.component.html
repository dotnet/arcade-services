--- conflicted
+++ resolved
@@ -101,22 +101,18 @@
         <ng-container *stateful="let graph from graph$; loadingTemplate: loadingData">
           <ul class="nav nav-tabs">
             <li class="nav-item">
-              <a [routerLink]="['..', 'graph']" routerLinkActive="active" style="cursor: pointer;"
-                class="nav-link">Graph</a>
+              <a [routerLink]="['..', 'graph']" routerLinkActive="active" style="cursor: pointer;" class="nav-link">Graph</a>
             </li>
             <li class="nav-item">
-              <a [routerLink]="['..', 'tree']" routerLinkActive="active" style="cursor: pointer;"
-                class="nav-link">Tree</a>
+              <a [routerLink]="['..', 'tree']" routerLinkActive="active" style="cursor: pointer;" class="nav-link">Tree</a>
             </li>
           </ul>
           <ng-container *ngIf="view$ | async as view">
             <ng-container *ngIf="view == 'graph'">
-              <mc-build-graph-table [graph]="graph" [includeToolsets]="includeToolsets"
-                [showAllDependencies]="showAllDependencies"></mc-build-graph-table>
+              <mc-build-graph-table [graph]="graph" [includeToolsets]="includeToolsets" [showAllDependencies]="showAllDependencies"></mc-build-graph-table>
             </ng-container>
             <ng-container *ngIf="view == 'tree'">
-              <mc-build-graph-tree [graph]="graph" [includeToolsets]="includeToolsets" [rootId]="build.id">
-              </mc-build-graph-tree>
+              <mc-build-graph-tree [graph]="graph" [includeToolsets]="includeToolsets" [rootId]="build.id"></mc-build-graph-tree>
             </ng-container>
           </ng-container>
         </ng-container>
@@ -133,11 +129,7 @@
             </h5>
           </div>
           <ng-container *stateful="let subscriptionsList from subscriptionsList$; loadingTemplate: loadingData">
-<<<<<<< HEAD
             <mc-subscriptions-table [subscriptionsList]="subscriptionsList" [assets]="build.assets">
-=======
-            <mc-subscriptions-table [subscriptionsList]="subscriptionsList">
->>>>>>> 70355506
             </mc-subscriptions-table>
           </ng-container>
           <ng-template #loadingData>
@@ -149,7 +141,6 @@
       <mc-asset-table [assets]="build.assets"></mc-asset-table>
     </div>
   </ng-container>
-
   <div @toast class="toast show" *ngIf="toastVisible" role="alert" aria-live="assertive" aria-atomic="true"
     style="position: fixed; bottom: 0; right: 0; margin-bottom: 1rem; margin-right: 1.5rem;">
     <div class="toast-header">
@@ -166,7 +157,7 @@
       A new build is avaliable.
       <small style="margin-left: 0.5rem;" class="float-right">
         <a class="btn btn-sm btn-secondary" style="margin-top: -0.5rem;" aria-label="Accept"
-        (click)="acceptToast()">
+          (click)="acceptToast()">
           Load?
         </a>
       </small>
