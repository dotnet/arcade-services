--- conflicted
+++ resolved
@@ -23,7 +23,7 @@
     /// <summary>
     /// An instance of this class is created for each service replica by the Service Fabric runtime.
     /// </summary>
-    public sealed class DependencyUpdateErrorProcessor : IServiceImplementation
+    internal sealed class DependencyUpdateErrorProcessor : IServiceImplementation
     {
         private readonly IReliableStateManager _stateManager;
 
@@ -55,14 +55,18 @@
             _logger = logger;
         }
 
-       [CronSchedule("0 0 0/1 1/1 * ? *", TimeZones.PST)]
-       public async Task ProcessDependencyUpdateErrorsAsync()
-        {
-<<<<<<< HEAD
-            if(_options.IsEnabled)
-=======
-            if (_options.IsEnabled)
->>>>>>> 0a1fd327
+        [CronSchedule("0 0 0/1 1/1 * ? *", TimeZones.PST)]
+        public async Task ProcessDependencyUpdateErrorsAsync()
+        {
+            if (_options.ConfigurationRefresherEndPointUri == null && _options.DynamicConfigs == null)
+            {
+                _logger.LogInformation("Dependency Update Error processor is disabled because no App Configuration was available.");
+                return;
+            }
+            await _options.ConfigurationRefresherEndPointUri.Refresh();
+            if (bool.TryParse(_options.DynamicConfigs["FeatureManagement:DependencyUpdateErrorProcessor"],
+                out var dependencyUpdateErrorProcessorFlag) &&
+                dependencyUpdateErrorProcessorFlag)
             {
                 IReliableDictionary<string, DateTimeOffset> checkpointEvaluator =
                     await _stateManager.GetOrAddAsync<IReliableDictionary<string, DateTimeOffset>>("checkpointEvaluator");
@@ -280,6 +284,7 @@
                     (key, value) => issue.Number);
                 await tx.CommitAsync();
             }
+
         }
 
         /// <summary>
@@ -350,7 +355,7 @@
         /// <param name="updateHistoryError">Error info for which github issue has to be created</param>
         /// <param name="issueRepo">Repository where issue has to be created.</param>
         /// <returns></returns>
-        public async Task IssueDescriptionEvaluator(RepositoryBranchUpdateHistoryEntry updateHistoryError, string issueRepo)
+        private async Task IssueDescriptionEvaluator(RepositoryBranchUpdateHistoryEntry updateHistoryError, string issueRepo)
         {
             var description = "";
             Func<string, string, bool> shouldReplaceDescription;
