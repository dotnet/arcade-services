--- conflicted
+++ resolved
@@ -772,14 +772,6 @@
                     update.SourceSha,
                     assetData);
 
-<<<<<<< HEAD
-                foreach (DependencyUpdate dep in dependenciesToUpdate)
-                {
-                    dep.To.SourceBuildId = update.BuildId;
-                }
-
-=======
->>>>>>> 5579e904
                 if (dependenciesToUpdate.Count < 1)
                 {
                     // No dependencies need to be updated.
