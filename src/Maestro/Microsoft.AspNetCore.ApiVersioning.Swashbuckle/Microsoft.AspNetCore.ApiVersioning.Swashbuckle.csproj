--- conflicted
+++ resolved
@@ -1,37 +1,18 @@
-<Project Sdk="Microsoft.NET.Sdk">
+﻿<Project Sdk="Microsoft.NET.Sdk">
 
   <PropertyGroup>
-<<<<<<< HEAD
-=======
-    <TargetFrameworks>netstandard2.0;netcoreapp3.1</TargetFrameworks>
->>>>>>> fc740626
     <IsPackable>true</IsPackable>
     <LangVersion>7.1</LangVersion>
   </PropertyGroup>
 
-<<<<<<< HEAD
   <ItemGroup>
+    <FrameworkReference Include="Microsoft.AspNetCore.App" /> 
     <PackageReference Include="Microsoft.Extensions.DependencyInjection.Abstractions" />
     <PackageReference Include="Microsoft.Extensions.Options" />
     <PackageReference Include="Swashbuckle.AspNetCore.Annotations" />
+    <PackageReference Include="Swashbuckle.AspNetCore.Newtonsoft" />
     <PackageReference Include="Swashbuckle.AspNetCore.SwaggerGen" />
     <PackageReference Include="JetBrains.Annotations" PrivateAssets="All" />
-=======
-  <ItemGroup Condition=" '$(TargetFramework)' == 'netcoreapp3.1'">
-    <FrameworkReference Include="Microsoft.AspNetCore.App" />
-  </ItemGroup>
-
-  <ItemGroup Condition=" '$(TargetFramework)' != 'netcoreapp3.1'">
-    <PackageReference Include="Microsoft.Extensions.DependencyInjection.Abstractions" Version="2.1.1" />
-    <PackageReference Include="Microsoft.Extensions.Options" Version="2.1.1" />
-  </ItemGroup>
-
-  <ItemGroup>
-    <PackageReference Include="Swashbuckle.AspNetCore.Annotations" Version="5.2.1" />
-    <PackageReference Include="Swashbuckle.AspNetCore.Newtonsoft" Version="5.2.1" />
-    <PackageReference Include="Swashbuckle.AspNetCore.SwaggerGen" Version="5.2.1" />
-    <PackageReference Include="JetBrains.Annotations" Version="11.1.0" PrivateAssets="All" />
->>>>>>> fc740626
   </ItemGroup>
 
   <ItemGroup>
