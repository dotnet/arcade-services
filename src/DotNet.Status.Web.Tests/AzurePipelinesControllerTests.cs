using System;
using System.Collections.Generic;
using System.Threading;
using System.Threading.Tasks;
using DotNet.Status.Web.Options;
using DotNet.Status.Web.Controllers;
using Microsoft.DotNet.GitHub.Authentication;
using Microsoft.DotNet.Internal.AzureDevOps;
using Microsoft.DotNet.Internal.Testing.Utility;
using Microsoft.Extensions.DependencyInjection;
using Microsoft.Extensions.Logging;
using FluentAssertions;
using Microsoft.DotNet.Internal.Testing.DependencyInjection.Abstractions;
using Moq;
using Newtonsoft.Json;
using Newtonsoft.Json.Linq;
using NUnit.Framework;
using Octokit;

namespace DotNet.Status.Web.Tests
{

    [TestFixture]
    public partial class AzurePipelinesControllerTests
    {
        [Test]
        public async Task BuildCompleteBuildHasNoTags()
        {
            var buildEvent = new AzurePipelinesController.AzureDevOpsEvent<AzurePipelinesController.AzureDevOpsMinimalBuildResource>
            {
                Resource = new AzurePipelinesController.AzureDevOpsMinimalBuildResource
                {
                    Id = 123456,
                    Url = "test-build-url"
                },
                ResourceContainers = new AzurePipelinesController.AzureDevOpsResourceContainers
                {
                    Collection = new AzurePipelinesController.HasId
                    {
                        Id = "test-collection-id"
                    },
                    Account = new AzurePipelinesController.HasId
                    {
                        Id = "test-account-id"
                    },
                    Project = new AzurePipelinesController.HasId
                    {
                        Id = "test-project-id"
                    }
                }
            };

            var build = new JObject
            {
                ["_links"] = new JObject
                {
                    ["web"] = new JObject
                    {
                        ["href"] = "href"
                    }
                },
                ["buildNumber"] = "123456",
                ["definition"] = new JObject
                {
                    ["name"] = "path",
                    ["path"] = "\\test\\definition"
                },
                ["finishTime"] = "05/01/2008 6:00:00",
                ["id"] = "123",
                ["project"] = new JObject
                {
                    ["name"] = "test-project-name"
                },
                ["reason"] = "batchedCI",
                ["requestedFor"] = new JObject
                {
                    ["displayName"] = "requested-for"
                },
                ["result"] = "failed",
                ["sourceBranch"] = "refs/heads/sourceBranch",
                ["startTime"] = "05/01/2008 5:00:00",
            };

            var expectedOwners = new List<string>
            {
                "dotnet"
            };

            var expectedNames = new List<string>
            {
                "repo"
            };
            var expectedCommentOwners = new List<string>();
            var expectedCommentNames = new List<string>();

            await using TestData testData = await TestData.Default.WithBuildData(build).BuildAsync();
            var response = await testData.Controller.BuildComplete(buildEvent);
<<<<<<< HEAD
            testData.VerifyAll(expectedOwners, expectedNames, expectedCommentOwners, expectedCommentNames);
=======
            VerifyGitHubCalls(testData, expectedOwners, expectedNames);
>>>>>>> b8b6e11c
        }

        [Test]
        public async Task BuildCompleteBuildHasMatchingTags()
        {
            var buildEvent = new AzurePipelinesController.AzureDevOpsEvent<AzurePipelinesController.AzureDevOpsMinimalBuildResource>
            {
                Resource = new AzurePipelinesController.AzureDevOpsMinimalBuildResource
                {
                    Id = 123456,
                    Url = "test-build-url"
                },
                ResourceContainers = new AzurePipelinesController.AzureDevOpsResourceContainers
                {
                    Collection = new AzurePipelinesController.HasId
                    {
                        Id = "test-collection-id"
                    },
                    Account = new AzurePipelinesController.HasId
                    {
                        Id = "test-account-id"
                    },
                    Project = new AzurePipelinesController.HasId
                    {
                        Id = "test-project-id"
                    }
                }
            };

            var build = new JObject
            {
                ["_links"] = new JObject
                {
                    ["web"] = new JObject
                    {
                        ["href"] = "href"
                    }
                },
                ["buildNumber"] = "123456",
                ["definition"] = new JObject
                {
                    ["name"] = "path2",
                    ["path"] = "\\test\\definition"
                },
                ["finishTime"] = "05/01/2008 6:00:00",
                ["id"] = "123",
                ["project"] = new JObject
                {
                    ["name"] = "test-project-name"
                },
                ["reason"] = "batchedCI",
                ["requestedFor"] = new JObject
                {
                    ["displayName"] = "requested-for"
                },
                ["result"] = "failed",
                ["sourceBranch"] = "refs/heads/sourceBranch",
                ["startTime"] = "05/01/2008 5:00:00",
                ["tags"] = new JArray
                {
                    "tag1"
                }
            };

            var expectedOwners = new List<string>
            {
                "dotnet"
            };

            var expectedNames = new List<string>
            {
                "repo"
            };
            var expectedCommentOwners = new List<string>();
            var expectedCommentNames = new List<string>();

            using TestData testData = await TestData.Default.WithBuildData(build).BuildAsync();
            var response = await testData.Controller.BuildComplete(buildEvent);
<<<<<<< HEAD
            testData.VerifyAll(expectedOwners, expectedNames, expectedCommentOwners, expectedCommentNames);
=======
            VerifyGitHubCalls(testData, expectedOwners, expectedNames);
>>>>>>> b8b6e11c
        }

        [Test]
        public async Task BuildCompleteBuildHasNoMatchingTags()
        {
            var buildEvent = new AzurePipelinesController.AzureDevOpsEvent<AzurePipelinesController.AzureDevOpsMinimalBuildResource>
            {
                Resource = new AzurePipelinesController.AzureDevOpsMinimalBuildResource
                {
                    Id = 123456,
                    Url = "test-build-url"
                },
                ResourceContainers = new AzurePipelinesController.AzureDevOpsResourceContainers
                {
                    Collection = new AzurePipelinesController.HasId
                    {
                        Id = "test-collection-id"
                    },
                    Account = new AzurePipelinesController.HasId
                    {
                        Id = "test-account-id"
                    },
                    Project = new AzurePipelinesController.HasId
                    {
                        Id = "test-project-id"
                    }
                }
            };

            var build = new JObject
            {
                ["_links"] = new JObject
                {
                    ["web"] = new JObject
                    {
                        ["href"] = "href"
                    }
                },
                ["buildNumber"] = "123456",
                ["definition"] = new JObject
                {
                    ["name"] = "path2",
                    ["path"] = "\\test\\definition"
                },
                ["finishTime"] = "05/01/2008 6:00:00",
                ["id"] = "123",
                ["project"] = new JObject
                {
                    ["name"] = "test-project-name"
                },
                ["reason"] = "batchedCI",
                ["requestedFor"] = new JObject
                {
                    ["displayName"] = "requested-for"
                },
                ["result"] = "failed",
                ["sourceBranch"] = "refs/heads/sourceBranch",
                ["startTime"] = "05/01/2008 5:00:00",
                ["tags"] = new JArray
                {
                    "non-matching-tag"
                }
            };

            var expectedOwners = new List<string>();
            var expectedNames = new List<string>();
            var expectedCommentOwners = new List<string>();
            var expectedCommentNames = new List<string>();

            using TestData testData = await TestData.Default.WithBuildData(build).BuildAsync();
            var response = await testData.Controller.BuildComplete(buildEvent);
<<<<<<< HEAD
            testData.VerifyAll(expectedOwners, expectedNames, expectedCommentOwners, expectedCommentNames);
        }

        [Test]
        public async Task BuildCompleteUpdateExistingIssueExists()
        {
            var buildEvent = new AzurePipelinesController.AzureDevOpsEvent<AzurePipelinesController.AzureDevOpsMinimalBuildResource>
            {
                Resource = new AzurePipelinesController.AzureDevOpsMinimalBuildResource
                {
                    Id = 123456,
                    Url = "test-build-url"
                },
                ResourceContainers = new AzurePipelinesController.AzureDevOpsResourceContainers
                {
                    Collection = new AzurePipelinesController.HasId
                    {
                        Id = "test-collection-id"
                    },
                    Account = new AzurePipelinesController.HasId
                    {
                        Id = "test-account-id"
                    },
                    Project = new AzurePipelinesController.HasId
                    {
                        Id = "test-project-id"
                    }
                }
            };

            var build = new JObject
            {
                ["_links"] = new JObject
                {
                    ["web"] = new JObject
                    {
                        ["href"] = "href"
                    }
                },
                ["buildNumber"] = "123456",
                ["definition"] = new JObject
                {
                    ["name"] = "path3",
                    ["path"] = "\\test\\definition"
                },
                ["finishTime"] = "05/01/2008 6:00:00",
                ["id"] = "123",
                ["project"] = new JObject
                {
                    ["name"] = "test-project-name"
                },
                ["reason"] = "batchedCI",
                ["requestedFor"] = new JObject
                {
                    ["displayName"] = "requested-for"
                },
                ["result"] = "failed",
                ["sourceBranch"] = "refs/heads/sourceBranch",
                ["startTime"] = "05/01/2008 5:00:00",
            };

            var expectedIssueOwners = new List<string>();
            var expectedIssueNames = new List<string>();

            var expectedCommentOwners = new List<string>
            {
                "dotnet"
            };
            var expectedCommentNames = new List<string>
            {
                "repo"
            };

            using TestData testData = SetupTestData(build, true);
            var response = await testData.Controller.BuildComplete(buildEvent);
            testData.VerifyAll(expectedIssueOwners, expectedIssueNames, expectedCommentOwners, expectedCommentNames);
        }

        [Test]
        public async Task BuildCompleteUpdateExistingIssueDoesNotExist()
        {
            var buildEvent = new AzurePipelinesController.AzureDevOpsEvent<AzurePipelinesController.AzureDevOpsMinimalBuildResource>
            {
                Resource = new AzurePipelinesController.AzureDevOpsMinimalBuildResource
                {
                    Id = 123456,
                    Url = "test-build-url"
                },
                ResourceContainers = new AzurePipelinesController.AzureDevOpsResourceContainers
                {
                    Collection = new AzurePipelinesController.HasId
                    {
                        Id = "test-collection-id"
                    },
                    Account = new AzurePipelinesController.HasId
                    {
                        Id = "test-account-id"
                    },
                    Project = new AzurePipelinesController.HasId
                    {
                        Id = "test-project-id"
                    }
                }
            };

            var build = new JObject
            {
                ["_links"] = new JObject
                {
                    ["web"] = new JObject
                    {
                        ["href"] = "href"
                    }
                },
                ["buildNumber"] = "123456",
                ["definition"] = new JObject
                {
                    ["name"] = "path3",
                    ["path"] = "\\test\\definition"
                },
                ["finishTime"] = "05/01/2008 6:00:00",
                ["id"] = "123",
                ["project"] = new JObject
                {
                    ["name"] = "test-project-name"
                },
                ["reason"] = "batchedCI",
                ["requestedFor"] = new JObject
                {
                    ["displayName"] = "requested-for"
                },
                ["result"] = "failed",
                ["sourceBranch"] = "refs/heads/sourceBranch",
                ["startTime"] = "05/01/2008 5:00:00",
            };

            var expectedIssueOwners = new List<string>
            {
                "dotnet"
            };
            var expectedIssueNames = new List<string>
            {
                "repo"
            };

            var expectedCommentOwners = new List<string>();
            var expectedCommentNames = new List<string>();

            using TestData testData = SetupTestData(build, false);
            var response = await testData.Controller.BuildComplete(buildEvent);
            testData.VerifyAll(expectedIssueOwners, expectedIssueNames, expectedCommentOwners, expectedCommentNames);
        }

        public TestData SetupTestData(JObject buildData, bool expectMatchingTitle)
        {
            var commentOwners = new List<string>();
            var commentNames = new List<string>();
            var mockGithubComments = new Mock<IIssueCommentsClient>();
            mockGithubComments.Setup(
                m => 
                    m.Create(Capture.In(commentOwners), 
                    Capture.In(commentNames), 
                    It.IsAny<int>(), 
                    It.IsAny<string>()))
                .Returns(Task.FromResult(new Octokit.IssueComment()));

            string title =
                expectMatchingTitle ?
                $"Build failed: {buildData["definition"]["name"].ToString()}/{buildData["sourceBranch"].ToString().Substring("refs/heads/".Length)} " :
                "";

            Octokit.Issue mockIssue = new Issue(
                "url", "html", "comments", "events", 123456, ItemState.Open, title,
                "body", null, null, null, null, null, null, 1, null, null, DateTimeOffset.MinValue,
                null, 123456, "nodeid", false, null, null);
           
            var issueOwners = new List<string>();
            var issueNames = new List<string>();
            var mockGithubIssues = new Mock<IIssuesClient>();
            mockGithubIssues.SetupGet(m => m.Comment).Returns(mockGithubComments.Object);
            mockGithubIssues.Setup(m => m.Create(Capture.In(issueOwners), Capture.In(issueNames), It.IsAny<Octokit.NewIssue>())).Returns(Task.FromResult(new Octokit.Issue()));
            mockGithubIssues.Setup(m => m.GetAllForRepository(It.IsAny<string>(), It.IsAny<string>(), It.IsAny<RepositoryIssueRequest>())).Returns(Task.FromResult((IReadOnlyList<Issue>)(new List<Issue> {mockIssue})));

            Octokit.GitHubApp mockGithubApp = new GitHubApp(12345, "app", null, "desc", "url", "url", DateTimeOffset.MinValue, DateTimeOffset.MinValue);

            var mockGithubAppsClient = new Mock<IGitHubAppsClient>();
            mockGithubAppsClient.Setup(m => m.GetCurrent()).Returns(Task.FromResult(mockGithubApp));

            var mockGithubClient = new Mock<IGitHubClient>();
            mockGithubClient.SetupGet(m => m.Issue).Returns(mockGithubIssues.Object);
            mockGithubClient.SetupGet(m => m.GitHubApps).Returns(mockGithubAppsClient.Object);

            var mockGithubClientFactory = new Mock<IGitHubApplicationClientFactory>();
            mockGithubClientFactory.Setup(m => m.CreateGitHubClientAsync(It.IsAny<string>(), It.IsAny<string>())).Returns(Task.FromResult(mockGithubClient.Object));

            var build = JsonConvert.DeserializeObject<Build>(buildData.ToString());
            var project = new AzureDevOpsProject[]
            {
                new AzureDevOpsProject("test-project-id", "test-project-name", "", "", "", 0, "")
            };

            var mockAzureDevOpsClient = new Mock<IAzureDevOpsClient>();
            mockAzureDevOpsClient.Setup(m => m.ListProjectsAsync(It.IsAny<CancellationToken>())).Returns(Task.FromResult(project));
            mockAzureDevOpsClient.Setup(m => m.GetBuildAsync(It.IsAny<string>(), It.IsAny<long>(), It.IsAny<CancellationToken>())).Returns(Task.FromResult(build));
            mockAzureDevOpsClient.Setup(m => m.GetBuildChangesAsync(It.IsAny<string>(), It.IsAny<long>(), It.IsAny<CancellationToken>())).Returns(Task.FromResult((new BuildChange[0], 0)));
            mockAzureDevOpsClient.Setup(m => m.GetTimelineAsync(It.IsAny<string>(), It.IsAny<int>(), It.IsAny<CancellationToken>())).Returns(Task.FromResult(new Timeline()));

            var mockAzureClientFactory = new Mock<IAzureDevOpsClientFactory>();
            mockAzureClientFactory.Setup(m => m.CreateAzureDevOpsClient(It.IsAny<string>(), It.IsAny<string>(), It.IsAny<int>(), It.IsAny<string>())).Returns(mockAzureDevOpsClient.Object);

            var collection = new ServiceCollection();
            collection.AddOptions();
            collection.AddLogging(l =>
=======
            VerifyGitHubCalls(testData, expectedOwners, expectedNames);
        }

        [TestDependencyInjectionSetup]
        public static class TestDataConfiguration
        {
            public static void Default(IServiceCollection collection)
>>>>>>> b8b6e11c
            {
                collection.AddOptions();
                collection.AddLogging(l => { l.AddProvider(new NUnitLogger()); });

                collection.Configure<BuildMonitorOptions>(
                    options =>
                    {
                        options.Monitor = new BuildMonitorOptions.AzurePipelinesOptions
                        {
                            BaseUrl = "https://example.test",
                            Organization = "dnceng",
                            MaxParallelRequests = 10,
                            AccessToken = "fake",
                            Builds = new[]
                            {
                                new BuildMonitorOptions.AzurePipelinesOptions.BuildDescription
                                {
                                    Project = "test-project-name",
                                    DefinitionPath = "\\test\\definition\\path",
                                    Branches = new[] {"sourceBranch"},
                                    Assignee = "assignee",
                                    IssuesId = "first-issues"
                                },
                                new BuildMonitorOptions.AzurePipelinesOptions.BuildDescription
                                {
                                    Project = "test-project-name",
                                    DefinitionPath = "\\test\\definition\\path2",
                                    Branches = new string[] {"sourceBranch"},
                                    Assignee = "assignee",
                                    IssuesId = "first-issues",
                                    Tags = new[] {"tag1"}
                                }
                            }
                        };
                        options.Issues = new[]
                        {
<<<<<<< HEAD
                            Project = "test-project-name",
                            DefinitionPath = "\\test\\definition\\path2",
                            Branches = new string[] { "sourceBranch" },
                            Assignee = "assignee",
                            IssuesId = "first-issues",
                            Tags = new string[] { "tag1" }
                        },
                        new BuildMonitorOptions.AzurePipelinesOptions.BuildDescription
                        {
                            Project = "test-project-name",
                            DefinitionPath = "\\test\\definition\\path3",
                            Branches = new string[] { "sourceBranch" },
                            Assignee = "assignee",
                            IssuesId = "second-issues"
                        }
                    }
                };
                options.Issues = new BuildMonitorOptions.IssuesOptions[]
                {
                    new BuildMonitorOptions.IssuesOptions
                    {
                        Id = "first-issues",
                        Owner = "dotnet",
                        Name = "repo",
                        Labels = new string[] { "label" }
                    },
                    new BuildMonitorOptions.IssuesOptions
                    {
                        Id = "second-issues",
                        Owner = "dotnet",
                        Name = "repo",
                        Labels = new string[] { "label" },
                        UpdateExisting = true
=======
                            new BuildMonitorOptions.IssuesOptions
                            {
                                Id = "first-issues",
                                Owner = "dotnet",
                                Name = "repo",
                                Labels = new[] {"label"}
                            }
                        };
>>>>>>> b8b6e11c
                    }
                );
            }

            public static Func<IServiceProvider, AzurePipelinesController> Controller(IServiceCollection collection)
            {
                collection.AddScoped<AzurePipelinesController>();
                return s => s.GetRequiredService<AzurePipelinesController>();
            }

            public static
                Func<IServiceProvider, (List<string> Names, List<string> Owners)>
                GitHubCalls(IServiceCollection collection, JObject buildData)
            {
                var owners = new List<string>();
                var names = new List<string>();
                var mockGithubIssues = new Mock<IIssuesClient>();
                mockGithubIssues
                    .Setup(m => m.Create(Capture.In(owners), Capture.In(names), It.IsAny<Octokit.NewIssue>()))
                    .Returns(Task.FromResult(new Octokit.Issue()));

                var mockGithubClient = new Mock<IGitHubClient>();
                mockGithubClient.SetupGet(m => m.Issue).Returns(mockGithubIssues.Object);

<<<<<<< HEAD
            return new TestData(services.GetRequiredService<AzurePipelinesController>(), services, issueOwners, issueNames, commentOwners, commentNames);
        }

        public class TestData : IDisposable
        {
            public TestData(
                AzurePipelinesController controller,
                ServiceProvider services,
                List<string> issueOwners, 
                List<string> issueNames,
                List<string> commentOwners, 
                List<string> commentNames)
            {
                Controller = controller;
                _services = services;
                IssueOwners = issueOwners;
                IssueNames = issueNames;
                CommentOwners = commentOwners;
                CommentNames = commentNames;
            }

            public readonly AzurePipelinesController Controller;
            private readonly ServiceProvider _services;
            public List<string> IssueOwners { get; }
            public List<string> IssueNames { get; }
            public List<string> CommentOwners { get; }
            public List<string> CommentNames { get; }

            public void VerifyAll(List<string> expectedIssueOwners, List<string> expectedIssueNames, List<string> expectedCommentOwners, List<string> expectedCommentNames)
            {
                IssueOwners.Should().BeEquivalentTo(expectedIssueOwners);
                IssueNames.Should().BeEquivalentTo(expectedIssueNames);
=======
                var mockGithubClientFactory = new Mock<IGitHubApplicationClientFactory>();
                mockGithubClientFactory.Setup(m => m.CreateGitHubClientAsync(It.IsAny<string>(), It.IsAny<string>()))
                    .Returns(Task.FromResult(mockGithubClient.Object));

                var project = new[]
                {
                    new AzureDevOpsProject("test-project-id", "test-project-name", "", "", "", 0, "")
                };

                var mockAzureDevOpsClient = new Mock<IAzureDevOpsClient>();
                mockAzureDevOpsClient.Setup(m => m.ListProjectsAsync(It.IsAny<CancellationToken>()))
                    .Returns(Task.FromResult(project));
                if (buildData != null)
                {
                    var build = JsonConvert.DeserializeObject<Build>(buildData.ToString());
                    mockAzureDevOpsClient
                        .Setup(
                            m => m.GetBuildAsync(It.IsAny<string>(), It.IsAny<long>(), It.IsAny<CancellationToken>())
                        )
                        .Returns(Task.FromResult(build));
                }

                mockAzureDevOpsClient
                    .Setup(
                        m => m.GetBuildChangesAsync(It.IsAny<string>(), It.IsAny<long>(), It.IsAny<CancellationToken>())
                    )
                    .Returns(Task.FromResult((new BuildChange[0], 0)));
                mockAzureDevOpsClient
                    .Setup(m => m.GetTimelineAsync(It.IsAny<string>(), It.IsAny<int>(), It.IsAny<CancellationToken>()))
                    .Returns(Task.FromResult(new Timeline()));

                var mockAzureClientFactory = new Mock<IAzureDevOpsClientFactory>();
                mockAzureClientFactory
                    .Setup(
                        m => m.CreateAzureDevOpsClient(
                            It.IsAny<string>(),
                            It.IsAny<string>(),
                            It.IsAny<int>(),
                            It.IsAny<string>()
                        )
                    )
                    .Returns(mockAzureDevOpsClient.Object);

                collection.AddSingleton(mockGithubClientFactory.Object);
                collection.AddSingleton(mockAzureClientFactory.Object);

                return _ => (names, owners);
>>>>>>> b8b6e11c
            }
        }

        private void VerifyGitHubCalls(TestData testData, List<string> expectedOwners, List<string> expectedNames)
        {
            testData.GitHubCalls.Owners.Should().BeEquivalentTo(expectedOwners);
            testData.GitHubCalls.Names.Should().BeEquivalentTo(expectedNames);
        }
    }
}<|MERGE_RESOLUTION|>--- conflicted
+++ resolved
@@ -95,11 +95,7 @@
 
             await using TestData testData = await TestData.Default.WithBuildData(build).BuildAsync();
             var response = await testData.Controller.BuildComplete(buildEvent);
-<<<<<<< HEAD
-            testData.VerifyAll(expectedOwners, expectedNames, expectedCommentOwners, expectedCommentNames);
-=======
             VerifyGitHubCalls(testData, expectedOwners, expectedNames);
->>>>>>> b8b6e11c
         }
 
         [Test]
@@ -178,11 +174,7 @@
 
             using TestData testData = await TestData.Default.WithBuildData(build).BuildAsync();
             var response = await testData.Controller.BuildComplete(buildEvent);
-<<<<<<< HEAD
-            testData.VerifyAll(expectedOwners, expectedNames, expectedCommentOwners, expectedCommentNames);
-=======
             VerifyGitHubCalls(testData, expectedOwners, expectedNames);
->>>>>>> b8b6e11c
         }
 
         [Test]
@@ -254,221 +246,6 @@
 
             using TestData testData = await TestData.Default.WithBuildData(build).BuildAsync();
             var response = await testData.Controller.BuildComplete(buildEvent);
-<<<<<<< HEAD
-            testData.VerifyAll(expectedOwners, expectedNames, expectedCommentOwners, expectedCommentNames);
-        }
-
-        [Test]
-        public async Task BuildCompleteUpdateExistingIssueExists()
-        {
-            var buildEvent = new AzurePipelinesController.AzureDevOpsEvent<AzurePipelinesController.AzureDevOpsMinimalBuildResource>
-            {
-                Resource = new AzurePipelinesController.AzureDevOpsMinimalBuildResource
-                {
-                    Id = 123456,
-                    Url = "test-build-url"
-                },
-                ResourceContainers = new AzurePipelinesController.AzureDevOpsResourceContainers
-                {
-                    Collection = new AzurePipelinesController.HasId
-                    {
-                        Id = "test-collection-id"
-                    },
-                    Account = new AzurePipelinesController.HasId
-                    {
-                        Id = "test-account-id"
-                    },
-                    Project = new AzurePipelinesController.HasId
-                    {
-                        Id = "test-project-id"
-                    }
-                }
-            };
-
-            var build = new JObject
-            {
-                ["_links"] = new JObject
-                {
-                    ["web"] = new JObject
-                    {
-                        ["href"] = "href"
-                    }
-                },
-                ["buildNumber"] = "123456",
-                ["definition"] = new JObject
-                {
-                    ["name"] = "path3",
-                    ["path"] = "\\test\\definition"
-                },
-                ["finishTime"] = "05/01/2008 6:00:00",
-                ["id"] = "123",
-                ["project"] = new JObject
-                {
-                    ["name"] = "test-project-name"
-                },
-                ["reason"] = "batchedCI",
-                ["requestedFor"] = new JObject
-                {
-                    ["displayName"] = "requested-for"
-                },
-                ["result"] = "failed",
-                ["sourceBranch"] = "refs/heads/sourceBranch",
-                ["startTime"] = "05/01/2008 5:00:00",
-            };
-
-            var expectedIssueOwners = new List<string>();
-            var expectedIssueNames = new List<string>();
-
-            var expectedCommentOwners = new List<string>
-            {
-                "dotnet"
-            };
-            var expectedCommentNames = new List<string>
-            {
-                "repo"
-            };
-
-            using TestData testData = SetupTestData(build, true);
-            var response = await testData.Controller.BuildComplete(buildEvent);
-            testData.VerifyAll(expectedIssueOwners, expectedIssueNames, expectedCommentOwners, expectedCommentNames);
-        }
-
-        [Test]
-        public async Task BuildCompleteUpdateExistingIssueDoesNotExist()
-        {
-            var buildEvent = new AzurePipelinesController.AzureDevOpsEvent<AzurePipelinesController.AzureDevOpsMinimalBuildResource>
-            {
-                Resource = new AzurePipelinesController.AzureDevOpsMinimalBuildResource
-                {
-                    Id = 123456,
-                    Url = "test-build-url"
-                },
-                ResourceContainers = new AzurePipelinesController.AzureDevOpsResourceContainers
-                {
-                    Collection = new AzurePipelinesController.HasId
-                    {
-                        Id = "test-collection-id"
-                    },
-                    Account = new AzurePipelinesController.HasId
-                    {
-                        Id = "test-account-id"
-                    },
-                    Project = new AzurePipelinesController.HasId
-                    {
-                        Id = "test-project-id"
-                    }
-                }
-            };
-
-            var build = new JObject
-            {
-                ["_links"] = new JObject
-                {
-                    ["web"] = new JObject
-                    {
-                        ["href"] = "href"
-                    }
-                },
-                ["buildNumber"] = "123456",
-                ["definition"] = new JObject
-                {
-                    ["name"] = "path3",
-                    ["path"] = "\\test\\definition"
-                },
-                ["finishTime"] = "05/01/2008 6:00:00",
-                ["id"] = "123",
-                ["project"] = new JObject
-                {
-                    ["name"] = "test-project-name"
-                },
-                ["reason"] = "batchedCI",
-                ["requestedFor"] = new JObject
-                {
-                    ["displayName"] = "requested-for"
-                },
-                ["result"] = "failed",
-                ["sourceBranch"] = "refs/heads/sourceBranch",
-                ["startTime"] = "05/01/2008 5:00:00",
-            };
-
-            var expectedIssueOwners = new List<string>
-            {
-                "dotnet"
-            };
-            var expectedIssueNames = new List<string>
-            {
-                "repo"
-            };
-
-            var expectedCommentOwners = new List<string>();
-            var expectedCommentNames = new List<string>();
-
-            using TestData testData = SetupTestData(build, false);
-            var response = await testData.Controller.BuildComplete(buildEvent);
-            testData.VerifyAll(expectedIssueOwners, expectedIssueNames, expectedCommentOwners, expectedCommentNames);
-        }
-
-        public TestData SetupTestData(JObject buildData, bool expectMatchingTitle)
-        {
-            var commentOwners = new List<string>();
-            var commentNames = new List<string>();
-            var mockGithubComments = new Mock<IIssueCommentsClient>();
-            mockGithubComments.Setup(
-                m => 
-                    m.Create(Capture.In(commentOwners), 
-                    Capture.In(commentNames), 
-                    It.IsAny<int>(), 
-                    It.IsAny<string>()))
-                .Returns(Task.FromResult(new Octokit.IssueComment()));
-
-            string title =
-                expectMatchingTitle ?
-                $"Build failed: {buildData["definition"]["name"].ToString()}/{buildData["sourceBranch"].ToString().Substring("refs/heads/".Length)} " :
-                "";
-
-            Octokit.Issue mockIssue = new Issue(
-                "url", "html", "comments", "events", 123456, ItemState.Open, title,
-                "body", null, null, null, null, null, null, 1, null, null, DateTimeOffset.MinValue,
-                null, 123456, "nodeid", false, null, null);
-           
-            var issueOwners = new List<string>();
-            var issueNames = new List<string>();
-            var mockGithubIssues = new Mock<IIssuesClient>();
-            mockGithubIssues.SetupGet(m => m.Comment).Returns(mockGithubComments.Object);
-            mockGithubIssues.Setup(m => m.Create(Capture.In(issueOwners), Capture.In(issueNames), It.IsAny<Octokit.NewIssue>())).Returns(Task.FromResult(new Octokit.Issue()));
-            mockGithubIssues.Setup(m => m.GetAllForRepository(It.IsAny<string>(), It.IsAny<string>(), It.IsAny<RepositoryIssueRequest>())).Returns(Task.FromResult((IReadOnlyList<Issue>)(new List<Issue> {mockIssue})));
-
-            Octokit.GitHubApp mockGithubApp = new GitHubApp(12345, "app", null, "desc", "url", "url", DateTimeOffset.MinValue, DateTimeOffset.MinValue);
-
-            var mockGithubAppsClient = new Mock<IGitHubAppsClient>();
-            mockGithubAppsClient.Setup(m => m.GetCurrent()).Returns(Task.FromResult(mockGithubApp));
-
-            var mockGithubClient = new Mock<IGitHubClient>();
-            mockGithubClient.SetupGet(m => m.Issue).Returns(mockGithubIssues.Object);
-            mockGithubClient.SetupGet(m => m.GitHubApps).Returns(mockGithubAppsClient.Object);
-
-            var mockGithubClientFactory = new Mock<IGitHubApplicationClientFactory>();
-            mockGithubClientFactory.Setup(m => m.CreateGitHubClientAsync(It.IsAny<string>(), It.IsAny<string>())).Returns(Task.FromResult(mockGithubClient.Object));
-
-            var build = JsonConvert.DeserializeObject<Build>(buildData.ToString());
-            var project = new AzureDevOpsProject[]
-            {
-                new AzureDevOpsProject("test-project-id", "test-project-name", "", "", "", 0, "")
-            };
-
-            var mockAzureDevOpsClient = new Mock<IAzureDevOpsClient>();
-            mockAzureDevOpsClient.Setup(m => m.ListProjectsAsync(It.IsAny<CancellationToken>())).Returns(Task.FromResult(project));
-            mockAzureDevOpsClient.Setup(m => m.GetBuildAsync(It.IsAny<string>(), It.IsAny<long>(), It.IsAny<CancellationToken>())).Returns(Task.FromResult(build));
-            mockAzureDevOpsClient.Setup(m => m.GetBuildChangesAsync(It.IsAny<string>(), It.IsAny<long>(), It.IsAny<CancellationToken>())).Returns(Task.FromResult((new BuildChange[0], 0)));
-            mockAzureDevOpsClient.Setup(m => m.GetTimelineAsync(It.IsAny<string>(), It.IsAny<int>(), It.IsAny<CancellationToken>())).Returns(Task.FromResult(new Timeline()));
-
-            var mockAzureClientFactory = new Mock<IAzureDevOpsClientFactory>();
-            mockAzureClientFactory.Setup(m => m.CreateAzureDevOpsClient(It.IsAny<string>(), It.IsAny<string>(), It.IsAny<int>(), It.IsAny<string>())).Returns(mockAzureDevOpsClient.Object);
-
-            var collection = new ServiceCollection();
-            collection.AddOptions();
-            collection.AddLogging(l =>
-=======
             VerifyGitHubCalls(testData, expectedOwners, expectedNames);
         }
 
@@ -476,7 +253,6 @@
         public static class TestDataConfiguration
         {
             public static void Default(IServiceCollection collection)
->>>>>>> b8b6e11c
             {
                 collection.AddOptions();
                 collection.AddLogging(l => { l.AddProvider(new NUnitLogger()); });
@@ -513,41 +289,6 @@
                         };
                         options.Issues = new[]
                         {
-<<<<<<< HEAD
-                            Project = "test-project-name",
-                            DefinitionPath = "\\test\\definition\\path2",
-                            Branches = new string[] { "sourceBranch" },
-                            Assignee = "assignee",
-                            IssuesId = "first-issues",
-                            Tags = new string[] { "tag1" }
-                        },
-                        new BuildMonitorOptions.AzurePipelinesOptions.BuildDescription
-                        {
-                            Project = "test-project-name",
-                            DefinitionPath = "\\test\\definition\\path3",
-                            Branches = new string[] { "sourceBranch" },
-                            Assignee = "assignee",
-                            IssuesId = "second-issues"
-                        }
-                    }
-                };
-                options.Issues = new BuildMonitorOptions.IssuesOptions[]
-                {
-                    new BuildMonitorOptions.IssuesOptions
-                    {
-                        Id = "first-issues",
-                        Owner = "dotnet",
-                        Name = "repo",
-                        Labels = new string[] { "label" }
-                    },
-                    new BuildMonitorOptions.IssuesOptions
-                    {
-                        Id = "second-issues",
-                        Owner = "dotnet",
-                        Name = "repo",
-                        Labels = new string[] { "label" },
-                        UpdateExisting = true
-=======
                             new BuildMonitorOptions.IssuesOptions
                             {
                                 Id = "first-issues",
@@ -556,7 +297,6 @@
                                 Labels = new[] {"label"}
                             }
                         };
->>>>>>> b8b6e11c
                     }
                 );
             }
@@ -581,40 +321,6 @@
                 var mockGithubClient = new Mock<IGitHubClient>();
                 mockGithubClient.SetupGet(m => m.Issue).Returns(mockGithubIssues.Object);
 
-<<<<<<< HEAD
-            return new TestData(services.GetRequiredService<AzurePipelinesController>(), services, issueOwners, issueNames, commentOwners, commentNames);
-        }
-
-        public class TestData : IDisposable
-        {
-            public TestData(
-                AzurePipelinesController controller,
-                ServiceProvider services,
-                List<string> issueOwners, 
-                List<string> issueNames,
-                List<string> commentOwners, 
-                List<string> commentNames)
-            {
-                Controller = controller;
-                _services = services;
-                IssueOwners = issueOwners;
-                IssueNames = issueNames;
-                CommentOwners = commentOwners;
-                CommentNames = commentNames;
-            }
-
-            public readonly AzurePipelinesController Controller;
-            private readonly ServiceProvider _services;
-            public List<string> IssueOwners { get; }
-            public List<string> IssueNames { get; }
-            public List<string> CommentOwners { get; }
-            public List<string> CommentNames { get; }
-
-            public void VerifyAll(List<string> expectedIssueOwners, List<string> expectedIssueNames, List<string> expectedCommentOwners, List<string> expectedCommentNames)
-            {
-                IssueOwners.Should().BeEquivalentTo(expectedIssueOwners);
-                IssueNames.Should().BeEquivalentTo(expectedIssueNames);
-=======
                 var mockGithubClientFactory = new Mock<IGitHubApplicationClientFactory>();
                 mockGithubClientFactory.Setup(m => m.CreateGitHubClientAsync(It.IsAny<string>(), It.IsAny<string>()))
                     .Returns(Task.FromResult(mockGithubClient.Object));
@@ -662,7 +368,6 @@
                 collection.AddSingleton(mockAzureClientFactory.Object);
 
                 return _ => (names, owners);
->>>>>>> b8b6e11c
             }
         }
 
