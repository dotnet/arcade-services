--- conflicted
+++ resolved
@@ -564,13 +564,7 @@
                             It.IsAny<string>(),
                             It.IsAny<string>(),
                             It.IsAny<int>(),
-<<<<<<< HEAD
-                            It.IsAny<string>(),
-                            mockHttpClientFactory.Object,
-                            ExponentialRetry.Default
-=======
                             It.IsAny<string>()
->>>>>>> 0c7584de
                         )
                     )
                     .Returns(mockAzureDevOpsClient.Object);
