--- conflicted
+++ resolved
@@ -103,15 +103,11 @@
     <PackageVersion Include="YamlDotNet" Version="16.3.0" />
     <!-- Pinned to clear a CG alert (this package comes via Microsoft.TeamFoundationServer.Client) -->
     <PackageVersion Include="System.Security.Cryptography.Xml" Version="10.0.0" />
-<<<<<<< HEAD
-
+    <!-- Pinned to clear a CG alert (this package comes via Microsoft.DotNet.Kusto but didn't get updated there yet) -->
+    <PackageVersion Include="Microsoft.Azure.Kusto.Data" Version="14.0.3" />
+    <PackageVersion Include="Microsoft.Azure.Kusto.Ingest" Version="14.0.3" />
     <!-- remove once the MaestrConfiguration.Client has been moved back to it's own repo -->
     <PackageVersion Include="xunit" Version="2.9.3" />
     <PackageVersion Include="coverlet.collector" Version="6.0.4" />
-=======
-    <!-- Pinned to clear a CG alert (this package comes via Microsoft.DotNet.Kusto but didn't get updated there yet) -->
-    <PackageVersion Include="Microsoft.Azure.Kusto.Data" Version="14.0.3" />
-    <PackageVersion Include="Microsoft.Azure.Kusto.Ingest" Version="14.0.3" />
->>>>>>> afde785e
   </ItemGroup>
 </Project>