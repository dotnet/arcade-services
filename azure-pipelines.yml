variables:
  # Cannot use key:value syntax in root defined variables
  - name: _TeamName
    value: DotNetCore

# CI and PR triggers
trigger:
- master
- production
pr:
- master

# Three phases for each of the three OSes we want to run on
jobs:
- template: /eng/common/templates/jobs/jobs.yml
  parameters:
    enableMicrobuild: true
    enablePublishBuildArtifacts: true
    enablePublishTestResults: true
    enablePublishBuildAssets: true
    enableTelemetry: true
    helixRepo: dotnet/arcade-services
    jobs:
    - job: Windows_NT
      timeoutInMinutes: 90
      pool:
        ${{ if or(eq(variables['System.TeamProject'], 'public'), in(variables['Build.Reason'], 'PullRequest')) }}:
<<<<<<< HEAD
          name: Hosted VS2017
=======
          name: NetCorePublic-Int-Pool
          queue: BuildPool.Windows.10.Amd64.VS2017.Open
>>>>>>> 771b2a78
        ${{ if and(ne(variables['System.TeamProject'], 'public'), notin(variables['Build.Reason'], 'PullRequest')) }}:
          name: NetCoreInternal-Int-Pool
          queue: BuildPool.Windows.10.Amd64.VS2017

      variables:
      - _InternalBuildArgs: ''
      - _ProductionArgs: ''

      # Only enable publishing in non-public, non PR scenarios.
      - ${{ if and(ne(variables['System.TeamProject'], 'public'), notin(variables['Build.Reason'], 'PullRequest')) }}:
        # DotNet-Blob-Feed provides: dotnetfeed-storage-access-key-1
        # DotNet-Symbol-Server-Pats provides: microsoft-symbol-server-pat, symweb-symbol-server-pat
        # Publish-Build-Assets provides: MaestroAccessToken, BotAccount-dotnet-maestro-bot-PAT
        - group: DotNet-Blob-Feed
        - group: DotNet-Symbol-Server-Pats
        - group: Publish-Build-Assets
        - _PublishBlobFeedUrl: https://dotnetfeed.blob.core.windows.net/dotnet-core/index.json
        - _InternalBuildArgs: /p:DotNetSignType=$(_SignType) /p:TeamName=$(_TeamName)
            /p:DotNetPublishBlobFeedKey=$(dotnetfeed-storage-access-key-1)
            /p:DotNetPublishBlobFeedUrl=$(_PublishBlobFeedUrl)
            /p:DotNetPublishToBlobFeed=$(_DotNetPublishToBlobFeed)
            /p:DotNetSymbolServerTokenMsdl=$(microsoft-symbol-server-pat)
            /p:DotNetSymbolServerTokenSymWeb=$(symweb-symbol-server-pat)
            /p:OfficialBuildId=$(BUILD.BUILDNUMBER)
      # In production, create stable package versions
      # TODO: We depend on a prerelease version of Microsoft.TeamFoundationServer.Client
      # https://github.com/dotnet/arcade-services/issues/59
      # and so we can't stabilize for right now.
      # - ${{ if and(ne(variables['System.TeamProject'], 'public'), notin(variables['Build.Reason'], 'PullRequest'), eq(variables['Build.SourceBranchName'], 'production')) }}:
          # - _ProductionArgs: /p:DotNetFinalVersionKind=release
            
      strategy:
        matrix:
          debug_configuration:
            _BuildConfig: Debug
            _PublishType: none
            _SignType: test
            _DotNetPublishToBlobFeed : false
          release_configuration:
            _BuildConfig: Release
            # PRs or external builds are not signed.
            ${{ if or(eq(variables['System.TeamProject'], 'public'), in(variables['Build.Reason'], 'PullRequest')) }}:
              _PublishType: none
              _SignType: test
              _DotNetPublishToBlobFeed : false
            ${{ if and(ne(variables['System.TeamProject'], 'public'), notin(variables['Build.Reason'], 'PullRequest')) }}:
              _PublishType: blob
              _SignType: real
              _DotNetPublishToBlobFeed : true
      steps:
      - checkout: self
        clean: true

      - task: NuGetToolInstaller@0
        inputs:
          versionSpec: 4.4.1

      - task: NuGetCommand@2
        displayName: Restore Packages
        inputs:
          command: restore
          solution: "**/*.sln"

      - powershell: eng\set-version-parameters.ps1
        displayName: Calculate release version variables

      - script: eng\common\cibuild.cmd
          -configuration $(_BuildConfig)
          -prepareMachine
          $(_InternalBuildArgs)
          $(_ProductionArgs)
        name: Build
        displayName: Build / Publish
        condition: succeeded()

      - ${{ if and(ne(variables['System.TeamProject'], 'public'), notin(variables['Build.Reason'], 'PullRequest')) }}:
      
        ## Prepare service fabric artifact
        - task: ServiceFabricUpdateManifests@2
          inputs:
            applicationPackagePath: $(Build.ArtifactStagingDirectory)\ServiceFabric\MaestroApplication\applicationpackage

        - powershell: |
            robocopy src/Maestro/MaestroApplication/PublishProfiles $(Build.ArtifactStagingDirectory)\ServiceFabric\MaestroApplication\projectartifacts\PublishProfiles /S *.xml
            robocopy src/Maestro/MaestroApplication/ApplicationParameters $(Build.ArtifactStagingDirectory)\ServiceFabric\MaestroApplication\projectartifacts\ApplicationParameters /S *.xml
            exit 0
          displayName: Copy Maestro Project Artifacts

        - task: PublishBuildArtifacts@1
          displayName: Publish Service Fabric Artifact
          inputs:
            PathtoPublish: $(Build.ArtifactStagingDirectory)\ServiceFabric\
            ArtifactName: ServiceFabric
            ArtifactType: Container
        
        ## Prepare database update artifact
        - script: $(Build.SourcesDirectory)\.dotnet\dotnet publish -o $(Build.ArtifactStagingDirectory)\Maestro.Data -f netcoreapp2.1
          workingDirectory: src/Maestro/Maestro.Data
          displayName: Create Data Package
          
        - task: CopyFiles@2
          displayName: Copy update-database.ps1
          inputs:
            sourceFolder: $(Build.SourcesDirectory)\src\Maestro
            contents: update-database.ps1 
            targetFolder: $(Build.ArtifactStagingDirectory)\Maestro.Data\
          
        - task: PublishBuildArtifacts@1
          displayName: Publish Maestro.Data Artifact
          inputs:
            PathtoPublish: $(Build.ArtifactStagingDirectory)\Maestro.Data
            ArtifactName: Maestro.Data
            ArtifactType: Container
        
        ## Prepare release utilities artifact
        - task: CopyFiles@2
          displayName: Prepare Release Utilities
          inputs:
            sourceFolder: $(Build.SourcesDirectory)\eng
            contents: '*'
            targetFolder: $(Build.ArtifactStagingDirectory)\eng
            
        - task: PublishBuildArtifacts@1
          displayName: Publish Release Utilities Artifact
          inputs:
            PathtoPublish: $(Build.ArtifactStagingDirectory)\eng
            ArtifactName: ReleaseUtilities
            ArtifactType: Container

        # Reenable tagging when stable package versions can be generated.
        # https://github.com/dotnet/arcade-services/issues/59
        # - ${{ if and(ne(variables['System.TeamProject'], 'public'), notin(variables['Build.Reason'], 'PullRequest'), eq(variables['Build.SourceBranchName'], 'production')) }}:
          # - powershell: eng\create-tag.ps1 -AccessToken $(System.AccessToken)
<|MERGE_RESOLUTION|>--- conflicted
+++ resolved
@@ -25,12 +25,8 @@
       timeoutInMinutes: 90
       pool:
         ${{ if or(eq(variables['System.TeamProject'], 'public'), in(variables['Build.Reason'], 'PullRequest')) }}:
-<<<<<<< HEAD
-          name: Hosted VS2017
-=======
           name: NetCorePublic-Int-Pool
           queue: BuildPool.Windows.10.Amd64.VS2017.Open
->>>>>>> 771b2a78
         ${{ if and(ne(variables['System.TeamProject'], 'public'), notin(variables['Build.Reason'], 'PullRequest')) }}:
           name: NetCoreInternal-Int-Pool
           queue: BuildPool.Windows.10.Amd64.VS2017
