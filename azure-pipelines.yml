variables:
  # Cannot use key:value syntax in root defined variables
  - name: _TeamName
    value: DotNetCore
  - name: _PublishUsingPipelines
    value: true
  - name: _DotNetArtifactsCategory
    value: .NETCore
  - ${{ if and(ne(variables['System.TeamProject'], 'public'), notin(variables['Build.Reason'], 'PullRequest')) }}:
    - group: SDL_Settings

# CI and PR triggers
trigger:
  batch: true
  branches:
    include:
    - master
    - production
pr:
- master
- production

stages:
- stage: build
  displayName: Build  
  # Three phases for each of the three OSes we want to run on
  jobs:
  - template: /eng/common/templates/jobs/jobs.yml
    parameters:
      enableMicrobuild: true
      enablePublishBuildArtifacts: true
      enablePublishTestResults: true
      enablePublishBuildAssets: true
      enablePublishUsingPipelines: ${{ variables._PublishUsingPipelines }}
      enableTelemetry: true
      helixRepo: dotnet/arcade-services
      jobs:
      - job: Windows_NT
        timeoutInMinutes: 90
        pool:
          ${{ if or(eq(variables['System.TeamProject'], 'public'), in(variables['Build.Reason'], 'PullRequest')) }}:
            name: NetCorePublic-Pool
            queue: BuildPool.Windows.10.Amd64.VS2019.Open
          ${{ if and(ne(variables['System.TeamProject'], 'public'), notin(variables['Build.Reason'], 'PullRequest')) }}:
            name: NetCoreInternal-Pool
            queue: BuildPool.Windows.10.Amd64.VS2019

        variables:
        - _InternalBuildArgs: ''
        - _ProductionArgs: ''

        # Only enable publishing in non-public, non PR scenarios.
        - ${{ if and(ne(variables['System.TeamProject'], 'public'), notin(variables['Build.Reason'], 'PullRequest')) }}:
          # DotNet-Blob-Feed provides: dotnetfeed-storage-access-key-1
          # DotNet-Symbol-Server-Pats provides: microsoft-symbol-server-pat, symweb-symbol-server-pat
          # Publish-Build-Assets provides: MaestroAccessToken, BotAccount-dotnet-maestro-bot-PAT
          - group: DotNet-Blob-Feed
          - group: DotNet-Symbol-Server-Pats
          - group: Publish-Build-Assets
          - _PublishBlobFeedUrl: https://dotnetfeed.blob.core.windows.net/dotnet-core/index.json
          - _InternalBuildArgs: /p:DotNetSignType=$(_SignType) /p:TeamName=$(_TeamName)
              /p:DotNetPublishBlobFeedKey=$(dotnetfeed-storage-access-key-1)
              /p:DotNetPublishBlobFeedUrl=$(_PublishBlobFeedUrl)
              /p:DotNetPublishToBlobFeed=$(_DotNetPublishToBlobFeed)
              /p:DotNetPublishUsingPipelines=$(_PublishUsingPipelines)
              /p:DotNetArtifactsCategory=$(_DotNetArtifactsCategory)
              /p:DotNetSymbolServerTokenMsdl=$(microsoft-symbol-server-pat)
              /p:DotNetSymbolServerTokenSymWeb=$(symweb-symbol-server-pat)
              /p:OfficialBuildId=$(BUILD.BUILDNUMBER)
        # In production, create stable package versions
        # TODO: We depend on a prerelease version of Microsoft.TeamFoundationServer.Client
        # https://github.com/dotnet/arcade-services/issues/59
        # and so we can't stabilize for right now.
        # - ${{ if and(ne(variables['System.TeamProject'], 'public'), notin(variables['Build.Reason'], 'PullRequest'), eq(variables['Build.SourceBranchName'], 'production')) }}:
            # - _ProductionArgs: /p:DotNetFinalVersionKind=release
              
        strategy:
          matrix:
            # Only build debug in non-official builds
            ${{ if or(eq(variables['System.TeamProject'], 'public'), in(variables['Build.Reason'], 'PullRequest')) }}:
                debug_configuration:
                  _BuildConfig: Debug
                  _PublishType: none
                  _SignType: test
                  _DotNetPublishToBlobFeed : false
            release_configuration:
              _BuildConfig: Release
              # PRs or external builds are not signed.
              ${{ if or(eq(variables['System.TeamProject'], 'public'), in(variables['Build.Reason'], 'PullRequest')) }}:
                _PublishType: none
                _SignType: test
                _DotNetPublishToBlobFeed : false
              ${{ if and(ne(variables['System.TeamProject'], 'public'), notin(variables['Build.Reason'], 'PullRequest')) }}:
                _PublishType: blob
                _SignType: real
                _DotNetPublishToBlobFeed : true
        steps:
        - checkout: self
          clean: true

        - task: NuGetToolInstaller@0
          inputs:
            versionSpec: 4.4.1

        - task: NodeTool@0
          inputs:
            versionSpec: '>=11'

        - task: NuGetCommand@2
          displayName: Restore Packages
          inputs:
            command: restore
            solution: "**/*.sln"

        - powershell: eng\set-version-parameters.ps1
          displayName: Calculate release version variables

        - script: eng\common\cibuild.cmd
            -configuration $(_BuildConfig)
            -prepareMachine
            $(_InternalBuildArgs)
            $(_ProductionArgs)
          name: Build
          displayName: Build / Publish
          condition: succeeded()

        - template: /eng/test.yaml

        - ${{ if and(ne(variables['System.TeamProject'], 'public'), notin(variables['Build.Reason'], 'PullRequest')) }}:
        
          ## Prepare service fabric artifact
          - task: ServiceFabricUpdateManifests@2
            inputs:
              applicationPackagePath: $(Build.ArtifactStagingDirectory)\ServiceFabric\MaestroApplication\applicationpackage

          - powershell: |
              robocopy src/Maestro/MaestroApplication/PublishProfiles $(Build.ArtifactStagingDirectory)\ServiceFabric\MaestroApplication\projectartifacts\PublishProfiles /S *.xml
              robocopy src/Maestro/MaestroApplication/ApplicationParameters $(Build.ArtifactStagingDirectory)\ServiceFabric\MaestroApplication\projectartifacts\ApplicationParameters /S *.xml
              exit 0
            displayName: Copy Maestro Project Artifacts

          - publish: $(Build.ArtifactStagingDirectory)\ServiceFabric\MaestroApplication
            artifact: MaestroApplication
            displayName: Publish MaestroApplication
            
          - task: ServiceFabricUpdateManifests@2
            inputs:
              applicationPackagePath: $(Build.ArtifactStagingDirectory)\ServiceFabric\TelemetryApplication\applicationpackage

          - powershell: |
              robocopy src/Telemetry/TelemetryApplication/PublishProfiles $(Build.ArtifactStagingDirectory)\ServiceFabric\TelemetryApplication\projectartifacts\PublishProfiles /S *.xml
              robocopy src/Telemetry/TelemetryApplication/ApplicationParameters $(Build.ArtifactStagingDirectory)\ServiceFabric\TelemetryApplication\projectartifacts\ApplicationParameters /S *.xml
              exit 0
            displayName: Copy Telemetry Project Artifacts

          - publish: $(Build.ArtifactStagingDirectory)\ServiceFabric\TelemetryApplication
            artifact: TelemetryApplication
            displayName: Publish TelemetryApplication

          - script: $(Build.SourcesDirectory)\.dotnet\dotnet publish -o $(Build.ArtifactStagingDirectory)\DotNet.Status.Web\publish -f netcoreapp2.1
            workingDirectory: src/DotNet.Status.Web
            displayName: dotnet publish DotNet.Status.Web

          - task: ArchiveFiles@2
            inputs:
              rootFolderOrFile: $(Build.ArtifactStagingDirectory)/DotNet.Status.Web/publish
              includeRootFolder: false
              archiveType: zip
              archiveFile: $(Build.ArtifactStagingDirectory)/DotNet.Status.Web/package/DotNetStatus.zip
              replaceExistingArchive: true

          - publish: $(Build.ArtifactStagingDirectory)/DotNet.Status.Web/package
            artifact: DotNetStatus
            displayName: Publish DotNet.Status.Web
          
          - script: $(Build.SourcesDirectory)\.dotnet\dotnet publish -o $(Build.ArtifactStagingDirectory)\RolloutScorerAzureFunction\publish -f netcoreapp2.1
            workingDirectory: src/RolloutScorer/RolloutScorerAzureFunction
            displayName: dotnet publish RolloutScorerAzureFunction

          - task: ArchiveFiles@2
            inputs:
              rootFolderOrFile: $(Build.ArtifactStagingDirectory)/RolloutScorerAzureFunction/publish
              includeRootFolder: false
              archiveType: zip
              archiveFile: $(Build.ArtifactStagingDirectory)/RolloutScorerAzureFunction/package/RolloutScorer.zip
              replaceExistingArchive: true

          - publish: $(Build.ArtifactStagingDirectory)/RolloutScorerAzureFunction/package
            artifact: RolloutScorer
            displayName: Publish RolloutScorerAzureFunction
          
          ## Prepare database update artifact
          - script: $(Build.SourcesDirectory)\.dotnet\dotnet publish -o $(Build.ArtifactStagingDirectory)\Maestro.Data -f netcoreapp2.1
            workingDirectory: src/Maestro/Maestro.Data
            displayName: Create Data Package
            
          - task: CopyFiles@2
            displayName: Copy update-database.ps1
            inputs:
              sourceFolder: $(Build.SourcesDirectory)\src\Maestro
              contents: update-database.ps1 
              targetFolder: $(Build.ArtifactStagingDirectory)\Maestro.Data\
            
          - task: PublishBuildArtifacts@1
            displayName: Publish Maestro.Data Artifact
            inputs:
              PathtoPublish: $(Build.ArtifactStagingDirectory)\Maestro.Data
              ArtifactName: Maestro.Data
              ArtifactType: Container
          
          ## Prepare release utilities artifact
          - task: CopyFiles@2
            displayName: Prepare Release Utilities
            inputs:
              sourceFolder: $(Build.SourcesDirectory)\eng
              contents: '*'
              targetFolder: $(Build.ArtifactStagingDirectory)\eng
              
          - publish: $(Build.ArtifactStagingDirectory)\eng
            artifact: ReleaseUtilities
            displayName: Publish Release Utilities Artifact

          ## Prepare scenario tests artifact
          - task: CopyFiles@2
            displayName: Prepare Scenario test scripts
            inputs:
              sourceFolder: $(Build.SourcesDirectory)\src\maestro\tests\scenarios
              contents: '*'
              targetFolder: $(Build.ArtifactStagingDirectory)\tests\scenarios
              
          - task: PublishBuildArtifacts@1
            displayName: Publish Scenario test scripts Artifact
            inputs:
              PathtoPublish: $(Build.ArtifactStagingDirectory)\tests\scenarios
              ArtifactName: ScenarioTests
              ArtifactType: Container

          # Reenable tagging when stable package versions can be generated.
          # https://github.com/dotnet/arcade-services/issues/59
          # - ${{ if and(ne(variables['System.TeamProject'], 'public'), notin(variables['Build.Reason'], 'PullRequest'), eq(variables['Build.SourceBranchName'], 'production')) }}:
            # - powershell: eng\create-tag.ps1 -AccessToken $(System.AccessToken)

- ${{ if and(ne(variables['System.TeamProject'], 'public'), notin(variables['Build.Reason'], 'PullRequest')) }}:
  - template: eng\common\templates\post-build\post-build.yml
    parameters:
      # Symbol validation isn't being very reliable lately. This should be enabled back
      # once this issue is resolved: https://github.com/dotnet/arcade/issues/2871
      enableSymbolValidation: false
      # This is to enable SDL runs part of Post-Build Validation Stage
      SDLValidationParameters:
        enable: true
        params: '-SourceToolsList @("policheck","credscan")
        -TsaInstanceURL $(_TsaInstanceURL)
        -TsaProjectName $(_TsaProjectName)
        -TsaNotificationEmail $(_TsaNotificationEmail)
        -TsaCodebaseAdmin $(_TsaCodebaseAdmin)
        -TsaBugAreaPath $(_TsaBugAreaPath)
        -TsaIterationPath $(_TsaIterationPath)
        -TsaRepositoryName "Arcade-Services"
        -TsaCodebaseName "Arcade-Services"
<<<<<<< HEAD
        -TsaPublish $True'

- ${{ if and(ne(variables['System.TeamProject'], 'public'), notin(variables['Build.Reason'], 'PullRequest')) }}:
  - ${{ if eq(variables['Build.SourceBranch'], 'refs/heads/master') }}:
    - template: eng\deploy.yaml
      parameters:
        DeploymentEnvironment: Staging
        DotNetStatusAppName: dotneteng-status-staging
        DotNetStatusEndpoint: .NET Engineering Deployment Notification - Staging
        MaestroPublishEndpoint: https://maestro-prod.westus2.cloudapp.azure.com
        MaestroTestEndpoint: https://maestro-int.westus2.cloudapp.azure.com
        PublishProfile: Int
        RolloutScorerAppName: rollout-scorer-int
        ServiceFabricConnection: Maestro-Int
        Subscription: NetHelixStaging
        VariableGroup: MaestroInt KeyVault
        StatusVariableGroup: DotNetStatus Staging
  - ${{ if eq(variables['Build.SourceBranch'], 'refs/heads/production') }}:
    - template: eng\deploy.yaml
      parameters:
        DeploymentEnvironment: Production
        DotNetStatusAppName: dotneteng-status
        DotNetStatusEndpoint: .NET Engineering Deployment Notification - Production
        MaestroPublishEndpoint: https://maestro-prod.westus2.cloudapp.azure.com
        MaestroTestEndpoint: https://maestro-prod.westus2.cloudapp.azure.com
        PublishProfile: Prod
        RolloutScorerAppName: rollout-scorer-prod
        ServiceFabricConnection: Maestro-Prod
        Subscription: NetHelix
        VariableGroup: MaestroProd KeyVault
        StatusVariableGroup: DotNetStatus Production
=======
        -TsaPublish $True'
>>>>>>> e5175548
<|MERGE_RESOLUTION|>--- conflicted
+++ resolved
@@ -258,38 +258,4 @@
         -TsaIterationPath $(_TsaIterationPath)
         -TsaRepositoryName "Arcade-Services"
         -TsaCodebaseName "Arcade-Services"
-<<<<<<< HEAD
-        -TsaPublish $True'
-
-- ${{ if and(ne(variables['System.TeamProject'], 'public'), notin(variables['Build.Reason'], 'PullRequest')) }}:
-  - ${{ if eq(variables['Build.SourceBranch'], 'refs/heads/master') }}:
-    - template: eng\deploy.yaml
-      parameters:
-        DeploymentEnvironment: Staging
-        DotNetStatusAppName: dotneteng-status-staging
-        DotNetStatusEndpoint: .NET Engineering Deployment Notification - Staging
-        MaestroPublishEndpoint: https://maestro-prod.westus2.cloudapp.azure.com
-        MaestroTestEndpoint: https://maestro-int.westus2.cloudapp.azure.com
-        PublishProfile: Int
-        RolloutScorerAppName: rollout-scorer-int
-        ServiceFabricConnection: Maestro-Int
-        Subscription: NetHelixStaging
-        VariableGroup: MaestroInt KeyVault
-        StatusVariableGroup: DotNetStatus Staging
-  - ${{ if eq(variables['Build.SourceBranch'], 'refs/heads/production') }}:
-    - template: eng\deploy.yaml
-      parameters:
-        DeploymentEnvironment: Production
-        DotNetStatusAppName: dotneteng-status
-        DotNetStatusEndpoint: .NET Engineering Deployment Notification - Production
-        MaestroPublishEndpoint: https://maestro-prod.westus2.cloudapp.azure.com
-        MaestroTestEndpoint: https://maestro-prod.westus2.cloudapp.azure.com
-        PublishProfile: Prod
-        RolloutScorerAppName: rollout-scorer-prod
-        ServiceFabricConnection: Maestro-Prod
-        Subscription: NetHelix
-        VariableGroup: MaestroProd KeyVault
-        StatusVariableGroup: DotNetStatus Production
-=======
-        -TsaPublish $True'
->>>>>>> e5175548
+        -TsaPublish $True'