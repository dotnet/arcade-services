--- conflicted
+++ resolved
@@ -245,24 +245,6 @@
             artifact: ReleaseUtilities
             displayName: Publish Release Utilities Artifact
 
-<<<<<<< HEAD
-          ## Prepare scenario tests artifact
-          - task: CopyFiles@2
-            displayName: Prepare Scenario test scripts
-            inputs:
-              sourceFolder: $(Build.SourcesDirectory)\src\maestro\tests\scenarios
-              contents: '*'
-              targetFolder: $(Build.ArtifactStagingDirectory)\tests\scenarios
-              
-          - task: PublishBuildArtifacts@1
-            displayName: Publish Scenario test scripts Artifact
-            inputs:
-              PathtoPublish: $(Build.ArtifactStagingDirectory)\tests\scenarios
-              ArtifactName: ScenarioTests
-              ArtifactType: Container
-
-=======
->>>>>>> a96f723d
           - publish: $(Build.SourcesDirectory)\artifacts\bin\Maestro.ScenarioTests\$(_BuildConfig)\netcoreapp3.1\publish
             artifact: Maestro.ScenarioTests
 
