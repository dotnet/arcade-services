--- conflicted
+++ resolved
@@ -110,10 +110,7 @@
 1. Change `src\Maestro\Client\src\Microsoft.DotNet.Maestro.Client.csproj` and point the `SwaggerDocumentUri` to `http://127.0.0.1:8088/api/swagger.json`.
 1. Start the Maestro application locally, verify you can access the swagger.json file. You can now stop debugging, the local SF cluster will keep running.
 1. Run `src\Maestro\Client\src\generate-client.cmd` which will regenerate the C# classes.
-<<<<<<< HEAD
-=======
 1. You might see code-style changes in the C# classes as the SDK of the repo has now been updated. You can quickly use the Visual Studio's refactorings to fix those and minimize the code changes in this project.
->>>>>>> e6ae493a
 
 ## Troubleshooting
 
