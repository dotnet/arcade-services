<?xml version="1.0" encoding="utf-8"?>
<Project>
  <PropertyGroup>
    <UsingToolXUnit>false</UsingToolXUnit>
  </PropertyGroup>

  <Import Project="Sdk.props" Sdk="Microsoft.DotNet.Arcade.Sdk" />

  <PropertyGroup Condition="'$(CopyrightNetFoundation)' != ''">
    <Copyright>$(CopyrightNetFoundation)</Copyright>
    <PackageLicenseExpression>MIT</PackageLicenseExpression>
  </PropertyGroup>

  <PropertyGroup>
    <TargetFramework>net6.0</TargetFramework>
<<<<<<< HEAD
    <RuntimeIdentifier>win7-x64</RuntimeIdentifier>
    <NoWarn>$(NoWarn);NU5125</NoWarn>
=======
    <NoWarn>$(NoWarn);NU5125;CA1416</NoWarn>
>>>>>>> 562007ae
    <LangVersion>8.0</LangVersion>
    <IsShipping>false</IsShipping>
    <WarnOnPackingNonPackableProject>false</WarnOnPackingNonPackableProject>
    <DebugType>Full</DebugType>

    <EnableCentralPackageVersions>true</EnableCentralPackageVersions>
    <CentralPackagesFile>$(MSBuildThisFileDirectory)eng/Packages.props</CentralPackagesFile>
	
    <DisableImplicitNamespaceImports>true</DisableImplicitNamespaceImports>
    <DisableImplicitNamespaceImports_DotNet>true</DisableImplicitNamespaceImports_DotNet>
    <DisableImplicitNamespaceImports_Web>true</DisableImplicitNamespaceImports_Web>
    <DisableImplicitNamespaceImports_Worker>true</DisableImplicitNamespaceImports_Worker>

    <EnableNETAnalyzers>true</EnableNETAnalyzers>
  </PropertyGroup>

  <PropertyGroup>
    <TestRunnerName></TestRunnerName>
  </PropertyGroup>

  <ItemGroup Condition=" '$(IsTestProject)' == 'true' ">
    <PackageReference Include="FluentAssertions" />
    <PackageReference Include="Microsoft.CodeCoverage" />
    <PackageReference Include="Moq" />
    <PackageReference Include="NUnit" />
    <PackageReference Include="NUnit3TestAdapter">
      <PrivateAssets>all</PrivateAssets>
      <IncludeAssets>runtime; build; native; contentfiles; analyzers; buildtransitive</IncludeAssets>
    </PackageReference>
  </ItemGroup>
</Project><|MERGE_RESOLUTION|>--- conflicted
+++ resolved
@@ -13,12 +13,8 @@
 
   <PropertyGroup>
     <TargetFramework>net6.0</TargetFramework>
-<<<<<<< HEAD
     <RuntimeIdentifier>win7-x64</RuntimeIdentifier>
-    <NoWarn>$(NoWarn);NU5125</NoWarn>
-=======
     <NoWarn>$(NoWarn);NU5125;CA1416</NoWarn>
->>>>>>> 562007ae
     <LangVersion>8.0</LangVersion>
     <IsShipping>false</IsShipping>
     <WarnOnPackingNonPackableProject>false</WarnOnPackingNonPackableProject>
